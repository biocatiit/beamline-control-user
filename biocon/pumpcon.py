# coding: utf-8
#
#    Project: BioCAT user beamline control software (BioCON)
#             https://github.com/biocatiit/beamline-control-user
#
#
#    Principal author:       Jesse Hopkins
#
#    This is free software: you can redistribute it and/or modify
#    it under the terms of the GNU General Public License as published by
#    the Free Software Foundation, either version 3 of the License, or
#    (at your option) any later version.
#
#    This software is distributed in the hope that it will be useful,
#    but WITHOUT ANY WARRANTY; without even the implied warranty of
#    MERCHANTABILITY or FITNESS FOR A PARTICULAR PURPOSE.  See the
#    GNU General Public License for more details.
#
#    You should have received a copy of the GNU General Public License
#    along with this software.  If not, see <http://www.gnu.org/licenses/>.
from __future__ import absolute_import, division, print_function, unicode_literals
from builtins import object, range, map
from io import open

import traceback
import threading
import time
import collections
from collections import OrderedDict, deque
import queue
import logging
import sys
import copy
import platform
import datetime
import ctypes
import os

if __name__ != '__main__':
    logger = logging.getLogger(__name__)

import serial
import serial.tools.list_ports as list_ports
import wx
from six import string_types

sys.path.append('C:\\Users\\biocat\\Elveflow_SDK_V3_07_02\\DLL64\\DLL64') #add the path of the library here
sys.path.append('C:\\Users\\biocat\\Elveflow_SDK_V3_07_02\\python_64')#add the path of the LoadElveflow.py
sys.path.append('C:\\Users\\biocat\\Elveflow_SDK_V3_07_02\\DLL32\\DLL32') #add the path of the library here
sys.path.append('C:\\Users\\biocat\\Elveflow_SDK_V3_07_02\\python_32')#add the path of the LoadElveflow.py

try:
    import Elveflow64 as Elveflow
except Exception:
    try:
        import Elveflow32 as Elveflow
    except Exception:
        pass

import fmcon
import utils
import pid

class SerialComm(object):
    """
    This class impliments a generic serial communication setup. The goal is
    to provide a lightweight wrapper around a pyserial Serial device to make sure
    ports are properly opened and closed whenever used.
    """
    def __init__(self, port=None, baudrate=9600, bytesize=serial.EIGHTBITS,
        parity=serial.PARITY_NONE, stopbits=serial.STOPBITS_ONE, timeout=None,
        xonxoff=False, rtscts=False, write_timeout=None, dsrdtr=False,
        inter_byte_timeout=None, exclusive=None):
        """
        Parameters are all of those accepted by a
        `pyserial.Serial <https://pyserial.readthedocs.io/en/latest/pyserial_api.html#serial.Serial>`_
        device, defaults are set to those default values.
        """
        self.ser = None

        logger.info("Attempting to connect to serial device on port %s", port)

        try:
            self.ser = serial.Serial(port, baudrate, bytesize, parity, stopbits, timeout,
                xonxoff, rtscts, write_timeout, dsrdtr, inter_byte_timeout, exclusive)
            logger.info("Connected to serial device on port %s", port)
        except ValueError:
            logger.exception("Failed to connect to serial device on port %s", port)
        except serial.SerialException:
            logger.exception("Failed to connect to serial device on port %s", port)
        finally:
            if self.ser is not None:
                self.ser.close()

    def __repr__(self):
        return self.ser

    def __str__(self):
        return print(self.ser)

    def read(self, size=1):
        """
        This wraps the Serial.read() function for reading in a specified
        number of bytes. It automatically decodes the return value.

        :param size: Number of bytes to read.
        :type size: int

        :returns: The ascii (decoded) value of the ``Serial.read()``
        :rtype: str
        """
        with self.ser as s:
            ret = s.read(size)

        logger.debug("Read %i bytes from serial device on port %s", size, self.ser.port)
        logger.debug("Serial device on port %s returned %s", self.ser.port, ret.decode('utf-8'))

        return ret.decode('utf-8')

    def read_all(self):
        """
        This wraps the Serial.read() function, and returns all of the
        waiting bytes.

        :returns: The ascii (decoded) value of the ``Serial.read()``
        :rtype: str
        """
        with self.ser as s:
            ret = s.read(s.in_waiting)

        logger.debug("Read all waiting bytes from serial device on port %s", self.ser.port)
        logger.debug("Serial device on port %s returned %s", self.ser.port, ret.decode('utf-8'))

        return ret.decode('utf-8')

    def write(self, data, get_response=False, send_term_char = '\r\n', term_char='>'):
        """
        This warps the Serial.write() function. It encodes the input
        data if necessary. It can return any expected response from the
        controller.

        :param data: Data to be written to the serial device.
        :type data: str, bytes

        :param term_char: The terminal character expected in a response
        :type term_char: str

        :returns: The requested response, or an empty string
        :rtype: str
        """
        logger.debug("Sending '%s' to serial device on port %s", data, self.ser.port)
        if isinstance(data, string_types):
            if not data.endswith(send_term_char):
                data += send_term_char
            data = data.encode()

        out = ''
        try:
            with self.ser as s:
                s.write(data)
                if get_response:
                    while not out.endswith(term_char):
                        if s.in_waiting > 0:
                            ret = s.read(s.in_waiting)
                            out += ret.decode('ascii')

                        time.sleep(.001)
        except ValueError:
            logger.exception("Failed to write '%s' to serial device on port %s",
                data, self.ser.port)

        logger.debug("Recived '%s' after writing to serial device on port %s",
            out, self.ser.port)

        return out

class MForceSerialComm(SerialComm):
    """
    This class subclases ``SerialComm`` to handle MForce specific
    errors.
    """

    def write(self, data, get_response=True, term_char='>'):
        """
        This warps the Serial.write() function. It encodes the input
        data if necessary. It can return any expected response from the
        controller.

        :param data: Data to be written to the serial device.
        :type data: str, bytes

        :param term_char: The terminal character expected in a response
        :type term_char: str

        :returns: The requested response, or an empty string
        :rtype: str
        """
        logger.debug("Sending %r to serial device on port %s", data, self.ser.port)
        if isinstance(data, str):
            if not data.endswith('\r\n'):
                data += '\r\n'
            data = data.encode()

        out = ''
        timeout = 1
        start_time = time.time()
        try:
            with self.ser as s:
                s.write(data)
                if get_response:
                    while not out.strip().endswith(term_char) and time.time()-start_time<timeout:
                        if s.in_waiting > 0:
                            ret = s.read(s.in_waiting)
                            out += ret.decode('ascii')

                        if out.strip().endswith('?'):
                            s.write('PR ER\r\n'.encode())
                            out = ''

                        time.sleep(.001)
        except ValueError:
            logger.exception("Failed to write %r to serial device on port %s", data, self.ser.port)

        logger.debug("Recived %r after writing to serial device on port %s", out, self.ser.port)

        return out

class PHD4400SerialComm(SerialComm):
    """
    This class subclases ``SerialComm`` to handle PHD4400 specific
    quirks.
    """

    def write(self, data, pump_address, get_response=False, send_term_char = '\r',
        term_chars=':></*^'):
        """
        This warps the Serial.write() function. It encodes the input
        data if necessary. It can return any expected response from the
        controller.

        :param data: Data to be written to the serial device.
        :type data: str, bytes

        :param term_char: The terminal character expected in a response
        :type term_char: str

        :returns: The requested response, or an empty string
        :rtype: str
        """
        logger.debug("Sending '%s' to serial device on port %s", data, self.ser.port)
        if isinstance(data, string_types):
            if not data.endswith(send_term_char):
                data += send_term_char
            data = data.encode()

        out = ''

        possible_term = ['\n{}{}'.format(pump_address, char) for char in term_chars]
        try:
            with self.ser as s:
                s.write(data)
                if get_response:
                    got_resp = False
                    while not got_resp:
                        if s.in_waiting > 0:
                            ret = s.read(s.in_waiting)
                            out += ret.decode('ascii')
                            # logger.debug(out)
                            for term in possible_term:
                                if out.endswith(term):
                                    got_resp = True
                                    break

                        time.sleep(.001)
        except ValueError:
            logger.exception("Failed to write '%s' to serial device on port %s", data, self.ser.port)
        except Exception:
            logger.error("Failed to write to serial port!")
        logger.debug("Recived '%s' after writing to serial device on port %s", out, self.ser.port)

        return out

class PicoPlusSerialComm(SerialComm):
    """
    This class subclases ``SerialComm`` to handle PicoPlus specific
    quirks.
    """

    def write(self, data, pump_address, get_response=False, send_term_char = '\r\n',
        term_chars=[':', '>', '<', '*', ':T*'], timeout=5):
        """
        This warps the Serial.write() function. It encodes the input
        data if necessary. It can return any expected response from the
        controller.

        :param data: Data to be written to the serial device.
        :type data: str, bytes

        :param term_char: The terminal character expected in a response
        :type term_char: str

        :returns: The requested response, or an empty string
        :rtype: str
        """
        logger.debug("Sending '%s' to serial device on port %s", data, self.ser.port)
        if isinstance(data, string_types):
            if not data.endswith(send_term_char):
                data += send_term_char
            data = data.encode()

        out = ''

        possible_term = ['\r\n{:02d}{}'.format(pump_address, char) for char in term_chars]
        alt_possible_term = ['\n{:02d}{}'.format(pump_address, char) for char in term_chars]
        try:
            with self.ser as s:
                start_time = time.time()
                s.write(data)
                if get_response:
                    got_resp = False
                    while not got_resp:
                        if s.in_waiting > 0:
                            ret = s.read(s.in_waiting)
                            out += ret.decode('ascii')
                            logger.debug(out)
                            for term in possible_term:
                                if out.endswith(term):
                                    got_resp = True
                                    break
                        else:
                            for term in alt_possible_term:
                                if out.endswith(term):
                                    got_resp = True
                                    break

                        if time.time() - start_time > timeout:
                            logger.error('Timed out waiting for a response on port %s', self.ser.port)
                            break

                        time.sleep(.001)
        except ValueError:
            logger.exception("Failed to write '%s' to serial device on port %s", data, self.ser.port)
        except Exception:
            logger.error("Failed to write to serial port!")
        logger.debug("Recived '%s' after writing to serial device on port %s", out, self.ser.port)

        return out

def convert_volume(volume, u1, u2):
    if u1.lower() in ['nl', 'ul', 'ml'] and u2.lower() in ['nl', 'ul', 'ml']:
        if u1.lower() != u2.lower():
            if ((u1.lower() == 'nl' and u2.lower() == 'ul')
                or (u1.lower() == 'ul' and u2.lower() == 'ml')):
                volume = volume/1000.
            elif u1.lower() == 'nl' and u2.lower() == 'ml':
                volume = volume/1000000.
            elif ((u1.lower() == 'ml' and u2.lower() == 'ul')
                or (u1.lower() == 'ul' and u2.lower() == 'nl')):
                volume = volume*1000.
            elif u1.lower() == 'ml' and u2.lower() == 'nl':
                volume = volume*1000000.

    return volume

def convert_time(time, u1, u2):
    if u1.lower() in ['s', 'min'] and u2.lower() in ['s', 'min']:
        if u1.lower() != u2.lower():
            if u1.lower() == 'min':
                time = time/60
            else:
                time = time*60

    return time

def convert_flow_rate(fr, u1, u2):
    v_u1, t_u1 = u1.split('/')
    v_u2, t_u2 = u2.split('/')

    fr = convert_volume(fr, v_u1, v_u2)
    fr = convert_time(fr, t_u1, t_u2)

    return fr

def convert_flow_accel(accel, u1, u2):
    v_u1, t_u1 = u1.split('/')
    v_u2, t_u2 = u2.split('/')

    accel = convert_volume(accel, v_u1, v_u2)
    accel = convert_time(accel, t_u1, t_u2)
    accel = convert_time(accel, t_u1, t_u2)

    return accel

def convert_pressure(pressure, u1, u2):
    if (u1.lower() in ['psi', 'mpa', 'bar', 'mbar']
        and u2.lower() in ['psi', 'mpa', 'bar', 'mbar']):

        if u1.lower() != u2.lower():
            if u1.lower() == 'psi' and u2.lower() == 'mpa':
                pressure = pressure/145.038
            elif u1.lower() == 'psi' and u2.lower() == 'bar':
                pressure = pressure/14.5038
            elif u1.lower() == 'psi' and u2.lower() == 'mbar':
                pressure = 1000*pressure/14.5038
            elif u1.lower() == 'mpa' and u2.lower() == 'psi':
                pressure = pressure*145.038
            elif u1.lower() == 'mpa' and u2.lower() == 'bar':
                pressure = pressure*10
            elif u1.lower() == 'mpa' and u2.lower() == 'mbar':
                pressure = 1000*pressure*10
            elif u1.lower() == 'bar' and u2.lower() == 'psi':
                pressure = pressure*14.5038
            elif u1.lower() == 'bar' and u2.lower() == 'mpa':
                pressure = pressure/10
            elif u1.lower() == 'bar' and u2.lower() == 'mbar':
                pressure = pressure*1000
            elif u1.lower() == 'mbar' and u2.lower() == 'psi':
                pressure = pressure*14.5038/1000
            elif u1.lower() == 'mbar' and u2.lower() == 'mpa':
                pressure = pressure/10/1000
            elif u1.lower() == 'mbar' and u2.lower() == 'bar':
                pressure = pressure/1000

    return pressure

class Pump(object):
    """
    This class contains the settings and communication for a generic pump.
    It is intended to be subclassed by other pump classes, which contain
    specific information for communicating with a given pump. A pump object
    can be wrapped in a thread for using a GUI, implimented in :py:class:`PumpCommThread`
    or it can be used directly from the command line. The :py:class:`M5Pump`
    documentation contains an example.
    """

    def __init__(self, name, device, flow_rate_scale=1, flow_rate_offset=0,
        scale_type='both', comm_lock=None):
        """
        :param device: The device comport as sent to pyserial
        :type device: str

        :param name: A unique identifier for the pump
        :type name: str
        """

        self.device = device
        self.name = name
        self.flow_rate_scale = flow_rate_scale
        self.flow_rate_offset = flow_rate_offset

        self.scale_type = scale_type
        #up, down, or both, indicating only scale up flowrate, only scale down
        # flow rate, or do both (e.g. if both scale and offset are set, can get
        # flow rates above or below set rate, but perhaps you only want to scale
        # up, and otherwise use the set rate)

        # Defines the base units that the pump hardware expects the flow rate
        # (and volume) in
        self._pump_base_units = 'mL/min'
        self._units = self._pump_base_units
        self._flow_rate = 0

        self._is_flowing = False #Wehther or not the pump is pumping, regardless of fixed/continuous or direction
        self._is_dispensing = False #Dispensing indicates outputing a fixed volume, in either direction
        self._flow_dir = 0

        if comm_lock is None:
            self.comm_lock = threading.Lock()
        else:
            self.comm_lock = comm_lock

        self.connected = False

        self.connect()


    def __repr__(self):
        return '{}({}, {})'.format(self.__class__.__name__, self.name, self.device)

    def __str__(self):
        return '{} {}, connected to {}'.format(self.__class__.__name__, self.name, self.device)

    def connect(self):
        if not self.connected:
            self.connected = True

    @property
    def flow_rate(self):
        """
        Sets and returns the pump flow rate in units specified by ``Pump.units``.
        Can be set while the pump is moving, and it will update the flow rate
        appropriately.

        :type: float
        """
        pass #Should be implimented in each subclass

    @flow_rate.setter
    def flow_rate(self, rate):
        pass #Should be implimented in each subclass

    @property
    def units(self):
        """
        Sets and returns the pump flow rate units. This can be set to:
        nL/s, nL/min, uL/s, uL/min, mL/s, mL/min. Changing units keeps the
        flow rate constant, i.e. if the flow rate was set to 100 uL/min, and
        the units are changed to mL/min, the flow rate is set to 0.1 mL/min.

        :type: str
        """
        return self._units

    @units.setter
    def units(self, units):
        old_units = self._units

        if units in ['nL/s', 'nL/min', 'uL/s', 'uL/min', 'mL/s', 'mL/min']:
            self._units = units

            logger.info("Changed pump %s units from %s to %s", self.name, old_units, units)
        else:
            logger.warning("Failed to change pump %s units, units supplied were invalid: %s", self.name, units)

    def _convert_volume(self, volume, u1, u2):
        volume = convert_volume(volume, u1, u2)
        return volume

    def _convert_time(self, time, u1, u2):
        time = convert_time(time, u1, u2)
        return time

    def _convert_flow_rate(self, fr, u1, u2):
        fr = convert_flow_rate(fr, u1, u2)
        return fr

    def _convert_flow_accel(self, accel, u1, u2):
        accel = convert_flow_accel(accel, u1, u2)
        return accel

    def _convert_pressure(self, pressure, u1, u2):
        pressure = convert_pressure(pressure, u1, u2)
        return pressure

    def send_cmd(self, cmd, get_response=True):
        """
        Sends a command to the pump.

        :param cmd: The command to send to the pump.

        :param get_response: Whether the program should get a response from the pump
        :type get_response: bool
        """
        pass #Should be implimented in each subclass


    def is_moving(self):
        """
        Queries the pump about whether or not it's moving.

        :returns: True if the pump is moving, False otherwise
        :rtype: bool
        """
        return self._is_flowing

    def start_flow(self):
        """
        Starts a continuous flow at the flow rate specified by the
        ``Pump.flow_rate`` variable.
        """
        pass #Should be implimented in each subclass

    def dispense(self, vol, units='uL'):
        """
        Dispenses a fixed volume.

        :param vol: Volume to dispense
        :type vol: float

        :param units: Volume units, defaults to uL, also accepts mL or nL
        :type units: str
        """
        pass #Should be implimented in each subclass

    def aspirate(self, vol, units='uL'):
        """
        Aspirates a fixed volume.

        :param vol: Volume to aspirate
        :type vol: float

        :param units: Volume units, defaults to uL, also accepts mL or nL
        :type units: str
        """
        pass #Should be implimented in each subclass

    def set_flow_rate_scale(self, scale):
        self.flow_rate_scale = scale

    def set_flow_rate_offset(self, offset):
        fro = self._convert_flow_rate(offset, self.units, self._pump_base_units)
        self.flow_rate_offset = fro

    def get_pressure(self):
        return None

    def get_flow_dir(self):
        return self._flow_dir

    def is_dispensing(self):
        return self._is_dispensing

    def stop(self):
        """Stops all pump flow."""
        pass #Should be implimented in each subclass

    def disconnect(self):
        """Close any communication connections"""
        self.connected = False


class SyringePump(Pump):
    """
    This class contains the settings and communication for a generic syringe pump.
    It is intended to be subclassed by other pump classes, which contain
    specific information for communicating with a given pump. A pump object
    can be wrapped in a thread for using a GUI, implimented in :py:class:`PumpCommThread`
    or it can be used directly from the command line.
    """

    def __init__(self, name, device, diameter, max_volume, max_rate,
        syringe_id, dual_syringe, flow_rate_scale=1, flow_rate_offset=0,
        scale_type='both', comm_lock=None):

        Pump.__init__(self, name, device, comm_lock=comm_lock)

        self._volume = 0
        self._max_volume = 0
        self._refill_rate = 0

        self.dual_syringe = dual_syringe

        # self.stop()
        self.set_pump_cal(diameter, max_volume, max_rate, syringe_id)

    @property
    def max_volume(self):
        max_volume = self._max_volume
        max_volume = self._convert_volume(max_volume,
            self._pump_base_units.split('/')[0], self.units.split('/')[0])

        return max_volume

    @max_volume.setter
    def max_volume(self, max_volume):
        max_volume = self._convert_volume(max_volume, self.units.split('/')[0],
            self._pump_base_units.split('/')[0])
        self._max_volume = max_volume

    def is_moving(self):
        old_move = copy.copy(self._is_flowing)

        moving = self._get_move_status()

        if not moving and old_move:
            vol = self._get_delivered_volume()

            if self._flow_dir > 0:
                self._volume = self._volume - vol
            elif self._flow_dir < 0:
                self._volume = self._volume + vol

        self._is_flowing = moving

        return moving

    @property
    def volume(self):
        flowing = self.is_moving()

        volume = self._volume

        if flowing:
            vol = self._get_delivered_volume()

            if self._flow_dir > 0:
                volume = volume - vol
            elif self._flow_dir < 0:
                volume = volume + vol

        volume = self._convert_volume(volume, self._pump_base_units.split('/')[0],
            self.units.split('/')[0])

        return volume

    @volume.setter
    def volume(self, volume):
        if self.is_moving():
            vol = self._get_delivered_volume()

            if self._flow_dir > 0:
                volume = volume + vol
            elif self._flow_dir < 0:
                volume = volume - vol

        volume = self._convert_volume(volume, self.units.split('/')[0],
            self._pump_base_units.split('/')[0])

        self._volume = volume

    @property
    def flow_rate(self):
        """
        Sets and returns the pump flow rate in units specified by ``Pump.units``.
        Can be set while the pump is moving, and it will update the flow rate
        appropriately.

        Pump _flow_rate variable should always be stored in ml/min.

        For these pumps, the flow_rate variable is considered to be the infuse rate,
        whereas the refill_rate variable is the refill rate.

        :type: float
        """
        rate = self._flow_rate

        rate = self._convert_flow_rate(rate, self._pump_base_units, self.units)

        return rate

    @flow_rate.setter
    def flow_rate(self, rate):
        logger.info("Setting pump %s infuse flow rate to %f %s", self.name, rate, self.units)

        rate = self._convert_flow_rate(rate, self.units, self._pump_base_units)

        self._flow_rate = self.round(rate)

        #Have to do this or can lose aspirate/dispense volume
        volume = self._volume

        if not self.is_moving():
            vol = self._get_delivered_volume()

            if self._flow_dir > 0:
                volume = volume - vol
            elif self._flow_dir < 0:
                volume = volume + vol

        self._volume = volume

        self._set_flow_rate()

    @property
    def refill_rate(self):
        """
        Sets and returns the pump flow rate in units specified by ``Pump.units``.
        Can be set while the pump is moving, and it will update the flow rate
        appropriately.

        Pump _refill_rate variable should always be stored in ml/min.

        For these pumps, the refill_rate variable is considered to be the infuse rate,
        whereas the refill_rate variable is the refill rate.

        :type: float
        """
        rate = self._refill_rate

        rate = self._convert_flow_rate(rate, self._pump_base_units, self.units)

        return rate

    @refill_rate.setter
    def refill_rate(self, rate):
        logger.info("Setting pump %s refill flow rate to %f %s", self.name, rate, self.units)

        rate = self._convert_flow_rate(rate, self.units, self._pump_base_units)

        self._refill_rate = self.round(rate)
        # logger.info('Checking volume')

        #Have to do this or can lose aspirate/dispense volume
        volume = self._volume

        if not self.is_moving():
            vol = self._get_delivered_volume()

            if self._flow_dir > 0:
                volume = volume - vol
            elif self._flow_dir < 0:
                volume = volume + vol

        self._volume = volume

        self._set_refill_rate()

    def dispense_all(self, blocking=True):
        if self._is_flowing:
            logger.debug("Stopping pump %s current motion before infusing", self.name)
            self.stop()

        if self.volume > 0:
            self.dispense(self.volume, blocking=blocking)

    def dispense(self, vol, units='mL', blocking=True):
        """
        Dispenses a fixed volume.

        :param vol: Volume to dispense
        :type vol: float

        :param units: Volume units, defaults to mL, also accepts uL or nL
        :type units: str
        """
        vol = self._convert_volume(vol, units, self._pump_base_units.split('/')[0])

        if self._is_flowing:
            logger.debug("Stopping pump %s current motion before infusing", self.name)
            self.stop()

        cont = True

        if self.volume - vol < 0:
            logger.error(("Attempting to infuse {} mL, which is more than the "
                "current volume of the syringe ({} mL)".format(vol, self.volume)))
            cont = False

        vol = self.round(vol)

        if vol <= 0:
            logger.error(("Infuse volume must be positive."))
            cont = False

        if cont:

            logger.info("Pump %s infusing %f %s at %f %s", self.name, vol, units,
                self.flow_rate, self.units)

            self._send_dispense_cmd(vol)

            self._flow_dir = 1

    def aspirate_all(self):
        if self._is_flowing:
            logger.debug("Stopping pump %s current motion before aspirating", self.name)
            self.stop()

        if self.round(self.max_volume - self.volume) > 0:
            self.aspirate(self.max_volume - self.volume)
        else:
            logger.error(("Already at maximum volume, can't aspirate more."))

    def aspirate(self, vol, units='mL'):
        """
        Aspirates a fixed volume.

        :param vol: Volume to aspirate
        :type vol: float

        :param units: Volume units, defaults to mL, also accepts uL or nL
        :type units: str
        """

        vol = self._convert_volume(vol, units, self._pump_base_units.split('/')[0])

        if self._is_flowing:
            logger.debug("Stopping pump %s current motion before refilling", self.name)
            self.stop()

        cont = True

        if self.volume + vol > self.max_volume:
            logger.error(("Attempting to refill {} mL, which will take the total "
                "loaded volume to more than the maximum volume of the syringe "
                "({} mL)".format(vol, self.max_volume)))
            cont = False

        vol = self.round(vol)

        if vol <= 0:
            logger.error(("Refill volume must be positive."))
            cont = False

        if cont:
            logger.info("Pump %s refilling %f %s at %f %s", self.name, vol, units,
                self.refill_rate, self.units)

            self._send_aspirate_cmd(vol)

            self._flow_dir = -1

    def stop(self):
        """Stops all pump flow."""
        logger.info("Pump %s stopping all motions", self.name)
        self._send_stop_cmd()

        if self._is_flowing:
            vol = self._get_delivered_volume()

            if self._flow_dir > 0:
                self._volume = self._volume - vol
            elif self._flow_dir < 0:
                self._volume = self._volume + vol

        self._is_flowing = False
        self._flow_dir = 0

    def set_pump_cal(self, diameter, max_volume, max_rate, syringe_id):
        self.diameter = diameter
        self.max_volume = max_volume
        self.max_rate = max_rate
        self.syringe_id = syringe_id

        self._send_pump_cal_cmd()

    def _get_move_status(self):
        # Pump specific, should return moving as True/False and set self._flow_dir
        pass

    def _set_flow_rate(self):
        # Pump specific, sets flow rate to self._flow_rate
        pass

    def _set_refill_rate(self):
        # Pump specific, sets refill rate to self._refill_rate
        pass

    def _get_delivered_volume(self):
        # Pump specific, returns delivered volume
        pass

    def _send_dispense_cmd(self, vol):
        # Pump specific, starts dispensing the volume vol
        pass

    def _send_aspirate_cmd(self, vol):
        # Pump specific, starts aspirating the volume vol
        pass

    def _send_stop_cmd(self):
        # Pump specific, sends pump stop command
        pass

    def _send_pump_cal_cmd(self):
        # Pump specific, sends pump calibration commands
        pass

    def round(self, val):
        # Overwrite if number of sig figs the pump commands accept is limited
        return val

class M50Pump(Pump):
    """
    .. todo:: This class doesn't know when the pump is done dispensing. This leads
        to unncessary stop signals being sent to the pump, and makes the log harder
        to follow. This could be fixed, when I have time.

    This class contains information for initializing and communicating with
    a VICI M50 Pump using an MForce Controller. Below is an example that
    initializes an M50 pump, starts a flow of 2000 uL/min, and then stops the flow. ::

        >>> my_pump = M50Pump('COM6', 'pump2', flow_cal=626.2, backlash_cal=9.278)
        >>> my_pump.flow_rate = 2000
        >>> my_pump.start_flow()
        >>> my_pump.stop_flow()
    """

    def __init__(self, name, device, comm_lock=None, flow_cal=628., backlash_cal=1.5):
        """
        This makes the initial serial connection, and then sets the MForce
        controller parameters to the correct values.

        :param device: The device comport as sent to pyserial
        :type device: str

        :param name: A unique identifier for the pump
        :type name: str

        :param flow_cal: The pump-specific flow calibration, in uL/rev. Defaults to 628 uL/rev
        :type flow_cal: float

        :param backlash_cal: The pump-specific backlash calibration, in uL. Default to 1.5 uL
        :type backlash_cal: float
        """
        Pump.__init__(self, name, device, comm_lock=comm_lock)

        logstr = ("Initializing pump {} on serial port {}, flow "
            "calibration: {} uL/rev, backlash calibration: {} uL".format(self.name,
            self.device, flow_cal, backlash_cal))
        logger.info(logstr)

        #Make sure parameters are set right
        self.send_cmd('EM 0') #Echo mode to full duplex
        self.send_cmd('MS 256') #Microstepping to 256, MForce default
        self.send_cmd('VI 1000') #Initial velocity to 1000, MForce default
        self.send_cmd('A 1000000') #Acceleration to 1000000, MForce default
        self.send_cmd('D 1000000') #Deceleration to 1000000, MForce default
        self.send_cmd('HC 5') #Hold current to 5%, MForce default
        self.send_cmd('RC 25') #Run current to 25%, MForce default
        # Next command doesn't match syntax in manual. Manual says it should be S1=17,1,0
        self.send_cmd('S1 17,0,0') #Sets output 1 to be active high (sinking) when motor is moving
        # # self.send_cmd('S') #Saves current settings in non-volatile memory

        self._units = 'mL/min'
        self._pump_base_units = 'uL/s'

        self._flow_cal = float(flow_cal)
        self._backlash_cal = float(backlash_cal)
        self._gear_ratio = 9.88 #Gear ratio provided by manufacturer, for M50 pumps

        self.cal = 200*256*self._gear_ratio/self._flow_cal #Calibration value in (micro)steps/uL
            #full steps/rev * microsteps/full step * gear ratio / uL/revolution = microsteps/uL

        ret = self.send_cmd('PR V', True) # Gets current flow rate, doesn't really work
        ret = ret.split('\r\n')[-2][-1]
        self._flow_rate = float(ret)
        self.is_moving()

    def connect(self):
        if not self.connected:
            with self.comm_lock:
                self.pump_comm = MForceSerialComm(self.device)

            self.connected = True

    @property
    def flow_rate(self):
        rate = float(self._flow_rate)/self.cal

        rate = self._convert_flow_rate(rate, self._pump_base_units, self.units)

        return rate

    @flow_rate.setter
    def flow_rate(self, rate):
        logger.info("Setting pump %s flow rate to %f %s", self.name, rate, self.units)

        rate = self._convert_flow_rate(rate, self.units, self._pump_base_units)

        #Maximum continuous flow rate is 25 mL/min
        if rate>25000/60.:
            rate = 25000/60.
            logger.warning("Requested flow rate > 25 mL/min, setting pump %s flow rate to 25 mL/min", self.name)
        elif rate<-25000/60.:
            rate = -25000/60.
            logger.warning("Requested flow rate > 25 mL/min, setting pump %s flow rate to -25 mL/min", self.name)

        #Minimum flow rate is 1 uL/min
        if abs(rate) < 1/60. and rate != 0:
            if rate>0:
                logger.warning("Requested flow rate < 1 uL/min, setting pump %s flow rate to 1 uL/min", self.name)
                rate = 1/60.
            else:
                logger.warning("Requested flow rate < 1 uL/min, setting pump %s flow rate to -1 uL/min", self.name)
                rate = -1/60.


        self._flow_rate = int(round(rate*self.cal))

        if self._is_flowing and not self._is_dispensing:
            self.send_cmd("SL {}".format(self._flow_rate))
        else:
            self.send_cmd("VM {}".format(abs(self._flow_rate)))


    def send_cmd(self, cmd, get_response=True):
        """
        Sends a command to the pump.

        :param cmd: The command to send to the pump.
        :type cmd: str, bytes

        :param get_response: Whether the program should get a response from the pump
        :type get_response: bool
        """
        logger.debug("Sending pump %s cmd %r", self.name, cmd)

        with self.comm_lock:
            ret = self.pump_comm.write(cmd, get_response)

        if get_response:
            logger.debug("Pump %s returned %r", self.name, ret)

        return ret


    def is_moving(self):
        status = self.send_cmd("PR MV")

        status = status.split('\r\n')[-2][-1]
        status = int(status)

        if status == 1:
            status = True
        else:
            status = False
            self._is_dispensing = False
            self._flow_dir = 0

        self._is_flowing = status

        logger.debug("Pump %s moving: %s", self.name, str(self._is_flowing))

        return self._is_flowing

    def start_flow(self):
        if self._is_flowing:
            logger.debug("Stopping pump %s current motion before starting continuous flow", self.name)
            self.stop()

        logger.info("Pump %s starting continuous flow at %f %s", self.name, self.flow_rate, self.units)
        self.send_cmd("SL {}".format(self._flow_rate))

        self._is_flowing = True

        if self._flow_rate > 0:
            self._flow_dir = 1
        elif self._flow_rate < 0:
            self._flow_dir = -1

    def dispense(self, vol, units='uL'):
        if self._is_flowing:
            logger.debug("Stopping pump %s current motion before starting flow", self.name)
            self.stop()

        if vol > 0:
            logger.info("Pump %s dispensing %f %s at %f %s", self.name, vol, units,
                self.flow_rate, self.units)
        elif vol < 0:
            logger.info("Pump %s aspirating %f %s at %f %s", self.name, abs(vol),
                units, self.flow_rate, self.units)

        vol = self._convert_volume(vol, units, self._pump_base_units.split('/')[0])

        if vol > 0 and self._flow_dir < 0:
            vol = vol + self._backlash_cal
            logger.debug("Pump %s added backlash correction for dispensing/aspirating", self.name)
        elif vol < 0 and self._flow_dir > 0:
            vol = vol - self._backlash_cal
            logger.debug("Pump %s added backlash correction for dispensing/aspirating", self.name)

        vol =int(round(vol*self.cal))

        self.send_cmd("VM {}".format(abs(self._flow_rate)))
        self.send_cmd("MR {}".format(vol))

        self._is_flowing = True
        self._is_dispensing = True
        if vol > 0:
            self._flow_dir = 1
        elif vol < 0:
            self._flow_dir = -1

    def aspirate(self, vol, units='uL'):
        self.dispense(-1*vol, units)

    def stop(self):
        logger.info("Pump %s stopping all motions", self.name)
        self.send_cmd("SL 0")
        self.send_cmd("\x1B")
        self._is_flowing = False
        self._is_dispensing = False


class PHD4400Pump(SyringePump):
    """
    Harvard PHD 4400 control
    """

    def __init__(self, name, device, pump_address, diameter, max_volume, max_rate,
        syringe_id, dual_syringe, comm_lock=None):
        """
        :param device: The device comport as sent to pyserial
        :type device: str

        :param name: A unique identifier for the pump
        :type name: str
        """
        self._pump_address = pump_address

        SyringePump.__init__(self, name, device, diameter, max_volume, max_rate,
            syringe_id, dual_syringe,comm_lock=comm_lock)

        logstr = ("Initializing PHD4400 pump {} on serial port {}".format(name, device))
        logger.info(logstr)

        self._units = 'mL/min'
        self._pump_base_units = 'mL/min'

        self.send_cmd('MOD VOL')

    def connect(self):
        if not self.connected:
            with self.comm_lock:
                self.pump_comm = PHD4400SerialComm(self.device,
                    stopbits=serial.STOPBITS_TWO, baudrate=19200)

            self.connected = True

    def send_cmd(self, cmd, get_response=True):
        """
        Sends a command to the pump.

        :param cmd: The command to send to the pump.
        """

        logger.debug("Sending pump %s cmd %r", self.name, cmd)

        with self.comm_lock:

            ret = self.pump_comm.write("{}{}".format(self._pump_address, cmd),
                self._pump_address, get_response=get_response, send_term_char='\r')

            time.sleep(0.01)

        logger.debug("Pump %s returned %r", self.name, ret)

        return ret

    def _get_move_status(self):
        ret = self.send_cmd("")

        if ret.endswith('>'):
            moving = True
            self._flow_dir = 1
        elif ret.endswith('<'):
            moving = True
            self._flow_dir = -1
        else:
            moving = False

        return moving

    def _set_flow_rate(self):
        self._flow_rate = self.round(self._flow_rate)
        self.send_cmd("RAT {} MM".format(self._flow_rate))

    def _set_refill_rate(self):
        self._refill_rate = self.round(self._refill_rate)
        self.send_cmd("RFR {} MM".format(self._refill_rate))

    def _get_delivered_volume(self):
        ret = self.send_cmd("DEL")

        vol = float(ret.split('\n')[1].strip())

        return vol

    def _send_dispense_cmd(self, vol):
        vol = self.round(vol)

        if vol > 0:
            self.send_cmd("DIR INF")
            self.send_cmd("CLD")
            self.send_cmd("TGT {}".format(vol))
            self.send_cmd("RUN")

    def _send_aspirate_cmd(self, vol):
        vol = self.round(vol)

        if vol > 0:
            self.send_cmd("DIR REF")
            self.send_cmd("CLD")
            self.send_cmd("TGT {}".format(vol))
            self.send_cmd("RUN")

    def _send_stop_cmd(self):
        self.send_cmd("STP")

    def _send_pump_cal_cmd(self):
        self.send_cmd("DIA {}".format(self.diameter))

    def round(self, val):
        oom = int('{:e}'.format(val).split('e')[1])

        if oom < 0:
            oom = 0

        num_dig = 6-(oom + 2)

        return round(val, num_dig)


class PicoPlusPump(SyringePump):
    """
    Harvard Pico Plus pump control.
    """

    def __init__(self, name, device, pump_address, diameter, max_volume, max_rate,
        syringe_id, dual_syringe, comm_lock=None):
        """
        :param device: The device comport as sent to pyserial
        :type device: str

        :param name: A unique identifier for the pump
        :type name: str
        """
        self._pump_address = int(pump_address)

        SyringePump.__init__(self, name, device, diameter, max_volume, max_rate,
            syringe_id, dual_syringe, comm_lock=comm_lock)

        logstr = ("Initializing Pico Plus pump {} on serial port {}".format(name, device))
        logger.info(logstr)

        self._units = 'mL/min'
        self._pump_base_units = 'mL/min'

        self._get_rates()

        now = datetime.datetime.now()
        self.send_cmd('time {}'.format(now.strftime('%m/%d/%y %H:%M:%S')))

    def connect(self):
        if not self.connected:
            with self.comm_lock:
                self.pump_comm = PicoPlusSerialComm(self.device, baudrate=115200)

            self.send_cmd('nvram none')

            self.connected = True

    def send_cmd(self, cmd, get_response=True):
        """
        Sends a command to the pump.

        :param cmd: The command to send to the pump.
        """

        logger.debug("Sending pump %s cmd %r", self.name, cmd)

        with self.comm_lock:

            ret = self.pump_comm.write("{:02d}{}".format(self._pump_address, cmd),
                self._pump_address, get_response=get_response)

            time.sleep(0.01)

        logger.debug("Pump %s returned %r", self.name, ret)

        return ret

    def _get_move_status(self):
        ret = self.send_cmd("")

        if ret.endswith('>'):
            moving = True
            self._flow_dir = 1
        elif ret.endswith('<'):
            moving = True
            self._flow_dir = -1
        else:
            moving = False

        return moving

    def _set_flow_rate(self):
        self.send_cmd("irate {} ml/min".format(self._flow_rate))

    def _set_refill_rate(self):
        self.send_cmd("wrate {} ml/min".format(self._refill_rate))

    def _get_delivered_volume(self):
        if self._flow_dir > 0:
            ret = self.send_cmd("ivolume")
            vol = ret.split('\r\n')[0].split(':')[1]
            vol, units = vol.split()
        else:
            ret = self.send_cmd("wvolume")
            vol = ret.split('\r\n')[0].split(':')[1]
            vol, units = vol.split()

        vol = float(vol)

        vol = self._convert_volume(vol, units, self._pump_base_units.split('/')[0])

        return vol

    def _send_dispense_cmd(self, vol):
        self.send_cmd("cvolume")
        self.send_cmd("ctime")
        self.send_cmd("tvolume {} ml".format(vol))
        self.send_cmd("irun")

    def _send_aspirate_cmd(self, vol):
        # self.send_cmd("DIR REF")
        self.send_cmd("cvolume")
        self.send_cmd("ctime")
        self.send_cmd("tvolume {} ml".format(vol))
        self.send_cmd("wrun")

    def _send_stop_cmd(self):
        self.send_cmd("stop")

    def _send_pump_cal_cmd(self):
        self.send_cmd("diameter {}".format(self.diameter))
        self.send_cmd("svolume {} ml".format(self.max_volume))

    def _get_rates(self):
        fr = self.send_cmd('irate')
        rr = self.send_cmd('wrate')

        fr = fr.split('\r\n')[0].split(':')[1]
        fr, fr_units = fr.split()

        rr = rr.split('\r\n')[0].split(':')[1]
        rr, rr_units = rr.split()

        fr = float(fr)
        rr = float(rr)

        fr = self._convert_flow_rate(fr, fr_units, self._pump_base_units)
        rr = self._convert_flow_rate(rr, rr_units, self._pump_base_units)

        self._flow_rate = fr
        self._refill_rate = rr

    @property
    def force(self):
        ret = self.send_cmd('force')

        force = int(ret.split('\r\n')[0].split(':')[1].rstrip('%'))

        return force

    @force.setter
    def force(self, force):

        if force >= 1 and force <= 100:
            self.send_cmd('force {}'.format(force))
        else:
            logger.error(("Force must be between 1 and 100"))

    def round(self, val):
        oom = int('{:e}'.format(val).split('e')[1])

        if oom < 0:
            oom = 0

        num_dig = 6-(oom + 2)

        return round(val, num_dig)

class NE500Pump(SyringePump):
    """
    New Era Syringe Pump NE500 (OEM) control.
    """

    def __init__(self, name, device, pump_address, diameter, max_volume, max_rate,
        syringe_id, dual_syringe, comm_lock=None):
        """
        :param device: The device comport as sent to pyserial
        :type device: str

        :param name: A unique identifier for the pump
        :type name: str
        """
        self._pump_address = pump_address

        SyringePump.__init__(self, name, device, comm_lock=comm_lock)

        logstr = ("Initializing NE500 pump {} on serial port {}".format(name, device))
        logger.info(logstr)

        self._units = 'mL/min'
        self._pump_base_units = 'mL/min'

    def connect(self):
        if not self.connected:
            with self.comm_lock:
                self.pump_comm = SerialComm(self.device, baudrate=19200)

            self.connected = True

    def send_cmd(self, cmd, get_response=True):
        """
        Sends a command to the pump.

        :param cmd: The command to send to the pump.
        """

        logger.debug("Sending pump %s cmd %r", self.name, cmd)

        with self.comm_lock:
            ret = self.pump_comm.write("{}{}".format(self._pump_address, cmd),
                get_response=get_response, send_term_char='\r', term_char='\x03')

        if get_response:
            ret = ret.lstrip('\x02').rstrip('\x03').lstrip(self._pump_address)

            status = ret[0]
            ret = ret[1:]

            logger.debug("Pump %s returned %r", self.name, ret)
        else:
            ret = None
            status = None

        return ret, status

    def _get_move_status(self):
        ret, status = self.send_cmd("")

        if status == 'I':
            moving = True
            self._flow_dir = 1
        elif status == 'W':
            moving = True
            self._flow_dir = -1
        elif status == 'X' or status == 'T':
            moving = True
        else:
            moving = False

        return moving

    def _set_flow_rate(self):
        self._flow_rate = self.round(self._flow_rate)

        self.send_cmd("RAT{}".format(self._flow_rate))

    def _set_refill_rate(self):
        self._refill_rate = self.round(self._refill_rate)

        self.send_cmd("RAT{}".format(self._refill_rate))

    def _get_delivered_volume(self):
        ret, status = self.send_cmd("DIS")

        if self._flow_dir > 0:
            vol = ret.split('W')[0].lstrip('I').rstrip('W')
        else:
            vol = ret.split('W')[1].lstrip('I').rstrip('W')[:-2]

        vol = float(vol)

        return vol

    def _send_dispense_cmd(self, vol):
        vol = self.round(vol)

        self.send_cmd("DIRINF")
        self.send_cmd("CLDINF")
        self.send_cmd("RAT{}MM".format(self._flow_rate))
        self.send_cmd("VOL{}".format(vol))
        self.send_cmd("RUN")

    def _send_aspirate_cmd(self, vol):
        vol = self.round(vol)

        self.send_cmd("DIRWDR")
        self.send_cmd("CLDWDR")
        self.send_cmd("RAT{}MM".format(self._refill_rate))
        self.send_cmd("VOL{}".format(vol))
        self.send_cmd("RUN")

    def _send_stop_cmd(self):
        self.send_cmd("STP")

    def _send_pump_cal_cmd(self):
        self.diameter = self.round(diameter)
        self.send_cmd("DIA{}".format(self.diameter))
        self.send_cmd("VOLML")

    def round(self, val):
        val = float(val)
        if abs(val) < 10:
            val = round(val, 3)
        elif abs(val) >= 10 and abs(val) < 100:
            val = round(val, 2)
        elif abs(val) >= 100 and abs(val) < 1000:
            val = round(val, 1)
        else:
            round(val, 0)
            val = int(val)

        return val

class SSINextGenPump(Pump):
    """
    Teledyne SSI Next Gen Pump communication control (e.g. Reaxus LD pumps).
    """

    def __init__(self, name, device, comm_lock=None, flow_rate_scale=1,
        flow_rate_offset=0, scale_type='both'):
        """
        This makes the initial serial connection, and then sets the MForce
        controller parameters to the correct values.

        :param device: The device comport as sent to pyserial
        :type device: str

        :param name: A unique identifier for the pump
        :type name: str
        """

        self._accel_stop = threading.Event()
        self._accel_change = threading.Event()
        self._flow_rate_lock = threading.Lock()

        Pump.__init__(self, name, device, flow_rate_scale=flow_rate_scale,
            flow_rate_offset=flow_rate_offset, scale_type=scale_type,
            comm_lock=comm_lock)

        logstr = ("Initializing pump {} on serial port {}".format(self.name,
            self.device))
        logger.info(logstr)

        self.timeout=1 #Timeout to wait for response in s

        # self.keypad_enable(False)

        # All internal variables are stored in mL/min and psi, regardless of user/pump units
        self._units = 'mL/min'
        self._pump_base_units = 'mL/min'
        self._pressure_units = 'psi'
        self._pump_pressure_units = 'psi'
        self._flow_rate_val = 0 #Current set flow rate
        self._pump_max_pressure = -1 #Hardware pressure limit
        self._max_pressure = 10000 #Upper pressure limit
        self._min_pressure = 0 #Lower pressure limit
        self._is_flowing = False
        self._max_flow_rate = 10
        self._min_flow_rate = 0
        self.motor_stall_fault = False
        self.upl_fault = False
        self.lpl_fault = False
        self.leak_fault = False
        self.fault = False
        self._flow_rate_decimals = 3
        self._flow_rate_acceleration = 0.1 #Set to 0 for instant (as fast as the pump can) flow rate change
        self._ramping_flow = False
        self._stop_flow_after_ramp = False

        #Make sure parameters are set right
        ret = self.send_cmd('MF') #Max flow rate for the pump
        if ret.startswith('OK') and ret.endswith('/'):
            val = ret.split(':')[-1].strip('/')
            self._pump_max_flow_rate = float(val)
            self._max_flow_rate = self._pump_max_flow_rate
            self._flow_rate_decimals = len(val.split('.')[-1])
        else:
            self._pump_max_flow_rate = -1

        ret = self.send_cmd('PU') #Pressure unit for the pump
        if ret.startswith('OK') and ret.endswith('/'):
            self._pump_pressure_units = ret.split(',')[-1].strip('/')

        ret = self.send_cmd('MP') #Max pressure for the pump
        if ret.startswith('OK') and ret.endswith('/'):
            val = float(ret.split(':')[-1].strip('/'))

            self._pump_max_pressure = self._convert_pressure(val,
                self._pump_pressure_units, self._pressure_units)

            self._max_pressure = self._pump_max_pressure

        ret = self.send_cmd('LP')
        if ret.startswith('OK') and ret.endswith('/'):
            val = float(ret.split(':')[-1].strip('/'))

            self._min_pressure = self._convert_pressure(val,
                self._pump_pressure_units, self._pressure_units)

        ret = self.send_cmd('UP')
        if ret.startswith('OK') and ret.endswith('/'):
            val = float(ret.split(':')[-1].strip('/'))

            self._max_pressure = self._convert_pressure(val,
                self._pump_pressure_units, self._pressure_units)


        ret = self.send_cmd('LM1') #Detected leak does not cause fault

        self.get_status()
        self.get_faults()

    def connect(self):
        if not self.connected:
            with self.comm_lock:
                self.pump_comm = SerialComm(self.device)

            self.connected = True

    @property
    def pressure_units(self):
        """
        Sets and returns the pump flow rate units. This can be set to:
        nL/s, nL/min, uL/s, uL/min, mL/s, mL/min. Changing units keeps the
        flow rate constant, i.e. if the flow rate was set to 100 uL/min, and
        the units are changed to mL/min, the flow rate is set to 0.1 mL/min.

        :type: str
        """
        return self._pressure_units

    @pressure_units.setter
    def pressure_units(self, units):
        old_units = self._pressure_units

        if units.lower() in ['psi', 'bar', 'mpa', 'mbar']:
            self._pressure_units = units

            logger.info("Changed pump %s pressure units from %s to %s", self.name, old_units, units)
        else:
            logger.warning("Failed to change pump %s pressure units, units supplied were invalid: %s", self.name, units)

    @property
    def flow_rate(self, update=True):
        if update:
            self.get_status()

        rate = self._flow_rate

        rate = self._convert_flow_rate(rate, self._pump_base_units, self.units)

        return rate

    @flow_rate.setter
    def flow_rate(self, rate):
        logger.info("Setting pump %s flow rate to %f %s", self.name, rate, self.units)

        #Convert rate to ml/min for pump
        rate = self._convert_flow_rate(rate, self.units, self._pump_base_units)

        #Maximum continuous flow rate is 25 mL/min
        if rate>self.max_flow_rate:
            rate = self.max_flow_rate
            logger.warning("Requested flow rate > %f %s, setting pump %s flow rate to %f %s",
                self.max_flow_rate, self.units, self.name, self.max_flow_rate, self.units)

        if rate < self._min_flow_rate:
            rate = self._min_flow_rate
            logger.warning("Requested flow rate < %f %s, setting pump %s flow rate to %f %s",
                self._min_flow_rate, self.units, self.name, self._min_flow_rate, self.units)

        if round(rate, self._flow_rate_decimals) == 0 and rate != 0:
            logger.warning("Requested flow rate is smaller than the precision of the pump, "
                "so flow rate will be set to zero.")

        if not self.is_moving():
            self._send_flow_rate_cmd(rate)

        else:
            if self._ramping_flow:
                self._accel_stop.set()
            while self._ramping_flow:
                time.sleep(0.001)

            self.get_status()
            current_flow = copy.copy(self._flow_rate)

            if self._is_flowing:
                ramp_thread = threading.Thread(target=self._ramp_flow, args=(current_flow, rate))
                ramp_thread.start()
            else:
                self._send_flow_rate_cmd(rate)

    @property
    def _flow_rate(self):
        return self._flow_rate_val

    @_flow_rate.setter
    def _flow_rate(self, rate):
        with self._flow_rate_lock:
            self._flow_rate_val = rate

    @property
    def max_flow_rate(self):
        rate = self._max_flow_rate

        rate = self._convert_flow_rate(rate, self._pump_base_units, self.units)

        return rate

    @max_flow_rate.setter
    def max_flow_rate(self, rate):
        logger.info("Setting pump %s max flow rate to %f %s", self.name, rate, self.units)

        rate = self._convert_flow_rate(rate, self.units, self._pump_base_units)


        if self._pump_max_flow_rate != -1 and rate > self._pump_max_flow_rate:

            logger.warning('Requested max flow rate %f is greater than the pump maximum '
                'flow rate %f. Setting the maximum flow rate the pump maximum', rate,
                self._pump_max_flow_rate)

            rate = self._pump_max_flow_rate

        self._max_flow_rate = rate

        if self._flow_rate > rate:
            logger.warning('Requested max flow rate %f is less than the current '
                'flow rate %f. Setting the flow rate to the new maximum',
                self._max_flow_rate, self._flow_rate)

            self.flow_rate = self.flow_rate

    @property
    def flow_rate_acceleration(self):
        rate = self._flow_rate_acceleration

        rate = self._convert_flow_accel(rate, self._pump_base_units, self.units)

        return rate

    @flow_rate_acceleration.setter
    def flow_rate_acceleration(self, rate):
        logger.info("Setting pump %s flow rate acceleration to %f %s", self.name, rate, self.units)

        rate = self._convert_flow_accel(rate, self.units, self._pump_base_units)

        self._flow_rate_acceleration = rate

        if self._ramping_flow:
            self._accel_change.set()
            while self._accel_change.is_set():
                time.sleep(0.001)

    @property
    def max_pressure(self):
        pressure = self._max_pressure

        pressure = self._convert_pressure(pressure, self._pump_pressure_units,
            self.pressure_units)

        return pressure

    @max_pressure.setter
    def max_pressure(self, input_pressure):
        logger.info("Setting pump %s max pressure to %f %s", self.name, input_pressure, self.pressure_units)

        pressure = self._convert_pressure(input_pressure, self.pressure_units,
            self._pump_pressure_units)

        if self._pump_max_pressure != -1 and pressure > self._pump_max_pressure:
            logger.warning('Requested max pressure %f is greater than the pump maximum '
                'pressure %f. Setting the maximum pressure to the pump maximum', pressure,
                self._pump_max_pressure)
            pressure = self._pump_max_pressure

        self._max_pressure = pressure

        #There's weirdness in how you send the pressure command based on units
        if self._pump_pressure_units.lower() == 'bar':
            pressure = pressure*10
        elif self._pump_pressure_units.lower() == 'mpa':
            pressure = pressure*100

        self.send_cmd('UP{:0>5}'.format(int(round(pressure+0.00000001))))

    @property
    def min_pressure(self):
        pressure = self._min_pressure

        pressure = self._convert_pressure(pressure, self._pump_pressure_units,
            self.pressure_units)

        return pressure

    @min_pressure.setter
    def min_pressure(self, input_pressure):
        logger.info("Setting pump %s min pressure to %f %s", self.name, input_pressure, self.pressure_units)

        pressure = self._convert_pressure(input_pressure, self.pressure_units,
            self._pump_pressure_units)

        self._min_pressure = max(0, pressure)

        #There's weirdness in how you send the pressure command based on units
        if self._pump_pressure_units.lower() == 'bar':
            pressure = pressure*10
        elif self._pump_pressure_units.lower() == 'mpa':
            pressure = pressure*100

        self.send_cmd('LP{:0>5}'.format(int(round(pressure+0.00000001))))

    def send_cmd(self, cmd, get_response=True):
        """
        Sends a command to the pump.

        :param cmd: The command to send to the pump.
        :type cmd: str, bytes

        :param get_response: Whether the program should get a response from the pump
        :type get_response: bool
        """
        logger.debug("Sending pump %s cmd %r", self.name, cmd)

        with self.comm_lock:
            ret = self.pump_comm.write(cmd, get_response, '\r', '/')

        if get_response:
            logger.debug("Pump %s returned %r", self.name, ret)

        return ret

    def is_moving(self):
        ret = self.send_cmd('CS')

        if ret.startswith('OK') and ret.endswith('/'):
            vals = ret.split(',')

            if vals[6] == '0':
                self._is_flowing = False
                self._flow_dir = 0
            else:
                self._is_flowing = True

        return self._is_flowing

    def start_flow(self, wait=True):
        logger.info("Pump %s starting continuous flow at %f %s", self.name,
            self.flow_rate, self.units)

        if not self.is_moving():
            logger.debug('pump is not moving')
            target_flow_rate = copy.copy(self.flow_rate)
            target_flow_rate = self._convert_flow_rate(target_flow_rate, self.units,
                self._pump_base_units)
            self.flow_rate = 0
            self.send_cmd("RU")

            start = time.time()
            if wait:
                while not self.is_moving():
                    time.sleep(0.01)

                    if time.time() - start > self.timeout:
                        break
                        logger.error('TImed out waiting for pump %s to start', self.name)

            self._flow_dir = 1
            ramp_thread = threading.Thread(target=self._ramp_flow, args=(self.flow_rate,
                target_flow_rate))
            ramp_thread.start()

        else:
            logger.debug('pump is moving')
            self.send_cmd("RU")

            start = time.time()
            if wait:
                while not self.is_moving():
                    time.sleep(0.01)

                    if time.time() - start > self.timeout:
                        break
                        logger.error('TImed out waiting for pump %s to start', self.name)

                    self._flow_dir = 1

    def start_immediate(self, wait=True):
        # Starts with no ramp! Really should only be used for testing!
        logger.info("Pump %s starting continuous flow at %f %s", self.name,
            self.flow_rate, self.units)

        self.send_cmd("RU")

        start = time.time()
        if wait:
            while not self._is_flowing:
                self.get_status()

                if time.time() - start > self.timeout:
                    break
                    logger.error('Timed out waiting for pump %s to start', self.name)

                self._flow_dir = 1

    def stop(self, wait=True):
        logger.info("Pump %s stopping all motions", self.name)

        if self.is_moving():
            if self._ramping_flow:
                self._accel_stop.set()
            while self._ramping_flow:
                time.sleep(0.01)

            self._stop_flow_after_ramp = True
            self.flow_rate = 0
            self._flow_dir = 0

        else:
            self.send_cmd("ST")

            start = time.time()
            if wait:
                while self._is_flowing:
                    self.get_status()

                    if time.time() - start > self.timeout:
                        break
                        logger.error('Timed out waiting for pump %s to stop', self.name)

                    self.flow_rate = 0
                    self._flow_dir = 0

    def abort(self):
        self.send_cmd("ST")

        if self._ramping_flow:
            self._accel_stop.set()
        while self._ramping_flow:
            time.sleep(0.01)

        self._stop_flow_after_ramp = True
        self.flow_rate = 0
        self._flow_dir = 0

        self.get_status()

    def is_ramping(self):
        return self._ramping_flow

    def _ramp_flow(self, current_flow_rate, target_flow_rate):
        # Input flow rates should be in pump base units, e.g. ml/min for SSI pumps
        logger.info('Ramping flow for pump %s from %f to %f at %f ml/min',
            self.name, current_flow_rate, target_flow_rate, self._flow_rate_acceleration)
        self._ramping_flow = True

        while self._accel_stop.is_set():
            time.sleep(0.001)

        if target_flow_rate > current_flow_rate:
            mult = 1
        else:
            mult = -1

        starting_flow_rate = copy.copy(current_flow_rate)

        start_time = time.time()
        prev_time = time.time()

        if self._flow_rate_acceleration == 0:
            self._send_flow_rate_cmd(target_flow_rate)
            current_flow_rate = target_flow_rate

        else:
            while target_flow_rate != current_flow_rate:
                if self._accel_stop.is_set():
                    break

                if self._accel_change.is_set():
                    starting_flow_rate = current_flow_rate
                    start_time = time.time()
                    self._accel_change.clear()

                current_time = time.time()

                time_since_start = current_time - start_time
                time_since_prev = current_time - prev_time

                expected_flow_rate = starting_flow_rate + mult*self._flow_rate_acceleration*time_since_start/60
                flow_rate_inc = mult*self._flow_rate_acceleration*time_since_prev/60

                if abs(expected_flow_rate - current_flow_rate) > abs(flow_rate_inc*1.1):
                    next_flow_rate = current_flow_rate + flow_rate_inc*1.1
                else:
                    next_flow_rate = expected_flow_rate

                if mult > 0 and next_flow_rate > target_flow_rate:
                    next_flow_rate = target_flow_rate
                elif mult < 0 and next_flow_rate < target_flow_rate:
                    next_flow_rate = target_flow_rate

                self._send_flow_rate_cmd(next_flow_rate)

                current_flow_rate = next_flow_rate

        self._ramping_flow = False
        self._accel_stop.clear()
        logger.info('Finished ramping flow for pump %s', self.name)

        if self._stop_flow_after_ramp and current_flow_rate <= 0:
            logger.info('Stopping pump %s after ramp', self.name)
            self.send_cmd("ST")

        else:
            self._flow_rate = current_flow_rate

        self._stop_flow_after_ramp = False

    def _send_flow_rate_cmd(self, rate):
        logger.debug('sending flow rate command')
        self._flow_rate = round(rate, self._flow_rate_decimals)

        scaled_rate = rate*self.flow_rate_scale+self.flow_rate_offset

        if scaled_rate < 0:
            scaled_rate = rate

        elif rate == 0:
            scaled_rate = 0

        if self.scale_type == 'up':
            if scaled_rate > rate:
                rate = scaled_rate
        elif self.scale_type == 'down':
            if scaled_rate < rate:
                rate = scaled_rate
        else:
            rate = scaled_rate

        rate = round(rate, self._flow_rate_decimals)

        if '.' in str(rate):
            rate_dec = '{:0<{fill}}'.format(str(rate).split('.')[-1], fill=self._flow_rate_decimals)
        else:
            rate_dec = ''.zfill(self._flow_rate_decimals)
        rate_str = '{:0>5}'.format('{}{}'.format(str(rate).split('.')[0], rate_dec))

        self.send_cmd('FI{}'.format(rate_str))

    def dispense(self, vol, units='mL'):
        vol = self._convert_volume(vol, units, self._pump_base_units.split('/')[0])

        self._dispensing_volume = vol

        self.start_flow()

        dispense_thread = threading.Thread(target=self._run_dispense)
        dispense_thread.start()

    def _run_dispense(self):
        previous_time = time.time()
        previous_fr = self._flow_rate

        update_time = previous_time

        while self._is_flowing:
            current_fr = copy.copy(self._flow_rate)
            current_time = time.time()
            delta_vol = ((current_fr + previous_fr)/2./60.)*(current_time-previous_time)

            self._dispensing_volume -= delta_vol

            if self._flow_rate_acceleration > 0:
                stop_vol = (current_fr/self._flow_rate_acceleration)*(current_fr/2.)
            else:
                stop_vol = 0

            previous_time = current_time
            previous_fr = current_fr

            if current_time - update_time > 60:
                logger.info('Pump %s remaining dispense volume is %s mL',
                    self.name, self._dispensing_volume)
                update_time = current_time

            if self._dispensing_volume - stop_vol <= 0:
                self.stop()
                break

            time.sleep(0.1)


        logger.info('Finished dispense for pump %s', self.name)

    def get_status(self):
        ret = self.send_cmd('CS')

        if ret.startswith('OK') and ret.endswith('/'):
            vals = ret.split(',')

            rate = float(vals[1])
            scaled_rate = round((rate-self.flow_rate_offset)/self.flow_rate_scale,
                self._flow_rate_decimals)

            if self.scale_type == 'up':
                if scaled_rate < rate:
                    rate = scaled_rate
            elif self.scale_type == 'down':
                if scaled_rate > rate:
                    rate = scaled_rate
            else:
                rate = scaled_rate

            if rate <= 0:
                rate = 0

            self._flow_rate = rate
            self._max_pressure = float(vals[2])

            self._min_pressure = float(vals[3])

            self._pump_pressure_units = vals[4]

            if vals[6] == '0':
                self._is_flowing = False
                self._flow_dir = 0
            else:
                self._is_flowing = True

    def get_faults(self):
        ret = self.send_cmd('RF')

        # print(ret)

        if ret.startswith('OK') and ret.endswith('/'):
            vals = ret.rstrip('/').split(',')

            if vals[1] == '0':
                self.motor_stall_fault = False
            else:
                self.motor_stall_fault = True

            if vals[2] == '0':
                self.upl_fault = False
            else:
                self.upl_fault = True

            if vals[3] == '0':
                self.lpl_fault = False
            else:
                self.lpl_fault = True

        ret = self.send_cmd('LS')

        # print(ret)

        if ret.startswith('OK') and ret.endswith('/'):
            val = ret.split(':')[-1].strip('/')

            if val == '0':
                self.leak_fault = False
            else:
                self.leak_fault = True

        self.fault = self.motor_stall_fault or self.upl_fault or self.lpl_fault or self.leak_fault

        faults = {'Fault' : self.fault, 'Motor stall': self.motor_stall_fault,
            'Upper pressure limit' : self.upl_fault,
            'Lower pressure limit' : self.lpl_fault, 'Leak': self.leak_fault,
            }

        return faults

    def get_pressure(self):
        ret = self.send_cmd('PR')

        if ret.startswith('OK') and ret.endswith('/'):
            val = float(ret.split(',')[-1].strip('/'))

            pressure = self._convert_pressure(val, self._pump_pressure_units,
                self.pressure_units)

        else:
            pressure = -1

        pressure = round(pressure, 4)

        return pressure

    def clear_faults(self):
        self.send_cmd('#', False)
        self.send_cmd('CF')
        self.get_faults()

    def keypad_enable(self, enable):
        if enable:
            self.send_cmd('KE')
        else:
            self.send_cmd('KD')

    def disconnect(self):
        logger.debug("Closing pump %s serial connection", self.name)
        self.keypad_enable(True)

        self._is_dispensing = False
        self._accel_stop.set()

class OB1(object):
    def __init__(self, name, device, comm_lock=None, calib_path=None):

        self.name = name
        self.device = device

        if comm_lock is None:
            self.comm_lock = threading.RLock()
        else:
            self.comm_lock = comm_lock

        self.connected = False

        self.connect()

        self.calib = None

        if calib_path is not None:
            self.load_calibration(calib_path)

        else:
            calib = (ctypes.c_double*1000)()
            error = Elveflow.Elveflow_Calibration_Default(ctypes.byref(calib),
                1000)

            self.calib = calib

            self._check_error(error)

        self.remote = False

        self._connected_channels = []

    def connect(self):
        if not self.connected:
            self.instr_ID = ctypes.c_int32()

            with self.comm_lock:
                error = Elveflow.OB1_Initialization(self.device.encode('ascii'),
                    0, 0, 0, 0, ctypes.byref(self.instr_ID))

                self._check_error(error)

            self.connected = True

    def calibrate(self):
        calib = (ctypes.c_double*1000)()
        error = Elveflow.OB1_Calib(self.instr_ID.value, calib, 1000)

        self._check_error(error)

        self.calib = calib

    def save_calibration(self, path):
        path = os.path.abspath(os.path.expanduser(path))
        error = Elveflow.Elveflow_Calibration_Save(path.encode('ascii'),
            ctypes.byref(self.calib), 1000)

        self._check_error(error)

    def load_calibration(self, path):
        path = os.path.abspath(os.path.expanduser(path))
        calib = (ctypes.c_double*1000)()

        error = Elveflow.Elveflow_Calibration_Load(path.encode('ascii'),
            ctypes.byref(calib), 1000)

        self.calib = calib
        self._check_error(error)

    def _check_error(self, error):
        error = int(error)

        if error in utils.elveflow_errors:
            logger.error('%s Error: %s', self.name, utils.elveflow_errors[error])
        elif error != 0:
            logger.error('%s Error: LabView Error Code %s', self.name, error)

    def disconnect(self):
        if self.connected:
            with self.comm_lock:
                for channel in self._connected_channels:
                    channel.connected = False

                error = Elveflow.OB1_Destructor(self.instr_ID.value)

                self._check_error(error)

                self.connected = False

    def stop(self):
        pass


class OB1Pump(Pump):
    def __init__(self, name, device, channel, min_pressure, max_pressure,
        ob1_device, P=0, I=0, D=0, pid_sample_time=0.1, bfs_instr_ID=None,
        comm_lock=None, fm_comm_lock=None, flow_rate_scale=1, flow_rate_offset=0,
        scale_type='both'):
        """
        :param device: The device comport as sent to pyserial
        :type device: str

        :param name: A unique identifier for the pump
        :type name: str

        Note: comm_lock needs to be an RLock for this device
        """

        logstr = ("Initializing pump {} on serial port {}".format(name,
            device))
        logger.info(logstr)

        self._ob1 = ob1_device

        Pump.__init__(self, name, device, flow_rate_scale=flow_rate_scale,
            flow_rate_offset=flow_rate_offset, scale_type=scale_type,
            comm_lock=comm_lock)

        self._pump_base_units = 'uL/min'
        self._units = self._pump_base_units
        self._pump_pressure_units = 'mbar'
        self._pressure_units = 'mbar'
        self._target_pressure = 0
        self._target_flow = 0
        self._min_pressure = min_pressure
        self._max_pressure = max_pressure

        self._channel = int(channel)
        self._ob1_chan = ctypes.c_int32(self._channel)

        self._has_sensor = False #Used for reading flow rate but not necessarily PID
        self._has_flow_meter = False #Used for PID
        self._PID_mode = False
        self._P = P
        self._I = I
        self._D = D
        self._pid_sample_time = pid_sample_time

        self._PID = pid.PID(self._P, self._I, self._D, 0)
        self._PID.sample_time = self._pid_sample_time
        self._PID.output_limits = (self._min_pressure, self._max_pressure)

        self._pid_on_evt = threading.Event()
        self._abort_pid_evt = threading.Event()

        self._bfs_instr_ID = bfs_instr_ID
        self._fm_comm_lock = fm_comm_lock

        if self._bfs_instr_ID is not None:
            self.pid_thread = threading.Thread(target=self.run_PID)
            self.pid_thread.daemon = True
            self.pid_thread.start()

            self._PID_mode = True
            self._has_flow_meter = True

            if self._fm_comm_lock is None:
                self._fm_comm_lock = threading.Lock()


    def connect(self):
        if not self.connected:

            if not self._ob1.connected:
                self._ob1.connect()

            self.instr_ID = self._ob1.instr_ID
            self.calib = self._ob1.calib

            self.connected = True

    @property
    def pressure_units(self):
        """
        Sets and returns the pump flow rate units. This can be set to:
        nL/s, nL/min, uL/s, uL/min, mL/s, mL/min. Changing units keeps the
        flow rate constant, i.e. if the flow rate was set to 100 uL/min, and
        the units are changed to mL/min, the flow rate is set to 0.1 mL/min.

        :type: str
        """
        return self._pressure_units

    @pressure_units.setter
    def pressure_units(self, units):
        old_units = self._pressure_units

        if units.lower() in ['psi', 'bar', 'mpa', 'mbar']:
            self._pressure_units = units

            logger.info("Changed pump %s pressure units from %s to %s", self.name, old_units, units)
        else:
            logger.warning("Failed to change pump %s pressure units, units supplied were invalid: %s", self.name, units)

    @property
    def flow_rate(self):
        """
        Sets and returns the pump flow rate in units specified by ``Pump.units``.
        Can be set while the pump is moving, and it will update the flow rate
        appropriately.

        :type: float
        """
        with self.comm_lock:
            if self._has_sensor and self._ob1.remote:
                pressure, rate = self._read_remote_channel()

            elif self._has_sensor and not self._ob1.remote:
                data_sens=ctypes.c_double()
                error = Elveflow.OB1_Get_Sens_Data(self.instr_ID.value,
                    self._ob1_chan, 1, ctypes.byref(data_sens))

                self._check_error(error)
                rate = float(data_sens)

            else:
                rate = self._flow_rate

        rate = self._convert_flow_rate(rate, self._pump_base_units, self.units)

        return rate

    @flow_rate.setter
    def flow_rate(self, rate):
        rate = self._convert_flow_rate(rate, self.units, self._pump_base_units)

        with self.comm_lock:
            if self._has_flow_meter:
                self._PID.setpoint = rate
                self._is_flowing = True

                if not self._PID_mode:
                    pressure = self._inner_get_pressure()
                    self._PID.set_auto_mode(True, pressure)
                    self._PID_mode = True

                if not self._pid_on_evt.is_set():
                    self._pid_on_evt.set()

            else:
                logger.error('Failed to set flow rate for %s because there '
                    'is not a flow meter associated with the device.', self.name)

        if self._is_flowing:
            self._flow_rate = rate

            if self._flow_rate > 0:
                self._flow_dir = 1
            else:
                self._flow_dir = -1

    def is_moving(self):
        """
        Queries the pump about whether or not it's moving.

        :returns: True if the pump is moving, False otherwise
        :rtype: bool
        """
        return self._is_flowing

    def start_flow(self):
        """
        Starts a continuous flow at the flow rate specified by the
        ``Pump.flow_rate`` variable.

        Note: for the OB1 there's no clear distinction between setting the
        target flow rate and starting flow, so this does nothing.
        """
        pass

    def dispense(self, vol, units='uL'):
        """
        Dispenses a fixed volume.

        :param vol: Volume to dispense
        :type vol: float

        :param units: Volume units, defaults to uL, also accepts mL or nL
        :type units: str
        """
        vol = self._convert_volume(vol, units, self._pump_base_units.split('/')[0])

        self._dispensing_volume = abs(vol)

        dispense_thread = threading.Thread(target=self._run_dispense)
        dispense_thread.start()

    def aspirate(self, vol, units='uL'):
        """
        Aspirates a fixed volume.

        :param vol: Volume to aspirate
        :type vol: float

        :param units: Volume units, defaults to uL, also accepts mL or nL
        :type units: str
        """
        vol = self._convert_volume(vol, units, self._pump_base_units.split('/')[0])

        self._dispensing_volume = abs(vol)

        dispense_thread = threading.Thread(target=self._run_dispense)
        dispense_thread.start()

    def _run_dispense(self):
        previous_time = time.time()
        previous_fr = self.flow_rate

        update_time = previous_time

        while self._is_flowing:
            current_fr = copy.copy(self.flow_rate)
            current_time = time.time()
            delta_vol = ((current_fr + previous_fr)/2./60.)*(current_time-previous_time)

            self._dispensing_volume -= abs(delta_vol)

            previous_time = current_time
            previous_fr = current_fr

            if current_time - update_time > 60:
                logger.info('Pump %s remaining dispense/aspirate volume is %s uL',
                    self.name, self._dispensing_volume)
                update_time = current_time

            if self._dispensing_volume <= 0:
                self.stop()
                break

            time.sleep(0.1)


        logger.info('Finished dispense/aspirate for pump %s', self.name)

    def set_pressure(self, pressure):
        self._target_pressure = pressure

        pressure = self._convert_pressure(pressure, self.pressure_units,
            self._pump_pressure_units)
        if self._PID_mode:
            self._pid_on_evt.clear()
            self._PID.auto_mode = False
            self._PID_mode = False
            time.sleep(self._pid_sample_time)

        self._inner_set_pressure(pressure)


    def _inner_set_pressure(self, pressure):
        if pressure > self._max_pressure:
            logger.warning('Pressure %s is greater than %s max pressure,'
                'setting pressure to max', pressure, self.name)
            pressure = self._max_pressure

        if pressure < self._min_pressure:
            logger.warning('Pressure %s is less than %s min pressure,'
                'setting pressure to min', pressure, self.name)
            pressure = self._min_pressure

        with self.comm_lock:

            if not self._ob1.remote:
                set_pressure = float(pressure) #mbarr
                set_pressure = ctypes.c_double(set_pressure)#convert to c_double

                error = Elveflow.OB1_Set_Press(self.instr_ID.value, self._ob1_chan,
                    set_pressure, ctypes.byref(self.calib), 1000)

                self._check_error(error)
            else:
                if self._has_flow_meter and self._PID_mode:
                    self._start_remote_PID(False)

                self._set_remote_target(pressure)

    def get_pressure(self):
        pressure = self._inner_get_pressure()

        pressure = self._convert_pressure(pressure, self._pump_pressure_units,
            self.pressure_units)

        return pressure

    def _inner_get_pressure(self):
        with self.comm_lock:
            if not self._ob1.remote:
                get_pressure = ctypes.c_double()

                error = Elveflow.OB1_Get_Press(self.instr_ID.value, self._ob1_chan,
                    1, ctypes.byref(self.calib), ctypes.byref(get_pressure), 1000)

                self._check_error(error)

                pressure = float(get_pressure.value)

            else:
                pressure, flow = self._read_remote_channel()

        return pressure

    def run_PID(self):
        prev_dens = 0
        while True:
            if self._abort_pid_evt.is_set():
                break

            if self._pid_on_evt.is_set():
                start_t = time.time()

                fr, dens, temp = self.get_fm_values()

                delta_t = time.time() - start_t

                if dens > 700 and (prev_dens/dens < 1.05 and prev_dens/dens > 0.95):
                    pressure = self._PID(fr)
                    self._inner_set_pressure(pressure)

                prev_dens = dens

                while time.time() - start_t < self._pid_sample_time - delta_t:
                    time.sleep(0.01)

            else:
                time.sleep(0.1)

    def get_fm_values(self):
        with self._fm_comm_lock:
            density = ctypes.c_double(-1)
            error = Elveflow.BFS_Get_Density(self._bfs_instr_ID.value, ctypes.byref(density))
            density = float(density.value)
            self._check_error(error)

            temperature = ctypes.c_double(-1)
            error = Elveflow.BFS_Get_Temperature(self._bfs_instr_ID.value, ctypes.byref(temperature))
            temperature = float(temperature.value)
            self._check_error(error)

            flow = ctypes.c_double(-1)
            error = Elveflow.BFS_Get_Flow(self._bfs_instr_ID.value, ctypes.byref(flow))
            flow = float(flow.value)
            self._check_error(error)

        return flow, density, temperature

    def set_PID_values(self, P, I, D):
        self._P = P
        self._I = I
        self._D = D

        self._PID.tunings = (P, I, D)
    """
    The code below is for use with the Remote PID control built into the
    Elveflow API. I found that didn't work well, but leaving it here in case
    I want to retest it at some point with a new version of the API.

    @property
    def flow_rate(self):
        with self.comm_lock:
            if self._has_sensor and self._ob1.remote:
                pressure, rate = self._read_remote_channel()

            elif self._has_sensor and not self._ob1.remote:
                data_sens=ctypes.c_double()
                error = Elveflow.OB1_Get_Sens_Data(self.instr_ID.value,
                    self._ob1_chan, 1, ctypes.byref(data_sens))

                self._check_error(error)
                rate = float(data_sens)

            else:
                rate = self._flow_rate

        rate = self._convert_flow_rate(rate, self._pump_base_units, self.units)

        return rate

    @flow_rate.setter
    def flow_rate(self, rate):
        rate = self._convert_flow_rate(rate, self.units, self._pump_base_units)

        with self.comm_lock:
            if self._has_flow_meter and self._PID_mode and self._ob1.remote:
                self._set_remote_target(rate)
                self._is_flowing = True

            elif self._has_flow_meter and self._ob1.remote:
                self._start_remote_PID(True)
                self._set_remote_target(rate)
                self._is_flowing = True

            elif self._has_flow_meter:
                self._start_remote()
                self._start_remote_PID(True)
                self._set_remote_target(rate)
                self._is_flowing = True
            else:
                logger.error('Failed to set flow rate for %s because there '
                    'is not a flow meter associated with the device.', self.name)

        if self._is_flowing:
            self._flow_rate = rate

            if self._flow_rate > 0:
                self._flow_dir = 1
            else:
                self._flow_dir = -1

    def _start_remote(self):
        with self.comm_lock:
            error = Elveflow.OB1_Start_Remote_Measurement(self.instr_ID.value,
                ctypes.byref(self.calib), 1000)
            self._check_error(error)

            self._ob1.remote = True

    def _stop_remote(self):
        with self.comm_lock:
            error = Elveflow.OB1_Stop_Remote_Measurement(self.instr_ID.value)
            self._check_error(error)

            self._ob1.remote = False

    def _start_remote_PID(self, start_running):
        if start_running:
            running = ctypes.c_int32(1)
        else:
            running = ctypes.c_int32(0)

        with self.comm_lock:
            error = Elveflow.PID_Set_Running_Remote(self.instr_ID.value, self._ob1_chan,
                running)
            self._check_error(error)

        self._PID_mode = start_running

    def _read_remote_channel(self):
        data_sens=ctypes.c_double()
        data_reg=ctypes.c_double()

        with self.comm_lock:
            error=Elveflow.OB1_Get_Remote_Data(self.instr_ID.value,
                self._ob1_chan, ctypes.byref(data_reg), ctypes.byref(data_sens))

        pressure = float(data_reg.value)
        flow = float(data_sens.value)

        return pressure, flow

    def _set_remote_target(self, val):
        set_target = float(val)
        set_target = ctypes.c_double(set_target)#convert to c_double

        with self.comm_lock:
            error = Elveflow.OB1_Set_Remote_Target(self.instr_ID.value,
                self._ob1_chan, set_target)

            self._check_error(error)

    def initialize_remote_PID(self, P, I, D, bfs_instr_ID, start_running):
        # Flow meter must already be in remote mode
        # D not used at the moment for OB1
        self._P = P
        self._I = I

        P = float(P)
        P = ctypes.c_double(P)
        I = float(I)
        I = ctypes.c_double(I)
        sensor_channel = ctypes.c_int32(1) # Shouldn't matter

        if start_running:
            running = ctypes.c_int32(1)
        else:
            running = ctypes.c_int32(0)

        with self.comm_lock:
            error = Elveflow.PID_Add_Remote(self.instr_ID.value, self._ob1_chan,
                bfs_instr_ID.value, sensor_channel, P, I, running)
            self._check_error(error)

        self._has_flow_meter = True
        self._PID_mode = start_running


    def set_PID_values(self, P, I, D, reset_err=True):
        #D not used at the moment for OB1
        self._P = P
        self._I = I

        P = float(P)
        P = ctypes.c_double(P)
        I = float(I)
        I = ctypes.c_double(I)

        if reset_err:
            reset = ctypes.c_int32(1)
        else:
            reset = ctypes.c_int32(0)

        with self.comm_lock:
            error = Elveflow.PID_Set_Params_Remote(self.instr_ID.value,
                self._ob1_chan, reset, P, I)
            self._check_error(error)
    """

    def stop(self):
        """Stops all pump flow."""
        if self._has_flow_meter:
            self.flow_rate = 0

        else:
            self.set_pressure(0)

        self._is_flowing = False
        self._is_dispensing = False

    def _check_error(self, error):
        error = int(error)

        if error in utils.elveflow_errors:
            logger.error('%s Error: %s', self.name, utils.elveflow_errors[error])
        elif error != 0:
            logger.error('%s Error: LabView Error Code %s', self.name, error)

    def disconnect(self):
        if self.connected:
            if self._ob1.connected:
                self._ob1.disconnect()

            self.connected = False

class SoftPump(Pump):
    """
    This class contains the settings and communication for a generic pump.
    It is intended to be subclassed by other pump classes, which contain
    specific information for communicating with a given pump. A pump object
    can be wrapped in a thread for using a GUI, implimented in :py:class:`PumpCommThread`
    or it can be used directly from the command line. The :py:class:`M5Pump`
    documentation contains an example.
    """

    def __init__(self, name, device, comm_lock=None):
        """
        :param device: The device comport as sent to pyserial
        :type device: str

        :param name: A unique identifier for the pump
        :type name: str
        """
        Pump.__init__(self, name, device, comm_lock=comm_lock)

        self._is_aspirating = False

        self._units = 'mL/min'
        self._pump_base_units = 'mL/s'

        self._dispensing_volume = 0
        self._aspirating_volume = 0

        self.sim_thread = threading.Thread(target=self._sim_flow)
        self.sim_thread.daemon = True
        self.sim_thread.start()

    @property
    def flow_rate(self):
        """
        Sets and returns the pump flow rate in units specified by ``Pump.units``.
        Can be set while the pump is moving, and it will update the flow rate
        appropriately.

        :type: float
        """
        rate = self._flow_rate

        rate = self._convert_flow_rate(rate, self._pump_base_units, self.units)

        return rate

    @flow_rate.setter
    def flow_rate(self, rate):
        rate = self._convert_flow_rate(rate, self.units, self._pump_base_units)
        self._flow_rate = rate

    def is_moving(self):
        """
        Queries the pump about whether or not it's moving.

        :returns: True if the pump is moving, False otherwise
        :rtype: bool
        """
        return self._is_flowing

    def start_flow(self):
        """
        Starts a continuous flow at the flow rate specified by the
        ``Pump.flow_rate`` variable.
        """
        self._is_flowing = True
        self._flow_dir = 1

    def dispense(self, vol, units='uL'):
        """
        Dispenses a fixed volume.

        :param vol: Volume to dispense
        :type vol: float

        :param units: Volume units, defaults to uL, also accepts mL or nL
        :type units: str
        """
        vol = self._convert_volume(vol, units, self._pump_base_units.split('/')[0])

        self._dispensing_volume = vol
        self._is_dispensing = True
        self._is_flowing = True
        self._is_aspirating = False
        self._flow_dir = 1

        pass #Should be implimented in each subclass

    def aspirate(self, vol, units='uL'):
        """
        Aspirates a fixed volume.

        :param vol: Volume to aspirate
        :type vol: float

        :param units: Volume units, defaults to uL, also accepts mL or nL
        :type units: str
        """
        vol = self._convert_volume(vol, units, self._pump_base_units.split('/')[0])

        self._aspirating_volume = vol
        self._is_aspirating = True
        self._is_flowing = True
        self._is_dispensing = False
        self._flow_dir = -1

        pass #Should be implimented in each subclass

    def _sim_flow(self):
        previous_time = time.time()

        while self.connected:
            flow_rate = self._flow_rate

            if self._is_dispensing:
                delta_vol = flow_rate*(time.time()-previous_time)
                previous_time = time.time()
                self._dispensing_volume = self._dispensing_volume - delta_vol

                if self._dispensing_volume <= 0:
                    self.stop()

            elif self._is_aspirating:
                delta_vol = flow_rate*(time.time()-previous_time)
                previous_time = time.time()
                self._aspirating_volume = self._aspirating_volume - delta_vol

                if self._aspirating_volume <= 0:
                    self.stop()
            else:
                previous_time = time.time()

            time.sleep(0.1)

    def stop(self):
        """Stops all pump flow."""
        self._is_flowing = False
        self._is_dispensing = False
        self._is_aspirating = False
        self._flow_dir = 0

    def disconnect(self):
        """Close any communication connections"""
        self.connected = False
        self.sim_thread.join()

class SoftSyringePump(SyringePump):
    """
    A software syringe pump for testing.
    """

    def __init__(self, name, device, diameter, max_volume, max_rate, syringe_id,
        dual_syringe=False, comm_lock=None):
        """
        :param device: The device comport as sent to pyserial
        :type device: str

        :param name: A unique identifier for the pump
        :type name: str
        """

        SyringePump.__init__(self, name, device, diameter, max_volume, max_rate,
            syringe_id, dual_syringe=False, comm_lock=comm_lock)

        self._is_aspirating = False

        self._units = 'mL/min'
        self._pump_base_units = 'mL/s'

        self._dispensing_volume = 0
        self._aspirating_volume = 0

        self.sim_thread = threading.Thread(target=self._sim_flow)
        self.sim_thread.daemon = True
        self.sim_thread.start()

    @property
    def flow_rate(self):
        """
        Sets and returns the pump flow rate in units specified by ``Pump.units``.
        Can be set while the pump is moving, and it will update the flow rate
        appropriately.

        :type: float
        """
        rate = self._flow_rate

        rate = self._convert_flow_rate(rate, self._pump_base_units, self.units)

        return rate

    @flow_rate.setter
    def flow_rate(self, rate):
        logger.info("Setting pump %s infuse flow rate to %f %s", self.name, rate, self.units)

        rate = self._convert_flow_rate(rate, self.units, self._pump_base_units)

        self._flow_rate = rate

    @property
    def refill_rate(self):
        """
        Sets and returns the pump flow rate in units specified by ``Pump.units``.
        Can be set while the pump is moving, and it will update the flow rate
        appropriately.

        Pump _refill_rate variable should always be stored in ml/min.

        For these pumps, the refill_rate variable is considered to be the infuse rate,
        whereas the refill_rate variable is the refill rate.

        :type: float
        """
        rate = self._refill_rate

        rate = self._convert_flow_rate(rate, self._pump_base_units, self.units)

        return rate

    @refill_rate.setter
    def refill_rate(self, rate):
        logger.info("Setting pump %s refill flow rate to %f %s", self.name, rate, self.units)

        rate = self._convert_flow_rate(rate, self.units, self._pump_base_units)

        self._refill_rate = rate

    @property
    def volume(self):
        volume = self._volume
        volume = self._convert_volume(volume, self._pump_base_units.split('/')[0],
            self.units.split('/')[0])

        return volume

    @volume.setter
    def volume(self, volume):
        volume = self._convert_volume(volume, self.units.split('/')[0],
            self._pump_base_units.split('/')[0])
        self._volume = volume

    def is_moving(self):
        """
        Queries the pump about whether or not it's moving.

        :returns: True if the pump is moving, False otherwise
        :rtype: bool
        """
        return self._is_flowing

    def start_flow(self):
        """
        Starts a continuous flow at the flow rate specified by the
        ``Pump.flow_rate`` variable.
        """
        self._is_flowing = True

    def dispense_all(self):
        if self._is_flowing or self._is_dispensing or self._is_aspirating:
            logger.debug("Stopping pump %s current motion before infusing", self.name)
            self.stop()

        self.dispense(self.volume, self.units.split('/')[0])

    def dispense(self, vol, units='uL'):
        """
        Dispenses a fixed volume.

        :param vol: Volume to dispense
        :type vol: float

        :param units: Volume units, defaults to uL, also accepts mL or nL
        :type units: str
        """
        vol = self._convert_volume(vol, units, self._pump_base_units.split('/')[0])

        if self._is_flowing or self._is_dispensing or self._is_aspirating:
            logger.debug("Stopping pump %s current motion before infusing", self.name)
            self.stop()

        cont = True

        if self.volume - vol < 0:
            logger.error(("Attempting to infuse {} mL, which is more than the "
                "current volume of the syringe ({} mL)".format(vol, self.volume)))
            cont = False

        if vol <= 0:
            logger.error(("Infuse volume must be positive."))
            cont = False

        if cont:
            self._dispensing_volume = vol
            self._is_dispensing = True
            self._is_flowing = True
            self._is_aspirating = False
            self._flow_dir = 1

    def aspirate_all(self):
        if self._is_flowing or self._is_dispensing or self._is_aspirating:
            logger.debug("Stopping pump %s current motion before aspirating", self.name)
            self.stop()

        if self.max_volume - self.volume > 0:
            self.aspirate(self.max_volume - self.volume, self.units.split('/')[0])
        else:
            logger.error(("Already at maximum volume, can't aspirate more."))

    def aspirate(self, vol, units='uL'):
        """
        Aspirates a fixed volume.

        :param vol: Volume to aspirate
        :type vol: float

        :param units: Volume units, defaults to uL, also accepts mL or nL
        :type units: str
        """
        vol = self._convert_volume(vol, units, self._pump_base_units.split('/')[0])

        if self._is_flowing or self._is_dispensing or self._is_aspirating:
            logger.debug("Stopping pump %s current motion before infusing", self.name)
            self.stop()

        cont = True

        if self.volume + vol > self.max_volume:
            logger.error(("Attempting to refill {} mL, which will take the total "
                "loaded volume to more than the maximum volume of the syringe "
                "({} mL)".format(vol, self.max_volume)))
            cont = False

        if vol <= 0:
            logger.error(("Refill volume must be positive."))
            cont = False

        if cont:
            self._aspirating_volume = vol
            self._is_aspirating = True
            self._is_flowing = True
            self._is_dispensing = False
            self._flow_dir = -1

    def _sim_flow(self):
        previous_time = time.time()

        while self.connected:
            if self._is_dispensing:
                flow_rate = self._flow_rate

                delta_vol = flow_rate*(time.time()-previous_time)
                previous_time = time.time()
                self._dispensing_volume = self._dispensing_volume - delta_vol

                if self._dispensing_volume <= 0:
                    self.stop()

                self._volume = self._volume - delta_vol

            elif self._is_aspirating:
                flow_rate = self._refill_rate

                delta_vol = flow_rate*(time.time()-previous_time)
                previous_time = time.time()
                self._aspirating_volume = self._aspirating_volume - delta_vol

                if self._aspirating_volume <= 0:
                    self.stop()

                self._volume = self._volume + delta_vol

            else:
                previous_time = time.time()

            time.sleep(0.1)

    def set_pump_cal(self, diameter, max_volume, max_rate, syringe_id):
        self.diameter = diameter
        self.max_volume = max_volume
        self.max_rate = max_rate
        self.syringe_id = syringe_id

    def stop(self):
        """Stops all pump flow."""
        self._is_flowing = False
        self._is_dispensing = False
        self._is_aspirating = False

    def disconnect(self):
        """Close any communication connections"""
        self.connected = False
        self.sim_thread.join()


class PumpCommThread(utils.CommManager):
    """
    This class creates a control thread for pumps attached to the system.
    This thread is designed for using a GUI application. For command line
    use, most people will find working directly with a pump object much
    more transparent. Below you'll find an example that initializes an
    :py:class:`M50Pump`, starts a flow of 2000 uL/min, and stops the flow
    5 s later. ::

        import collections
        import threading

        pump_cmd_q = collections.deque()
        abort_event = threading.Event()
        my_pumpcon = PumpCommThread(pump_cmd_q, abort_event)
        my_pumpcon.start()

        init_cmd = ('connect', ('COM6', 'pump2', 'VICI_M50'),
            {'flow_cal': 626.2, 'backlash_cal': 9.278})
        flow_rate_cmd = ('set_flow_rate', ('pump2', 2000), {})
        start_cmd = ('start_flow', ('pump2',), {})
        stop_cmd = ('stop', ('pump2',), {})

        pump_cmd_q.append(init_cmd)
        pump_cmd_q.append(start_cmd)
        pump_cmd_q.append(flow_rate_cmd)
        time.sleep(5)
        pump_cmd_q.append(stop_cmd)

        my_pumpcon.stop()
    """

    def __init__(self, name):
        """
        Initializes the custom thread. Important parameters here are the
        list of known commands ``_commands`` and known pumps ``known_pumps``.

        :param collections.deque command_queue: The queue used to pass commands to
            the thread.

        :param threading.Event abort_event: An event that is set when the thread
            needs to abort, and otherwise is not set.
        """
        utils.CommManager.__init__(self, name)

        logger.info("Starting pump control thread: %s", self.name)

        self._commands = {
            'connect'           : self._connect_device,
            'get_flow_rate'     : self._get_flow_rate,
            'set_flow_rate'     : self._set_flow_rate,
            'get_refill_rate'   : self._get_refill_rate,
            'set_refill_rate'   : self._set_refill_rate,
            'set_flow_accel'    : self._set_flow_acceleration,
            'set_units'         : self._set_units,
            'start_flow'        : self._start_flow,
            'stop'              : self._stop_flow,
            'aspirate'          : self._aspirate,
            'dispense'          : self._dispense,
            'is_moving'         : self._is_moving,
            'send_cmd'          : self._send_pump_cmd,
            'disconnect'        : self._disconnect_device,
            'get_volume'        : self._get_volume,
            'set_volume'        : self._set_volume,
            'dispense_all'      : self._dispense_all,
            'aspirate_all'      : self._aspirate_all,
            'set_pump_cal'      : self._set_pump_cal,
            'get_status'        : self._get_status,
            'get_status_multi'  : self._get_status_multiple,
            'set_pump_dual_syringe': self._set_dual_syringe,
            'get_max_pressure'  : self._get_max_pressure,
            'set_max_pressure'  : self._set_max_pressure,
            'get_min_pressure'  : self._get_min_pressure,
            'set_min_pressure'  : self._set_min_pressure,
            'get_pressure'      : self._get_pressure,
            'set_pressure'      : self._set_pressure,
            'get_pressure_units': self._get_pressure_units,
            'set_pressure_units': self._set_pressure_units,
            'get_faults'        : self._get_faults,
            'clear_faults'      : self._clear_faults,
            'get_force'         : self._get_force,
            'set_force'         : self._set_force,
            'get_settings'      : self._get_settings,
            'get_flow_dir'      : self._get_flow_dir,
            'get_pump'          : self._get_pump,
            'initialize_ob1_pid': self._initialize_ob1_pid,
            'set_pid'           : self._set_pid,
            }

        self.known_devices = {
            'VICI M50'      : M50Pump,
            'PHD 4400'      : PHD4400Pump,
            'Pico Plus'     : PicoPlusPump,
            'NE 500'        : NE500Pump,
            'SSI Next Gen'  : SSINextGenPump,
            'OB1'           : OB1,
            'OB1 Pump'      : OB1Pump,
            'Soft'          : SoftPump,
            'Soft Syringe'  : SoftSyringePump,
            }

    def _get_flow_rate(self, name, **kwargs):

        logger.debug("Getting pump %s flow rate", name)

        comm_name = kwargs.pop('comm_name', None)
        cmd = kwargs.pop('cmd', None)

        device = self._connected_devices[name]
        val = device.flow_rate

        self._return_value((name, cmd, val), comm_name)

        logger.debug("Pump %s flow rate is %f", name, val)

    def _set_flow_rate(self, name, val, **kwargs):
        """
        This method sets the flow rate for a pump.

        :param str name: The unique identifier for a pump that was used in the
            :py:func:`_connect_pump` method.

        :param float val: The flow rate for the pump.
        """
        logger.info("Setting pump %s flow rate to %s", name, val)

        comm_name = kwargs.pop('comm_name', None)
        cmd = kwargs.pop('cmd', None)

        device = self._connected_devices[name]
        device.flow_rate = val

        self._return_value((name, cmd, True), comm_name)

        logger.debug("Pump %s flow rate set", name)

    def _get_refill_rate(self, name, **kwargs):

        logger.debug("Getting pump %s flow rate", name)

        comm_name = kwargs.pop('comm_name', None)
        cmd = kwargs.pop('cmd', None)

        device = self._connected_devices[name]
        val = device.refill_rate

        self._return_value((name, cmd, val), comm_name)

        logger.debug("Pump %s flow rate is %f", name, val)

    def _set_flow_acceleration(self, name, val, **kwargs):
        logger.info("Setting pump %s flow rate acceleration to %s", name, val)

        comm_name = kwargs.pop('comm_name', None)
        cmd = kwargs.pop('cmd', None)

        device = self._connected_devices[name]
        device.flow_rate_acceleration = val

        self._return_value((name, cmd, True), comm_name)

        logger.debug("Pump %s flow rate acceleration set", name)

    def _set_refill_rate(self, name, val, **kwargs):
        """
        This method sets the refill rate for a pump. Only works for pumps that
        have a refill rate, for example the Harvard syringe pumps.

        :param str name: The unique identifier for a pump that was used in the
            :py:func:`_connect_pump` method.

        :param float val: The refill rate for the pump.
        """
        logger.info("Setting pump %s refill rate to %s", name, val)

        comm_name = kwargs.pop('comm_name', None)
        cmd = kwargs.pop('cmd', None)

        device = self._connected_devices[name]
        device.refill_rate = val

        self._return_value((name, cmd, True), comm_name)

        logger.debug("Pump %s refill rate set", name)

    def _set_units(self, name, val, **kwargs):
        """
        This method sets the units for the flow rate for a pump. This can be set to:
        nL/s, nL/min, uL/s, uL/min, mL/s, mL/min. Changing units keeps the
        flow rate constant, i.e. if the flow rate was set to 100 uL/min, and
        the units are changed to mL/min, the flow rate is set to 0.1 mL/min.

        :param str name: The unique identifier for a pump that was used in the
            :py:func:`_connect_pump` method.

        :param str val: The units for the pump.
        """
        logger.info("Setting pump %s units to %s", name, val)

        comm_name = kwargs.pop('comm_name', None)
        cmd = kwargs.pop('cmd', None)

        device = self._connected_devices[name]
        device.units = val

        self._return_value((name, cmd, True), comm_name)

        logger.debug("Pump %s units set", name)

    def _set_volume(self, name, val, **kwargs):
        """
        This method sets the volume for a fixed volume pump such as a syringe pump.

        :param str name: The unique identifier for a pump that was used in the
            :py:func:`_connect_pump` method.

        :param float volume: The volume for the pump.
        """
        logger.info("Setting pump %s volume to %s", name, val)

        comm_name = kwargs.pop('comm_name', None)
        cmd = kwargs.pop('cmd', None)

        device = self._connected_devices[name]
        device.volume = val

        self._return_value((name, cmd, True), comm_name)

        logger.debug("Pump %s volume set", name)

    def _get_volume(self, name, **kwargs):
        """
        This method gets the volume of a fixed volume pump such as a syringe pump.

        :param str name: The unique identifier for a pump that was used in the
            :py:func:`_connect_pump` method.
        """
        logger.debug("Getting pump %s volume", name)

        comm_name = kwargs.pop('comm_name', None)
        cmd = kwargs.pop('cmd', None)

        device = self._connected_devices[name]
        val = device.volume

        self._return_value((name, cmd, val), comm_name)

        logger.debug("Pump %s volume is %f", name, val)

    def _start_flow(self, name, **kwargs):
        """
        This method starts continuous flow for a pump.

        :param str name: The unique identifier for a pump that was used in the
            :py:func:`_connect_pump` method.
        """
        logger.info("Starting pump %s continuous flow", name)

        comm_name = kwargs.pop('comm_name', None)
        cmd = kwargs.pop('cmd', None)
        callback = kwargs.pop('callback', None)

        device = self._connected_devices[name]
        device.start_flow(**kwargs)

        self._return_value((name, cmd, True), comm_name)

        if callback is not None:
            callback()

        logger.debug("Pump %s flow started", name)

    def _stop_flow(self, name, **kwargs):
        """
        This method stops all flow (continuous or finite) for a pump.

        :param str name: The unique identifier for a pump that was used in the
            :py:func:`_connect_pump` method.
        """
        logger.info("Stopping pump %s", name)

        comm_name = kwargs.pop('comm_name', None)
        cmd = kwargs.pop('cmd', None)

        device = self._connected_devices[name]
        device.stop(**kwargs)

        self._return_value((name, cmd, True), comm_name)

        logger.debug("Pump %s stopped", name)

    def _aspirate(self, name, val, **kwargs):
        """
        This method aspirates a fixed volume.

        :param str name: The unique identifier for a pump that was used in the
            :py:func:`_connect_pump` method.

        :param float val: The volume to aspirate.
        """
        if 'units' in kwargs:
            units = kwargs['units']
        else:
            units = ''
        logger.info("Aspirating %s %s from pump %s", val, units, name)

        comm_name = kwargs.pop('comm_name', None)
        cmd = kwargs.pop('cmd', None)
        callback = kwargs.pop('callback', None)

        device = self._connected_devices[name]
        device.aspirate(val, **kwargs)

        self._return_value((name, cmd, True), comm_name)

        if callback is not None:
            callback()

        logger.debug("Pump %s aspiration started", name)

    def _aspirate_all(self, name, **kwargs):
        """
        This method aspirates all remaning volume for a fixed volume pump.

        :param str name: The unique identifier for a pump that was used in the
            :py:func:`_connect_pump` method.
        """
        logger.info("Aspirating all for pump %s", name)

        comm_name = kwargs.pop('comm_name', None)
        cmd = kwargs.pop('cmd', None)
        callback = kwargs.pop('callback', None)

        device = self._connected_devices[name]
        device.aspirate_all(**kwargs)

        self._return_value((name, cmd, True), comm_name)

        if callback is not None:
            callback()

        logger.debug("Pump %s aspiration started", name)

    def _dispense(self, name, val, **kwargs):
        """
        This method dispenses a fixed volume.

        :param str name: The unique identifier for a pump that was used in the
            :py:func:`_connect_pump` method.

        :param float val: The volume to dispense.
        """
        if 'units' in kwargs:
            units = kwargs['units']
        else:
            units = ''
        logger.info("Dispensing %s %s from pump %s", val, units, name)

        comm_name = kwargs.pop('comm_name', None)
        cmd = kwargs.pop('cmd', None)
        callback = kwargs.pop('callback', None)

        device = self._connected_devices[name]
        device.dispense(val, **kwargs)

        self._return_value((name, cmd, True), comm_name)

        if callback is not None:
            callback()

        logger.debug("Pump %s dispensing started", name)

    def _dispense_all(self, name, **kwargs):
        """
        This method dispenses all remaining volume for a fixed volume pump.

        :param str name: The unique identifier for a pump that was used in the
            :py:func:`_connect_pump` method.
        """
        logger.info("Dispensing all from pump %s", name)

        comm_name = kwargs.pop('comm_name', None)
        cmd = kwargs.pop('cmd', None)
        callback = kwargs.pop('callback', None)

        device = self._connected_devices[name]
        device.dispense_all(**kwargs)

        self._return_value((name, cmd, True), comm_name)

        if callback is not None:
            callback()

        logger.debug("Pump %s dispensing started", name)

    def _is_moving(self, name, **kwargs):
        """
        This method returns where or not the pump is moving.

        :param str name: The unique identifier for a pump that was used in the
            :py:func:`_connect_pump` method.

        :rtype: bool
        """
        logger.debug("Checking if pump %s is moving", name)

        comm_name = kwargs.pop('comm_name', None)
        cmd = kwargs.pop('cmd', None)

        device = self._connected_devices[name]
        val = device.is_moving()

        self._return_value((name, cmd, val), comm_name)
        logger.debug("Pump %s is moving: %s", name, str(val))

    def _set_pump_cal(self, name, diameter, max_volume, max_rate, syringe_id,
        **kwargs):
        logger.info("Setting pump %s calibration parameters", name)

        comm_name = kwargs.pop('comm_name', None)
        cmd = kwargs.pop('cmd', None)

        device = self._connected_devices[name]
        device.set_pump_cal(diameter, max_volume, max_rate, syringe_id, **kwargs)

        self._return_value((name, cmd, True), comm_name)
        logger.debug("Pump %s calibration parameters set", name)

    def _set_dual_syringe(self, name, dual_syringe, **kwargs):
        logger.info("Setting pump %s dual syringe to %s", name, str(dual_syringe))

        comm_name = kwargs.pop('comm_name', None)
        cmd = kwargs.pop('cmd', None)

        device = self._connected_devices[name]
        device.dual_syringe = dual_syringe

        self._return_value((name, cmd, True), comm_name)
        logger.debug("Pump %s dual syringe parameter set", name)

    def _get_status(self, name, **kwargs):
        logger.debug("Getting pump status")

        comm_name = kwargs.pop('comm_name', None)
        cmd = kwargs.pop('cmd', None)

        val = self._get_pump_status(name)

        self._return_value((name, cmd, val), comm_name)

    def _get_faults(self, name, **kwargs):
        logger.debug('Getting pump faults')

        comm_name = kwargs.pop('comm_name', None)
        cmd = kwargs.pop('cmd', None)

        device = self._connected_devices[name]
        val = device.get_faults(**kwargs)

        self._return_value((name, cmd, val), comm_name)

    def _clear_faults(self, name, **kwargs):
        logger.info('Clearing pump faults')

        comm_name = kwargs.pop('comm_name', None)
        cmd = kwargs.pop('cmd', None)

        device = self._connected_devices[name]
        device.clear_faults(**kwargs)

        self._return_value((name, cmd, True), comm_name)

    def _get_status_multiple(self, names, **kwargs):
        logger.debug('Getting multiple pump status')

        comm_name = kwargs.pop('comm_name', None)
        cmd = kwargs.pop('cmd', None)

        vals = []
        for name in names:
            val = self._get_pump_status(name)

            vals.append(val)

        self._return_value((names, cmd, [names, vals]), comm_name)

    def _get_pump_status(self, name):
        device = self._connected_devices[name]

        is_moving = device.is_moving()

        try:
            volume = device.volume
        except Exception:
            volume = None

        flow_rate = device.flow_rate

        try:
            refill_rate = device.refill_rate
        except Exception:
            refill_rate = None

        try:
            pressure = device.get_pressure()
        except Exception:
            pressure = None

        try:
            is_dispensing = device.is_dispensing()
        except Exception:
            is_dispensing = None

        try:
            faults = device.get_faults()
        except Exception:
            faults = {'Fault' : False}

        try:
            syringe_id = device.syringe_id
        except Exception:
            syringe_id = None

        try:
            flow_dir = device.get_flow_dir()
        except Exception:
            flow_dir = None

        status = {
            'is_moving'     : is_moving,
            'volume'        : volume,
            'flow_rate'     : flow_rate,
            'refill_rate'   : refill_rate,
            'pressure'      : pressure,
            'is_dispensing' : is_dispensing,
            'faults'        : faults,
            'syringe_id'    : syringe_id,
            'flow_dir'      : flow_dir,
            }

        return status

    def _get_max_pressure(self, name, **kwargs):
        logger.debug("Getting pump %s max pressure", name)

        comm_name = kwargs.pop('comm_name', None)
        cmd = kwargs.pop('cmd', None)

        device = self._connected_devices[name]
        val = device.max_pressure

        self._return_value((name, cmd, val), comm_name)
        logger.info("Pump %s max pressure is %s", name, val)

    def _set_max_pressure(self, name, val, **kwargs):
        logger.info("Setting pump %s max pressure to %s", name, val)

        comm_name = kwargs.pop('comm_name', None)
        cmd = kwargs.pop('cmd', None)

        device = self._connected_devices[name]
        device.max_pressure = val

        self._return_value((name, cmd, True), comm_name)
        logger.debug("Pump %s max pressure set", name)

    def _get_min_pressure(self, name, **kwargs):
        logger.debug("Getting pump %s min pressure", name)

        comm_name = kwargs.pop('comm_name', None)
        cmd = kwargs.pop('cmd', None)

        device = self._connected_devices[name]
        val = device.min_pressure

        self._return_value((name, cmd, val), comm_name)
        logger.info("Pump %s min pressure is %s", name, val)

    def _set_min_pressure(self, name, val, **kwargs):
        logger.info("Setting pump %s min pressure to %s", name, val)

        comm_name = kwargs.pop('comm_name', None)
        cmd = kwargs.pop('cmd', None)

        device = self._connected_devices[name]
        device.min_pressure = val

        self._return_value((name, cmd, True), comm_name)
        logger.debug("Pump %s min pressure set", name)

    def _get_force(self, name, **kwargs):
        logger.debug("Getting pump %s force", name)

        comm_name = kwargs.pop('comm_name', None)
        cmd = kwargs.pop('cmd', None)

        device = self._connected_devices[name]
        val = device.force

        self._return_value((name, cmd, val), comm_name)
        logger.debug("Pump %s force is %s", name, val)

    def _set_force(self, name, val, **kwargs):
        logger.info("Setting pump %s force to %s", name, val)

        comm_name = kwargs.pop('comm_name', None)
        cmd = kwargs.pop('cmd', None)

        device = self._connected_devices[name]
        device.force = val

        self._return_value((name, cmd, True), comm_name)
        logger.debug("Pump %s force set", name)

    def _get_pressure_units(self, name, **kwargs):
        logger.debug("Getting pump %s pressure units", name)

        comm_name = kwargs.pop('comm_name', None)
        cmd = kwargs.pop('cmd', None)

        device = self._connected_devices[name]
        val = device.pressure_units

        self._return_value((name, cmd, val), comm_name)
        logger.debug("Pump %s pressure units is %s", name, val)

    def _set_pressure_units(self, name, val, **kwargs):
        logger.info("Setting pump %s pressure units to %s", name, val)

        comm_name = kwargs.pop('comm_name', None)
        cmd = kwargs.pop('cmd', None)

        device = self._connected_devices[name]
        device.pressure_units = val

        self._return_value((name, cmd, True), comm_name)
        logger.debug("Pump %s pressure units set", name)

    def _get_pressure(self, name, **kwargs):
        logger.debug("Getting pump %s pressure", name)

        comm_name = kwargs.pop('comm_name', None)
        cmd = kwargs.pop('cmd', None)

        device = self._connected_devices[name]
        val = device.get_pressure()

        self._return_value((name, cmd, val), comm_name)
        logger.debug("Pump %s pressure is %s", name, val)

    def _set_pressure(self, name, val, **kwargs):
        logger.info("Setting pump %s pressure to %s", name, val)

        comm_name = kwargs.pop('comm_name', None)
        cmd = kwargs.pop('cmd', None)

        device = self._connected_devices[name]
        device.set_pressure(val)

        self._return_value((name, cmd, True), comm_name)
        logger.debug("Pump %s pressure set", name)

    def _get_settings(self, name, **kwargs):
        logger.debug("Getting pump %s settings", name)

        comm_name = kwargs.pop('comm_name', None)
        cmd = kwargs.pop('cmd', None)

        device = self._connected_devices[name]

        try:
            max_pres = device.max_pressure
        except Exception:
            max_pres = None

        try:
            min_pres = device.min_pressure
        except Exception:
            min_pres = None

        try:
            pres_units = device.pressure_units
        except Exception:
            pres_units = None

        try:
            faults = device.get_faults()
        except Exception:
            faults = None

        try:
            syringe_id = device.syringe_id
        except Exception:
            syringe_id = None

        units = device.units

        settings = {
            'max_pressure'  : max_pres,
            'min_pressure'  : min_pres,
            'pressure_units': pres_units,
            'units'         : units,
            'faults'        : faults,
            'syringe_id'    : syringe_id,
        }

        self._return_value((name, cmd, settings), comm_name)
        logger.debug("Pump %s settings are %s", name, settings)

    def _get_flow_dir(self, name, **kwargs):
        logger.debug("Getting pump %s flow direction", name)

        comm_name = kwargs.pop('comm_name', None)
        cmd = kwargs.pop('cmd', None)

        device = self._connected_devices[name]
        val = device.get_flow_dir()

        self._return_value((name, cmd, val), comm_name)
        logger.debug("Pump %s flow direction is %s", name, val)

    def _get_pump(self, name, **kwargs):
        logger.debug("Getting pump %s", name)

        comm_name = kwargs.pop('comm_name', None)
        cmd = kwargs.pop('cmd', None)

        if name in self._connected_devices:
            device = self._connected_devices[name]
        else:
            device = None

        self._return_value((name, cmd, device), comm_name)
        logger.debug("Got pump %s", name)

    def _initialize_ob1_pid(self, name, P, I, D, fm_instr_id, start_running,
        **kwargs):
        logger.info("Initializing pump %s PID, P: %s, I: %s D: %s", name,
            P, I, D)

        comm_name = kwargs.pop('comm_name', None)
        cmd = kwargs.pop('cmd', None)

        device = self._connected_devices[name]
        device.initialize_remote_PID(P, I, D, fm_instr_id, start_running)

        self._return_value((name, cmd, True), comm_name)
        logger.debug("Initialized pump %s PID", name)

    def _set_pid(self, name, P, I, D, **kwargs):
        logger.info("Setting pump %s PID, P: %s, I: %s D: %s", name,
            P, I, D)

        comm_name = kwargs.pop('comm_name', None)
        cmd = kwargs.pop('cmd', None)

        device = self._connected_devices[name]
        device.set_PID_values(P, I, D)

        self._return_value((name, cmd, True), comm_name)
        logger.debug("Set pump %s PID", name)

    def _send_pump_cmd(self, name, val, get_response=True, **kwargs):
        """
        This method can be used to send an arbitrary command to the pump.
        If something is going to be used frequently, it probably should be
        added as a pump method.

        :param str name: The unique identifier for a pump that was used in the
            :py:func:`_connect_pump` method.

        :param cmd: The command to send, in an appropriate format for the pump.

        :param bool get_response: Whether the software should wait for a
            response from the pump. Defaults to ``True``.
        """
        logger.info("Sending pump %s cmd %r", name, val)

        comm_name = kwargs.pop('comm_name', None)
        cmd = kwargs.pop('cmd', None)

        device = self._connected_devices[name]
        ret = device.send_cmd(cmd, get_response, **kwargs)

        self._return_value((name, cmd, ret), comm_name)

        logger.debug("Pump %s command sent", name)

    def _additional_abort(self):
        for name, device in self._connected_devices.items():
            device.stop()


# List of syringe calibrations
known_syringes = {
    '30 mL, EXEL'           : {'diameter': 23.5, 'max_volume': 30,
                                'max_rate': 70},
    '1 mL, Medline P.C.'    : {'diameter': 4.69, 'max_volume': 1.0,
                                'max_rate': 5},
    '3 mL, Medline P.C.'    : {'diameter': 9.1, 'max_volume': 3.0,
                                'max_rate': 11},
    '6 mL, Medline P.C.'    : {'diameter': 12.8, 'max_volume': 6,
                                'max_rate': 23},
    '10 mL, Medline P.C.'   : {'diameter': 16.31, 'max_volume': 10,
                                'max_rate': 31},
    '20 mL, Medline P.C.'   : {'diameter': 19.84, 'max_volume': 20,
                                'max_rate': 55},
    '0.25 mL, Hamilton Glass': {'diameter': 2.30, 'max_volume': 0.25,
                                'max_rate': 11},
    '0.5 mL, Hamilton Glass': {'diameter': 3.26, 'max_volume': 0.5,
                                'max_rate': 11},
    '1.0 mL, Hamilton Glass': {'diameter': 4.61, 'max_volume': 1.0,
                                'max_rate': 11},
    }


class PumpPanel(utils.DevicePanel):
    """
    This pump panel supports standard flow controls and settings, including
    connection settings, for a pump. It is meant to be embedded in a larger application
    and can be instanced several times, once for each pump. It communciates
    with the pumps using the :py:class:`PumpCommThread`. Currently it only supports
    the :py:class:`M50Pump`, but it should be easy to extend for other pumps. The
    only things that should have to be changed are the are adding in pump-specific
    settings, modeled after how the ``m50_pump_sizer`` is constructed in the
    :py:func:`_create_layout` function, and then add in type switching in the
    :py:func:`_on_type` function.
    """
    def __init__(self, parent, panel_id, settings, *args, **kwargs):
        """
        Initializes the custom thread. Important parameters here are the
        list of known commands ``_commands`` and known pumps ``known_pumps``.

        :param wx.Window parent: Parent class for the panel.

        :param int panel_id: wx ID for the panel.

        :param str panel_name: Name for the panel
        """

        self.known_syringes = known_syringes

        super(PumpPanel, self).__init__(parent, panel_id, settings,
            *args, **kwargs)

        self._current_move_status = False
        self._current_flow_rate = -1
        self._current_refill_rate = -1
        self._current_flow_accel = -1
        self._current_volume = -1
        self._current_units = ''
        self._current_pressure = -1
        self._current_min_pressure = -1
        self._current_max_pressure = -1
        self._current_pressure_units = ''
        self._current_flow_dir = 1

    def _create_layout(self):
        """Creates the layout for the panel."""

        device_data = self.settings['device_data']

        if 'flow_rate' in device_data['ctrl_args']:
            flow_rate = str(device_data['ctrl_args']['flow_rate'])
        else:
            flow_rate = '0.1'

        if 'refill_rate' in device_data['ctrl_args']:
            refill_rate = str(device_data['ctrl_args']['refill_rate'])
        else:
            refill_rate = '0.1'

        if 'flow_accel' in device_data['ctrl_args']:
            flow_accel = str(device_data['ctrl_args']['flow_accel'])
        else:
            flow_accel = '0.1'

        self.pump_type = device_data['args'][0]

        self.status = wx.StaticText(self, label='Not connected')
        self.syringe_volume = wx.StaticText(self, label='0', size=self._FromDIP((40,-1)),
            style=wx.ST_NO_AUTORESIZE)
        self.syringe_volume_label = wx.StaticText(self, label='Current volume:')
        self.syringe_volume_units = wx.StaticText(self, label='mL')
        self.set_syringe_volume = wx.Button(self, label='Set Current Volume')
        self.set_syringe_volume.Bind(wx.EVT_BUTTON, self._on_set_volume)
        self.syringe_vol_gauge = wx.Gauge(self, size=self._FromDIP((40, -1)),
            style=wx.GA_HORIZONTAL|wx.GA_SMOOTH)
        self.syringe_vol_gauge_low = wx.StaticText(self, label='0')
        self.syringe_vol_gauge_high = wx.StaticText(self, label='')
        self.pressure_label = wx.StaticText(self, label='Pressure:')
        self.pressure = wx.StaticText(self, label='0', size=self._FromDIP((40, -1)),
            style=wx.ST_NO_AUTORESIZE)
        self.pressure_units_lbl = wx.StaticText(self, label='psi')
        self.flow_readback_label = wx.StaticText(self, label='Flow Rate:')
        self.flow_readback = wx.StaticText(self, label='0', size=self._FromDIP((40, -1)),
            style=wx.ST_NO_AUTORESIZE)
        self.flow_readback_units = wx.StaticText(self, label='mL/min')

        self.vol_gauge = wx.BoxSizer(wx.HORIZONTAL)
        self.vol_gauge.Add(self.syringe_vol_gauge_low,
            flag=wx.ALIGN_CENTER_VERTICAL)
        self.vol_gauge.Add(self.syringe_vol_gauge, 1, border=self._FromDIP(2),
            flag=wx.LEFT|wx.EXPAND)
        self.vol_gauge.Add(self.syringe_vol_gauge_high, border=self._FromDIP(2),
            flag=wx.LEFT|wx.ALIGN_CENTER_VERTICAL)

        status_grid = wx.GridBagSizer(vgap=self._FromDIP(5), hgap=self._FromDIP(5))
        status_grid.Add(wx.StaticText(self, label='Pump name:'), (0,0),
            flag=wx.ALIGN_CENTER_VERTICAL)
        status_grid.Add(wx.StaticText(self, label=self.name), (0,1), span=(1,2),
            flag=wx.ALIGN_CENTER_VERTICAL|wx.EXPAND)
        status_grid.Add(wx.StaticText(self, label='Status: '), (1,0),
            flag=wx.ALIGN_CENTER_VERTICAL)
        status_grid.Add(self.status, (1,1), span=(1,2),
            flag=wx.ALIGN_CENTER_VERTICAL|wx.EXPAND)
        status_grid.Add(self.flow_readback_label, (2, 0), flag=wx.ALIGN_CENTER_VERTICAL)
        status_grid.Add(self.flow_readback, (2, 1), flag=wx.ALIGN_CENTER_VERTICAL)
        status_grid.Add(self.flow_readback_units, (2, 2), flag=wx.ALIGN_CENTER_VERTICAL)
        status_grid.Add(self.syringe_volume_label, (3,0),
            flag=wx.ALIGN_CENTER_VERTICAL)
        status_grid.Add(self.syringe_volume, (3,1),
            flag=wx.ALIGN_CENTER_VERTICAL)
        status_grid.Add(self.syringe_volume_units, (3,2),
            flag=wx.ALIGN_CENTER_VERTICAL)
        status_grid.Add(self.vol_gauge, (4,1), span=(1,2),
            flag=wx.ALIGN_CENTER_VERTICAL|wx.EXPAND)
        status_grid.Add(self.set_syringe_volume, (5,1), span=(1,2),
            flag=wx.LEFT|wx.ALIGN_RIGHT|wx.ALIGN_CENTER_VERTICAL)



        self.ssi_status_sizer = wx.FlexGridSizer(cols=3, vgap=self._FromDIP(5),
            hgap=self._FromDIP(5))
        self.ssi_status_sizer.Add(self.pressure_label, flag=wx.ALIGN_CENTER_VERTICAL)
        self.ssi_status_sizer.Add(self.pressure, flag=wx.ALIGN_CENTER_VERTICAL)
        self.ssi_status_sizer.Add(self.pressure_units_lbl, flag=wx.ALIGN_CENTER_VERTICAL)


        self.status_sizer = wx.StaticBoxSizer(wx.StaticBox(self, label='Info'),
            wx.VERTICAL)
        self.status_sizer.Add(status_grid, 1, wx.EXPAND)
        self.status_sizer.Add(self.ssi_status_sizer, flag=wx.EXPAND)

        self.mode_ctrl = wx.Choice(self, choices=['Continuous flow', 'Fixed volume'])
        self.mode_ctrl.SetSelection(0)
        self.direction_lbl = wx.StaticText(self, label='Direction:')
        self.direction_ctrl = wx.Choice(self, choices=['Dispense', 'Aspirate'])
        self.direction_ctrl.SetSelection(0)
        self.flow_rate_ctrl = wx.TextCtrl(self, value=flow_rate,
            size=self._FromDIP((60,-1)), validator=utils.CharValidator('float'))
        self.flow_units_lbl = wx.StaticText(self, label='mL/min')
        self.flow_accel_lbl = wx.StaticText(self, label='Flow accel.:')
        self.flow_accel_ctrl = wx.TextCtrl(self, value=flow_accel,
            size=self._FromDIP((60,-1)), validator=utils.CharValidator('float'))
        self.flow_accel_units_lbl = wx.StaticText(self, label='mL/min^2')
        self.refill_rate_lbl = wx.StaticText(self, label='Refill rate:')
        self.refill_rate_ctrl = wx.TextCtrl(self, value=refill_rate,
            size=self._FromDIP((60,-1)), validator=utils.CharValidator('float'))
        self.refill_units_lbl = wx.StaticText(self, label='mL/min')
        self.volume_lbl = wx.StaticText(self, label='Volume:')
        self.volume_ctrl = wx.TextCtrl(self, size=self._FromDIP((60,-1)),
            validator=utils.CharValidator('float'))
        self.vol_units_lbl = wx.StaticText(self, label='mL')

        #Only turn on for the SSI pump
        self.flow_accel_lbl.Hide()
        self.flow_accel_ctrl.Hide()
        self.flow_accel_units_lbl.Hide()


        self.mode_ctrl.Bind(wx.EVT_CHOICE, self._on_mode)

        basic_ctrl_sizer = wx.GridBagSizer(vgap=self._FromDIP(2),
            hgap=self._FromDIP(2))
        basic_ctrl_sizer.Add(wx.StaticText(self, label='Mode:'), (0,0),
            flag=wx.ALIGN_CENTER_VERTICAL)
        basic_ctrl_sizer.Add(self.mode_ctrl, (0,1), span=(1,2),
            flag=wx.ALIGN_CENTER_VERTICAL)
        basic_ctrl_sizer.Add(self.direction_lbl, (1,0),
            flag=wx.ALIGN_CENTER_VERTICAL)
        basic_ctrl_sizer.Add(self.direction_ctrl, (1,1), span=(1,2),
            flag=wx.ALIGN_CENTER_VERTICAL)
        basic_ctrl_sizer.Add(wx.StaticText(self, label='Flow rate:'), (2,0),
            flag=wx.ALIGN_CENTER_VERTICAL)
        basic_ctrl_sizer.Add(self.flow_rate_ctrl, (2,1),
            flag=wx.ALIGN_CENTER_VERTICAL)
        basic_ctrl_sizer.Add(self.flow_units_lbl, (2,2),
            flag=wx.ALIGN_CENTER_VERTICAL|wx.ALIGN_LEFT)
        basic_ctrl_sizer.Add(self.flow_accel_lbl, (3,0),
            flag=wx.ALIGN_CENTER_VERTICAL)
        basic_ctrl_sizer.Add(self.flow_accel_ctrl, (3,1),
            flag=wx.ALIGN_CENTER_VERTICAL)
        basic_ctrl_sizer.Add(self.flow_accel_units_lbl, (3,2),
            flag=wx.ALIGN_CENTER_VERTICAL|wx.ALIGN_LEFT)
        basic_ctrl_sizer.Add(self.refill_rate_lbl, (4,0),
            flag=wx.ALIGN_CENTER_VERTICAL)
        basic_ctrl_sizer.Add(self.refill_rate_ctrl, (4,1),
            flag=wx.ALIGN_CENTER_VERTICAL)
        basic_ctrl_sizer.Add(self.refill_units_lbl, (4,2),
            flag=wx.ALIGN_CENTER_VERTICAL|wx.ALIGN_LEFT)
        basic_ctrl_sizer.Add(self.volume_lbl, (5,0),
            flag=wx.RESERVE_SPACE_EVEN_IF_HIDDEN|wx.ALIGN_CENTER_VERTICAL)
        basic_ctrl_sizer.Add(self.volume_ctrl, (5,1),
            flag=wx.RESERVE_SPACE_EVEN_IF_HIDDEN|wx.ALIGN_CENTER_VERTICAL)
        basic_ctrl_sizer.Add(self.vol_units_lbl, (5,2),
            flag=wx.RESERVE_SPACE_EVEN_IF_HIDDEN|wx.ALIGN_CENTER_VERTICAL|wx.ALIGN_LEFT)
        basic_ctrl_sizer.AddGrowableCol(1)
        basic_ctrl_sizer.SetEmptyCellSize((0,0))


        self.run_button = wx.Button(self, label='Start')
        self.fr_button = wx.Button(self, label='Change flow rate')

        self.run_button.Bind(wx.EVT_BUTTON, self._on_run)
        self.fr_button.Bind(wx.EVT_BUTTON, self._on_fr_change)

        button_ctrl_sizer = wx.BoxSizer(wx.HORIZONTAL)
        button_ctrl_sizer.Add(self.run_button, 0, wx.ALIGN_CENTER_VERTICAL)
        button_ctrl_sizer.Add(self.fr_button, 0, wx.ALIGN_CENTER_VERTICAL|wx.RESERVE_SPACE_EVEN_IF_HIDDEN)

        self.pressure_ctrl = utils.ValueEntry(self._on_set_pressure, self,
            size=self._FromDIP((60, -1)), validator=utils.CharValidator('float_te'))
        self.ob1_ctrl_sizer = wx.BoxSizer()
        self.ob1_ctrl_sizer.Add(wx.StaticText(self, label='Pressure:'),
            flag=wx.ALIGN_CENTER_VERTICAL)
        self.ob1_ctrl_sizer.Add(self.pressure_ctrl, border=self._FromDIP(2),
            flag=wx.ALIGN_CENTER_VERTICAL|wx.LEFT)

        self.vol_unit_ctrl = wx.Choice(self, choices=['nL', 'uL', 'mL'])
        self.vol_unit_ctrl.SetSelection(2)
        self.time_unit_ctrl = wx.Choice(self, choices=['s', 'min'])
        self.time_unit_ctrl.SetSelection(1)

        self.vol_unit_ctrl.Bind(wx.EVT_CHOICE, self._on_units)
        self.time_unit_ctrl.Bind(wx.EVT_CHOICE, self._on_units)

        gen_settings_sizer = wx.FlexGridSizer(cols=2, vgap=self._FromDIP(2),
            hgap=self._FromDIP(2))
        gen_settings_sizer.AddGrowableCol(1)
        gen_settings_sizer.Add(wx.StaticText(self, label='Volume unit:'),
            flag=wx.ALIGN_CENTER_VERTICAL)
        gen_settings_sizer.Add(self.vol_unit_ctrl,
            flag=wx.ALIGN_CENTER_VERTICAL)
        gen_settings_sizer.Add(wx.StaticText(self, label='Time unit:'),
            flag=wx.ALIGN_CENTER_VERTICAL)
        gen_settings_sizer.Add(self.time_unit_ctrl,
            flag=wx.ALIGN_CENTER_VERTICAL)


        syr_types = sorted(self.known_syringes.keys(), key=lambda x: float(x.split()[0]))
        self.syringe_type = wx.Choice(self, choices=syr_types)
        self.syringe_type.SetSelection(0)
        self.syringe_type.Bind(wx.EVT_CHOICE, self._on_syringe_type)
        self.dual_syringe = wx.Choice(self, choices=['True', 'False'])
        self.dual_syringe.SetStringSelection('False')

        self.phd4400_settings_sizer = wx.FlexGridSizer(cols=2, vgap=self._FromDIP(2),
            hgap=self._FromDIP(2))
        self.phd4400_settings_sizer.Add(wx.StaticText(self, label='Syringe type:'),
            flag=wx.ALIGN_CENTER_VERTICAL)
        self.phd4400_settings_sizer.Add(self.syringe_type,
            flag=wx.ALIGN_CENTER_VERTICAL)
        self.phd4400_settings_sizer.Add(wx.StaticText(self, label='Dual syr. joined:'),
            flag=wx.ALIGN_CENTER_VERTICAL)
        self.phd4400_settings_sizer.Add(self.dual_syringe,
            flag=wx.ALIGN_CENTER_VERTICAL)


        # self.force = utils.ValueEntry(self._on_force_change, self,
        #     size=self._FromDIP((60, -1)), validator=utils.CharValidator('int_te'))

        # self.picoplus_settings_sizer = wx.FlexGridSizer(cols=2, vgap=self._FromDIP(2),
        #     hgap=self._FromDIP(2))
        # self.picoplus_settings_sizer.Add(wx.StaticText(self, label='Force (%):'),
        #     flag=wx.ALIGN_CENTER_VERTICAL)
        # self.picoplus_settings_sizer.Add(self.force, flag=wx.ALIGN_CENTER_VERTICAL)


        self.max_pressure = utils.ValueEntry(self._on_max_pressure_change, self,
            size=self._FromDIP((60, -1)), validator=utils.CharValidator('float_te'))
        self.max_pressure_units_lbl = wx.StaticText(self, label='psi')
        self.min_pressure = utils.ValueEntry(self._on_min_pressure_change, self,
            size=self._FromDIP((60, -1)), validator=utils.CharValidator('float_te'))
        self.min_pressure_units_lbl = wx.StaticText(self, label='psi')
        self.pressure_units = wx.Choice(self, choices=['psi', 'MPa', 'bar'])
        self.pressure_units.SetSelection(1)
        self.pressure_units.Bind(wx.EVT_CHOICE, self._on_pressure_units)


        self.ssi_settings_sizer = wx.FlexGridSizer(cols=3, vgap=self._FromDIP(2),
            hgap=self._FromDIP(2))
        self.ssi_settings_sizer.Add(wx.StaticText(self, label='Max pressure:'),
            flag=wx.ALIGN_CENTER_VERTICAL)
        self.ssi_settings_sizer.Add(self.max_pressure,
            flag=wx.ALIGN_CENTER_VERTICAL)
        self.ssi_settings_sizer.Add(self.max_pressure_units_lbl,
            flag=wx.ALIGN_CENTER_VERTICAL)
        self.ssi_settings_sizer.Add(wx.StaticText(self, label='Min. pressure:'),
            flag=wx.ALIGN_CENTER_VERTICAL)
        self.ssi_settings_sizer.Add(self.min_pressure,
            flag=wx.ALIGN_CENTER_VERTICAL)
        self.ssi_settings_sizer.Add(self.min_pressure_units_lbl,
            flag=wx.ALIGN_CENTER_VERTICAL)
        self.ssi_settings_sizer.Add(wx.StaticText(self, label='Pressure units:'),
            flag=wx.ALIGN_CENTER_VERTICAL)
        self.ssi_settings_sizer.Add(self.pressure_units,
            flag=wx.ALIGN_CENTER_VERTICAL)


        self.feedback_p = utils.ValueEntry(self._on_pid_change, self,
            size=self._FromDIP((60, -1)), validator=utils.CharValidator('float_te'))
        self.feedback_i = utils.ValueEntry(self._on_pid_change, self,
            size=self._FromDIP((60, -1)), validator=utils.CharValidator('float_te'))
        self.feedback_d = utils.ValueEntry(self._on_pid_change, self,
            size=self._FromDIP((60, -1)), validator=utils.CharValidator('float_te'))

        self.feedback_p.SafeChangeValue('0')
        self.feedback_d.SafeChangeValue('0')
        self.feedback_i.SafeChangeValue('0')

        self.ob1_settings_sizer = wx.FlexGridSizer(cols=2, vgap=self._FromDIP(2),
            hgap=self._FromDIP(2))
        self.ob1_settings_sizer.Add(wx.StaticText(self, label='P:'),
            flag=wx.ALIGN_CENTER_VERTICAL)
        self.ob1_settings_sizer.Add(self.feedback_p, flag=wx.ALIGN_CENTER_VERTICAL)
        self.ob1_settings_sizer.Add(wx.StaticText(self, label='I:'),
            flag=wx.ALIGN_CENTER_VERTICAL)
        self.ob1_settings_sizer.Add(self.feedback_i, flag=wx.ALIGN_CENTER_VERTICAL)
        self.ob1_settings_sizer.Add(wx.StaticText(self, label='D:'),
            flag=wx.ALIGN_CENTER_VERTICAL)
        self.ob1_settings_sizer.Add(self.feedback_d, flag=wx.ALIGN_CENTER_VERTICAL)


        self.control_box_sizer = wx.StaticBoxSizer(wx.StaticBox(self, label='Controls'),
            wx.VERTICAL)
        self.control_box_sizer.Add(basic_ctrl_sizer, flag=wx.EXPAND)
        self.control_box_sizer.Add(button_ctrl_sizer, flag=wx.ALIGN_CENTER_HORIZONTAL|wx.TOP,
            border=self._FromDIP(2))
        self.control_box_sizer.Add(self.ob1_ctrl_sizer, flag=wx.EXPAND|wx.TOP,
            border=self._FromDIP(2))

        self.settings_box_sizer = wx.StaticBoxSizer(wx.StaticBox(self, label='Settings'),
            wx.VERTICAL)
        self.settings_box_sizer.Add(gen_settings_sizer, flag=wx.EXPAND)
        self.settings_box_sizer.Add(self.phd4400_settings_sizer,
            flag=wx.EXPAND|wx.TOP, border=self._FromDIP(2))
        # self.settings_box_sizer.Add(self.picoplus_settings_sizer,
        #     flag=wx.EXPAND|wx.TOP, border=self._FromDIP(2))
        self.settings_box_sizer.Add(self.ssi_settings_sizer,
            flag=wx.EXPAND|wx.TOP, border=self._FromDIP(2))
        self.settings_box_sizer.Add(self.ob1_settings_sizer,
            flag=wx.EXPAND|wx.TOP, border=self._FromDIP(2))

        top_sizer = wx.BoxSizer(wx.VERTICAL)
        top_sizer.Add(self.status_sizer, flag=wx.EXPAND)
        top_sizer.Add(self.control_box_sizer, border=self._FromDIP(5),
            flag=wx.EXPAND|wx.TOP)
        top_sizer.Add(self.settings_box_sizer, border=self._FromDIP(5),
            flag=wx.EXPAND|wx.TOP)

        self.volume_lbl.Hide()
        self.volume_ctrl.Hide()
        self.vol_units_lbl.Hide()
        self.fr_button.Hide()

        self.control_box_sizer.Hide(self.ob1_ctrl_sizer, recursive=True)

        self.settings_box_sizer.Hide(self.phd4400_settings_sizer, recursive=True)
        # self.settings_box_sizer.Hide(self.picoplus_settings_sizer, recursive=True)
        self.settings_box_sizer.Hide(self.ssi_settings_sizer, recursive=True)
        self.settings_box_sizer.Hide(self.ob1_settings_sizer, recursive=True)

        self.status_sizer.Hide(self.ssi_status_sizer, recursive=True)

        if self.pump_type == 'VICI M50' or self.pump_type == 'Soft':
            self.pump_mode = 'continuous'

        elif (self.pump_type == 'PHD 4400' or self.pump_type == 'NE 500'
            or self.pump_type == 'Pico Plus' or self.pump_type == 'Soft Syringe'):
            self.settings_box_sizer.Show(self.phd4400_settings_sizer, recursive=True)
            self.pump_mode = 'syringe'

            # if self.pump_type == 'Pico Plus':
            #     self.settings_box_sizer.Show(self.picoplus_settings_sizer, recursive=True)

        elif self.pump_type == 'SSI Next Gen':
            self.flow_accel_lbl.Show()
            self.flow_accel_ctrl.Show()
            self.flow_accel_units_lbl.Show()

            self.status_sizer.Show(self.ssi_status_sizer, recursive=True)
            self.settings_box_sizer.Show(self.ssi_settings_sizer, recursive=True)

            self.direction_lbl.Hide()
            self.direction_ctrl.Hide()

            self.pump_mode = 'continuous'

        elif self.pump_type == 'OB1' or self.pump_type == 'OB1 Pump':
            self.status_sizer.Show(self.ssi_status_sizer, recursive=True)
            self.control_box_sizer.Show(self.ob1_ctrl_sizer, recursive=True)
            self.settings_box_sizer.Show(self.ob1_settings_sizer, recursive=True)

            self.pump_mode = 'continuous'

        if self.pump_mode == 'continuous':
            self.status_sizer.Hide(self.vol_gauge, recursive=True)
            self.syringe_volume.Hide()
            self.syringe_volume_units.Hide()
            self.syringe_volume_label.Hide()
            self.set_syringe_volume.Hide()
            self.refill_rate_ctrl.Hide()
            self.refill_rate_lbl.Hide()
            self.refill_units_lbl.Hide()

        vol_unit = self.vol_unit_ctrl.GetStringSelection()
        t_unit = self.time_unit_ctrl.GetStringSelection()
        self.flow_units_lbl.SetLabel('{}/{}'.format(vol_unit, t_unit))
        self.vol_units_lbl.SetLabel(vol_unit)
        self.syringe_volume_units.SetLabel(vol_unit)
        self.refill_units_lbl.SetLabel('{}/{}'.format(vol_unit, t_unit))
        self.flow_readback_units.SetLabel('{}/{}'.format(vol_unit, t_unit))

        pressure_unit = self.pressure_units.GetStringSelection()
        self.pressure_units_lbl.SetLabel(pressure_unit)
        self.max_pressure_units_lbl.SetLabel(pressure_unit)
        self.min_pressure_units_lbl.SetLabel(pressure_unit)

        self.Layout()
        self.Refresh()

        self.SetSizer(top_sizer)

    def _init_device(self, settings):
        device_data = settings['device_data']
        args = device_data['args']
        kwargs = device_data['kwargs']
        ctrl_args = device_data['ctrl_args']

        args.insert(0, self.name)

        if (self.pump_type == 'PHD 4400' or self.pump_type == 'NE 500'
            or self.pump_type == 'Pico Plus' or self.pump_type =='Soft Syringe'):
            if 'syringe_id' in kwargs:
                self.syringe_type.SetStringSelection(kwargs['syringe_id'])

            else:
                kwargs['syringe_id'] = self.syringe_type.GetStringSelection()

            kwargs.update(copy.deepcopy(self.known_syringes[kwargs['syringe_id']]))
            self._update_syringe_gui_values(kwargs['syringe_id'])

            if 'dual_syringe' in kwargs:
                self.dual_syringe.SetStringSelection(kwargs['dual_syringe'])

        if self.pump_type == 'OB1 Pump':
            ob1_device_name = kwargs.pop('ob1_device_name')
            calib_path = kwargs.pop('calib_path')
            get_ob1_cmd = ['get_pump', [ob1_device_name], {}]

            ob1_device = self._send_cmd(get_ob1_cmd, True)

            if ob1_device is None:
                ob1_args = [ob1_device_name, 'OB1', args[2]]
                ob1_kwargs = {'comm_lock': kwargs['comm_lock'],
                    'calib_path': calib_path}

                cmd = ['connect', ob1_args, ob1_kwargs]

                self._send_cmd(cmd, True)

                ob1_device = self._send_cmd(get_ob1_cmd, True)

            kwargs['ob1_device'] = ob1_device

            if 'P' in kwargs:
                self.feedback_p.SafeChangeValue(str(kwargs['P']))

            if 'I' in kwargs:
                self.feedback_i.SafeChangeValue(str(kwargs['I']))

            if 'D' in kwargs:
                self.feedback_d.SafeChangeValue(str(kwargs['D']))

        connect_cmd = ['connect', args, kwargs]

        self.connected = self._send_cmd(connect_cmd, True)

        if self.connected is None:
            self.connected = False

        if self.connected:
            self._set_status_label('Connected')

            # if self.pump_type == 'Pico_Plus':
            #     force = self.pump.force
            #     self.force.ChangeValue(str(force))

            is_moving_cmd = ['is_moving', [self.name,], {}]
            self._update_status_cmd(is_moving_cmd, 1)

            get_flow_rate_cmd = ['get_flow_rate', [self.name,], {}]
            self._update_status_cmd(get_flow_rate_cmd, 1)

            get_flow_dir_cmd = ['get_flow_dir', [self.name,], {}]
            self._update_status_cmd(get_flow_dir_cmd, 1)

            get_pressure_cmd = ['get_pressure', [self.name,], {}]
            self._update_status_cmd(get_pressure_cmd, 1)

            get_settings_cmd = ['get_settings', [self.name,], {}]
            self._update_status_cmd(get_settings_cmd, 5)

            if self.pump_mode == 'syringe':
                get_volume_cmd = ['get_volume', [self.name,], {}]
                self._update_status_cmd(get_volume_cmd, 1)

                get_refill_rate_cmd = ['get_refill_rate', [self.name,], {}]
                self._update_status_cmd(get_refill_rate_cmd, 1)

        logger.info('Initialized pump %s on startup', self.name)

    def _on_units(self, evt):
        vol_unit = self.vol_unit_ctrl.GetStringSelection()
        t_unit = self.time_unit_ctrl.GetStringSelection()

        new_units = '{}/{}'.format(vol_unit, t_unit)

        if new_units != self._current_units:
            self._current_units = new_units

            units_cmd = ['set_units', [self.name, new_units], {}]
            self._send_cmd(units_cmd)

            self._update_gui_units()

    def _update_gui_units(self):
        """Called when the units are changed in the GUI."""
        vol_unit = self.vol_unit_ctrl.GetStringSelection()
        t_unit = self.time_unit_ctrl.GetStringSelection()

        new_units = '{}/{}'.format(vol_unit, t_unit)

        old_units = self.flow_units_lbl.GetLabel()
        old_vol, old_t = old_units.split('/')

        self.flow_units_lbl.SetLabel(new_units)
        self.vol_units_lbl.SetLabel(vol_unit)
        self.syringe_volume_units.SetLabel(vol_unit)
        self.refill_units_lbl.SetLabel(new_units)
        self.flow_accel_units_lbl.SetLabel('{}/{}^2'.format(vol_unit, t_unit))
        self.flow_readback_units.SetLabel(new_units)

        try:
            flow_rate = float(self.flow_rate_ctrl.GetValue())
        except ValueError:
            flow_rate = 0

        flow_rate = convert_flow_rate(flow_rate, old_units, new_units)

        if flow_rate != 0:
            self.flow_rate_ctrl.ChangeValue('{0:.3f}'.format(flow_rate))

        try:
            refill_rate = float(self.refill_rate_ctrl.GetValue())
        except ValueError:
            refill_rate = 0

        refill_rate = convert_flow_rate(refill_rate, old_units, new_units)

        if refill_rate != 0:
            self.refill_rate_ctrl.ChangeValue('{0:.3f}'.format(refill_rate))

        try:
            flow_rate_accel = float(self.flow_accel_ctrl.GetValue())
        except ValueError:
            flow_rate_accel = 0

        flow_rate_accel = convert_flow_accel(flow_rate_accel, old_units, new_units)

        if flow_rate_accel != 0:
            self.flow_accel_ctrl.ChangeValue('{0:.3f}'.format(flow_rate_accel))

        try:
            syringe_vol = float(self.syringe_volume.GetLabel())
        except ValueError:
            syringe_vol = 0

        syringe_vol = convert_volume(syringe_vol, old_vol, vol_unit)

        if syringe_vol != 0:
            self.syringe_volume.SetLabel('{0:.3f}'.format(syringe_vol))


        try:
            syringe_vol_gauge_high = float(self.syringe_vol_gauge_high.GetLabel())
        except ValueError:
            syringe_vol_gauge_high = 0

        syringe_vol_gauge_high = convert_volume(syringe_vol_gauge_high, old_vol, vol_unit)

        if syringe_vol_gauge_high != 0:
            self.syringe_vol_gauge_high.SetLabel('{0:.3f}'.format(syringe_vol_gauge_high))

        try:
            vol_gauge_max = self.syringe_vol_gauge.GetRange()
        except ValueError:
            vol_gauge_max = 0

        vol_gauge_max = convert_volume(vol_gauge_max, old_vol, vol_unit)

        self.syringe_vol_gauge.SetRange(int(round(float(vol_gauge_max))))

        try:
            syringe_vol_gauge = float(self.syringe_vol_gauge.GetValue())
        except ValueError:
            syringe_vol_gauge = 0

        syringe_vol_gauge = convert_volume(syringe_vol_gauge, old_vol, vol_unit)

        if syringe_vol_gauge != 0:
            self.syringe_vol_gauge.SetValue(int(round(syringe_vol_gauge)))

        try:
            volume = float(self.volume_ctrl.GetValue())
        except ValueError:
            volume = 0

        volume = convert_volume(volume, old_vol, vol_unit)

        if volume != 0:
            self.volume_ctrl.ChangeValue('{0:.3f}'.format(volume))



        logger.debug('Changed the pump units to %s and %s for pump %s', vol_unit, t_unit, self.name)

    def _on_mode(self, evt):
        """Called when the flow mode is changed in the GUI"""
        mode = self.mode_ctrl.GetStringSelection()

        if mode == 'Continuous flow':
            self.volume_lbl.Hide()
            self.volume_ctrl.Hide()
            self.vol_units_lbl.Hide()
        else:
            self.volume_lbl.Show()
            self.volume_ctrl.Show()
            self.vol_units_lbl.Show()

        logger.debug('Changed the pump mode to %s for pump %s', mode, self.name)

    def _on_run(self, evt):
        """Called when flow is started or stopped in the GUI."""
        if self.connected:
            if self.run_button.GetLabel() == 'Start':
                fr_set = self._set_flowrate()
                if not fr_set:
                    logger.info('Failed to set pump %s flow rate', self.name)
                    return

                mode = self.mode_ctrl.GetStringSelection()
                units = self.vol_units_lbl.GetLabel()

                if mode == 'Fixed volume':
                    try:
                        vol = float(self.volume_ctrl.GetValue())
                    except Exception:
                        msg = "Volume must be a number."
                        wx.MessageBox(msg, "Error setting volume")
                        logger.debug('Failed to set dispense/aspirate volume to %s for pump %s', vol, self.name)
                        return

                logger.info('Starting pump %s flow', self.name)
                if self.pump_mode == 'continuous':
                    if mode == 'Fixed volume':
                        pump_dir = self.direction_ctrl.GetStringSelection().lower()
                        cmd = [pump_dir, [self.name, vol], {'units': units}]
                        self._send_cmd(cmd)
                    else:
                        cmd = ['start_flow', [self.name,], {}]
                        self._send_cmd(cmd)
                else:
                    if mode == 'Fixed volume':
                        pump_dir = self.direction_ctrl.GetStringSelection().lower()
                        cmd = [pump_dir, [self.name, vol], {'units': units}]
                        self._send_cmd(cmd)
                    else:
                        pump_dir = self.direction_ctrl.GetStringSelection().lower()
                        cmd = ['{}_all'.format(pump_dir), [self.name,], {}]
                        self._send_cmd(cmd)

            else:
                logger.info('Stopping pump %s flow', self.name)
                self._set_flowaccel()

                cmd = ['stop', [self.name,], {}]
                self._send_cmd(cmd)

        else:
            msg = "Cannot start pump flow before the pump is connected."
            wx.MessageBox(msg, "Error starting flow")
            logger.debug('Failed to start flow for pump %s because it is not connected', self.name)

    def _on_fr_change(self, evt):
        """Called when the flow rate is started or stopped in the GUI."""
        self._set_flowrate()

    def _on_set_volume(self, evt):
        wx.CallAfter(self._set_volume)

    def _set_volume(self):
        vol = wx.GetTextFromUser("Enter current syringe volume:",
            "Set Syringe Volume", "0", parent=self)

        if vol != '':
            try:
                vol = float(vol)
                if vol != -1:
                    cmd = ['set_volume', [self.name, vol], {}]
                    self._send_cmd(cmd)

            except ValueError:
                msg = "Volume must be a number."
                wx.MessageBox(msg, "Error setting volume")


    def _on_syringe_type(self, evt):
        new_syringe = self.syringe_type.GetStringSelection()

        kwargs = copy.deepcopy(self.known_syringes[new_syringe])
        kwargs['syringe_id'] = new_syringe

        if self.connected:
            cmd = ['set_pump_cal', [self.name,], kwargs]
            self._send_cmd(cmd)

        self._update_syringe_gui_values(new_syringe)

    def _update_syringe_gui_values(self, new_syringe):
        max_vol = self.known_syringes[new_syringe]['max_volume']
        vol_unit = self.vol_unit_ctrl.GetStringSelection()

        max_vol = convert_volume(max_vol, 'mL', vol_unit)

        self.syringe_vol_gauge_high.SetLabel(str(max_vol))
        self.syringe_vol_gauge.SetRange(int(round(float(max_vol)*1000)))

    # def _on_force_change(self, obj, value):
    #     value = int(value)
    #     cmd = ['set_force', [self.name, value], {}]
    #     self._send_cmd(cmd)

    def _on_max_pressure_change(self, obj, value):
        value = float(value)
        cmd = ['set_max_pressure', [self.name, value], {}]
        self._send_cmd(cmd)

    def _on_min_pressure_change(self, obj, value):
        value = float(value)
        cmd = ['set_min_pressure', [self.name, value], {}]
        self._send_cmd(cmd)

    def _on_pressure_units(self, evt):
        units = self.pressure_units.GetStringSelection()
        self._current_pressure_units = units
        cmd = ['set_pressure_units', [self.name, units], {}]
        self._send_cmd(cmd, True)

        self._set_pressure_units_gui(units)

    def _on_set_pressure(self, obj, value):
        value = float(value)
        cmd = ['set_pressure', [self.name, value], {}]
        self._send_cmd(cmd)

    def _on_pid_change(self, obj, value):
        P = self.feedback_p.GetValue()
        I = self.feedback_i.GetValue()
        D = self.feedback_d.GetValue()

        P = float(P)
        I = float(I)
        D = float(D)

        cmd = ['set_pid', [self.name, P, I, D], {}]
        self._send_cmd(cmd)

    def _set_pressure_units_gui(self, units):
        self.pressure_units_lbl.SetLabel(units)
        self.max_pressure_units_lbl.SetLabel(units)
        self.min_pressure_units_lbl.SetLabel(units)

    def _set_status_label(self, status):
        """
        Changes the status in the GUI.

        :param str status: The status to display.
        """
        logger.debug('Setting pump %s status to %s', self.name, status)
        self.status.SetLabel(status)

    def _set_status_volume(self, volume):
        logger.debug("Setting pump %s volume to %s", self.name, volume)
        self.syringe_volume.SetLabel('{}'.format(round(float(volume), 3)))

    def _set_flowrate(self):
        """
        Sets the flowrate for the pump.

        :returns: ``True`` if the flow rate is set successfully, ``False`` otherwise.
        :rtype: bool
        """
        units = self.flow_units_lbl.GetLabel()
        units_cmd = ['set_units', [self.name, units], {}]
        self._send_cmd(units_cmd)

        self._set_flowaccel()

        pump_dir = self.direction_ctrl.GetStringSelection().lower()
        if self.pump_mode == 'continuous':
            if pump_dir == 'dispense':
                mult = 1
            else:
                mult = -1
        else:
            mult = 1

        if self.pump_type == 'NE 500':
            if pump_dir == 'Dispense':
                try:
                    fr = float(self.flow_rate_ctrl.GetValue())

                    set_fr_cmd = ['set_flow_rate', [self.name, fr*mult], {}]
                    ret = self._send_cmd(set_fr_cmd, True)

                    if ret is not None and ret:
                        success = True
                    else:
                        success = False

                except Exception:
                    msg = "Flow rate must be a number."
                    wx.MessageBox(msg, "Error setting flow rate")
                    success = False

            else:
                try:
                    rr = float(self.refill_rate_ctrl.GetValue())

                    set_rr_cmd = ['set_refill_rate', [self.name, rr*mult], {}]
                    ret = self._send_cmd(set_rr_cmd, True)

                    if ret is not None and ret:
                        success = True
                    else:
                        success = False

                except Exception:
                    msg = "Refill rate must be a number."
                    wx.MessageBox(msg, "Error setting refill rate")
                    success = False
        else:
            try:
                fr = float(self.flow_rate_ctrl.GetValue())

                set_fr_cmd = ['set_flow_rate', [self.name, fr*mult], {}]
                ret = self._send_cmd(set_fr_cmd, True)

                if ret is not None and ret:
                    success = True
                else:
                    success = False

            except Exception:
                msg = "Flow rate must be a number."
                wx.MessageBox(msg, "Error setting flow rate")
                success = False

            if success and self.pump_mode == 'syringe':
                try:
                    rr = float(self.refill_rate_ctrl.GetValue())

                    rr = float(self.refill_rate_ctrl.GetValue())

                    set_rr_cmd = ['set_refill_rate', [self.name, rr*mult], {}]
                    ret = self._send_cmd(set_rr_cmd, True)

                    if ret is not None and ret:
                        success = True
                    else:
                        success = False

                except Exception:
                    msg = "Refill rate must be a number."
                    wx.MessageBox(msg, "Error setting refill rate")
                    success = False

        if success:
            logger.debug('Set pump %s flow rate to %s', self.name, str(fr))
        else:
            logger.debug('Failed to set pump %s flow rate and/or refill rate', self.name)

        return success

    def _set_flowaccel(self):
        if self.pump_type == 'SSI Next Gen':
            try:
                fr = float(self.flow_accel_ctrl.GetValue())

                cmd = ['set_flow_accel', [self.name, fr], {}]
                ret = self._send_cmd(cmd, True)

                if ret is not None and ret:
                    success = True
                else:
                    success = False


            except Exception:
                msg = "Flow rate acceleration must be a number."
                wx.MessageBox(msg, "Error setting flow rate acceleration")
                success = False

            if success:
                logger.debug('Set pump %s flow accelration to %s', self.name, str(fr))
            else:
                logger.debug('Failed to set pump %s flow rate acceleration', self.name)

    def _set_status(self, cmd, val):
        if cmd == 'is_moving':
            if val is not None and val and not self._current_move_status:
                self.run_button.SetLabel('Stop')
                self.fr_button.Show()

                if self.pump_mode == 'continuous':
                    if self.mode_ctrl.GetStringSelection() == 'Fixed volume':
                        pump_dir = self.direction_ctrl.GetStringSelection().lower()
                        self._set_status_label(pump_dir.capitalize())
                    else:
                        self._set_status_label('Flowing')
                else:
                    pump_dir = self.direction_ctrl.GetStringSelection().lower()
                    self._set_status_label(pump_dir.capitalize())

                self._current_move_status = val

            elif val is not None and not val and self._current_move_status:
                    self.run_button.SetLabel('Start')
                    self.fr_button.Hide()
                    self._set_status_label('Done')

                    self._current_move_status = val

                    if self.pump_mode == 'syringe':
                        stop_cmd = ['stop', [self.name,], {}]
                        self._send_cmd(stop_cmd)

        elif cmd == 'get_volume':
            if val is not None and val != self._current_volume:
                self._set_status_volume(val)
                self.syringe_vol_gauge.SetValue(int(round(float(val)*1000)))
                self._current_volume = val

        elif cmd == 'get_flow_rate':
            if not self._current_move_status:
                val = 0

            if val is not None and round(val, 4) != float(self.flow_readback.GetLabel()):
                self._current_flow_rate = val

                if self.pump_mode =='continuous' or self._current_flow_dir >= 0:
                    wx.CallAfter(self.flow_readback.SetLabel, str(round(val, 4)))

        elif cmd == 'get_refill_rate':
            if not self._current_move_status:
                val = 0

            if val is not None and round(val, 4) != float(self.flow_readback.GetLabel()):
                self._current_refill_rate = val

                if self.pump_mode == 'syringe' and self._current_flow_dir < 0:
                    wx.CallAfter(self.flow_readback.SetLabel, str(round(val, 4)))

        elif cmd == 'get_flow_dir':
            if val is not None:
                self._current_flow_dir = val

        elif cmd == 'get_pressure':
            if val is not None and val != self._current_pressure:
                self.pressure.SetLabel(str(val))
                self._current_pressure = val

        elif cmd == 'get_settings':
            if val is not None:
                min_pressure = val['min_pressure']
                max_pressure = val['max_pressure']
                pressure_units = val['pressure_units']
                units = val['units']
                faults = val['faults']
                syringe_id = val['syringe_id']

                if min_pressure is not None:
                    if min_pressure != self._current_min_pressure:
                        self._current_min_pressure = min_pressure
                        self.min_pressure.SafeChangeValue(str(min_pressure))

                if max_pressure is not None:
                    if max_pressure != self._current_max_pressure:
                        self._current_max_pressure = max_pressure
                        self.max_pressure.SafeChangeValue(str(max_pressure))

                if pressure_units is not None:
                    if pressure_units != self._current_pressure_units:
                        self._current_pressure_units = pressure_units
                        self._set_pressure_units_gui(pressure_units)
                        self.pressure_units.SetStringSelection(pressure_units)

                if units is not None:
                    if units != self._current_units:
                        vu, tu = units.split('/')
                        self.vol_unit_ctrl.SetStringSelection(vu)
                        self.time_unit_ctrl.SetStringSelection(tu)

                        self._current_units = units

                        self._update_gui_units()

                if faults is not None:
                    self._check_faults(faults)

                if syringe_id is not None:
                    if syringe_id != self.syringe_type.GetStringSelection():
                        self.syringe_type.SetStringSelection(syringe_id)
                        self._update_syringe_gui_values(syringe_id)

    def _check_faults(self, faults):
        fault_list = []
        for fault, status in faults.items():
            if status:
                fault_list.append(fault)

        if len(fault_list) > 0:
            msg = ('Pump {} has the following faults:'.format(self.name))

            for fault in fault_list:
                msg = msg + '\n-{}'.format(fault)

            dialog = wx.MessageDialog(self,
                caption='Pump {} Faults'.format(self.name), message=msg,
                style=wx.OK|wx.CANCEL|wx.OK_DEFAULT|wx.ICON_ERROR)

            dialog.SetOKCancelLabels('Clear faults', 'Proceed without clearing')
            ret = dialog.ShowModal()

            if ret == wx.ID_OK:
                cmd = ['clear_faults', [self.name,], {}]
                self._send_cmd(cmd)

class PumpFrame(utils.DeviceFrame):
    """
    A lightweight frame allowing one to work with arbitrary number of pumps.
    Only meant to be used when the pumpcon module is run directly,
    rather than when it is imported into another program.
    """
    def __init__(self, name, settings, *args, **kwargs):
        """
        Initializes the pump frame. Takes args and kwargs for the wx.Frame class.
        """
        super(PumpFrame, self).__init__(name, settings, PumpPanel, *args, **kwargs)

        # Enable these to init devices on startup
        self.setup_devices = self.settings.pop('device_init', None)
        self._init_devices()

if __name__ == '__main__':
    logger = logging.getLogger()
    logger.setLevel(logging.DEBUG)
    h1 = logging.StreamHandler(sys.stdout)
    # h1.setLevel(logging.DEBUG)
    h1.setLevel(logging.INFO)
    # h1.setLevel(logging.WARNING)
    formatter = logging.Formatter('%(asctime)s - %(name)s - %(threadName)s - %(levelname)s - %(message)s')
    h1.setFormatter(formatter)
    logger.addHandler(h1)

    # my_pump = M50Pump('COM6', '2')

    # my_pump = SSINextGenPump('COM15', 'test')

    comm_lock = threading.Lock()

    # my_pump = PHD4400Pump('COM4', 'H1', '1', 23.5, 30, 30, '30 mL', comm_lock)
    # my_pump.flow_rate = 10
    # my_pump.refill_rate = 10

    # my_pump2 = PHD4400Pump('COM4', 'H2', '2', 23.5, 30, 30, '30 mL', comm_lock)
    # my_pump2.flow_rate = 10
    # my_pump2.refill_rate = 10

    # my_pump = PicoPlusPump('/dev/cu.usbmodem11085401', 'PicoPlusTest', '0', 12.8, 6,
    #     23, '6 mL, Medline P.C.', False, comm_lock)
    # my_pump.flow_rate = 5
    # my_pump.refill_rate = 5

    # my_pump = NE500Pump('/dev/cu.usbserial-A6022U22', 'Pump2', '00', 23.5, 30, 30, '30 mL', comm_lock)
    # my_pump.flow_rate = 10
    # my_pump.refill_rate = 10

    # pmp_cmd_q = deque()
    # return_q = queue.Queue()
    # abort_event = threading.Event()
    # my_pumpcon = PumpCommThread(pmp_cmd_q, return_q, abort_event, 'PumpCon')
    # my_pumpcon.start()

    # init_cmd = ('connect', ('COM6', 'pump2', 'VICI_M50'),
    #     {'flow_cal': 626.2, 'backlash_cal': 9.278})
    # fr_cmd = ('set_flow_rate', ('pump2', 2000), {})
    # start_cmd = ('start_flow', ('pump2',), {})
    # stop_cmd = ('stop', ('pump2',), {})
    # dispense_cmd = ('dispense', ('pump2', 200), {})
    # aspirate_cmd = ('aspirate', ('pump2', 200), {})
    # moving_cmd = ('is_moving', ('pump2', return_q), {})

    # pmp_cmd_q.append(init_cmd)
    # pmp_cmd_q.append(fr_cmd)
    # pmp_cmd_q.append(start_cmd)
    # pmp_cmd_q.append(dispense_cmd)
    # pmp_cmd_q.append(aspirate_cmd)
    # pmp_cmd_q.append(moving_cmd)
    # time.sleep(5)
    # pmp_cmd_q.append(stop_cmd)
    # my_pumpcon.stop()

    # Coflow pumps
    # setup_devices = [
    #     {'name': 'sheath', 'args': ['VICI M50', 'COM4'],
    #         'kwargs': {'flow_cal': '627.72', 'backlash_cal': '9.814'},
    #         'ctrl_args': {'flow_rate': 1}},
    #     {'name': 'outlet', 'args': ['VICI M50', 'COM5'],
    #         'kwargs': {'flow_cal': '628.68', 'backlash_cal': '9.962'},
    #         'ctrl_args': {'flow_rate': 1}},
    #     ]

    # # Coflow with OB1
    # bfs = fmcon.BFS('outlet_fm', 'COM6')
    # bfs.start_remote()

    # ob1_comm_lock = threading.RLock()

    # setup_devices = [
    #     {'name': 'sheath', 'args': ['VICI M50', 'COM3'],
    #         'kwargs': {'flow_cal': '627.72', 'backlash_cal': '9.814'},
    #         'ctrl_args': {'flow_rate': 1}},
    #     {'name': 'outlet', 'args': ['OB1 Pump', 'COM8'],
    #         'kwargs': {'ob1_device_name': 'Outlet OB1', 'channel': 1,
    #         'min_pressure': -1000, 'max_pressure': 1000, 'P': 5, 'I': 0.00015,
    #         'D': 0, 'bfs_instr_ID': bfs.instr_ID, 'comm_lock': ob1_comm_lock,
    #         'calib_path': './resources/ob1_calib.txt'},
    #         'ctrl_args': {}}
    #     ]

    # # OB1 by itself
    # bfs = fmcon.BFS('outlet_fm', 'COM5')

    # ob1_comm_lock = threading.RLock()

    # setup_devices = [
    #     {'name': 'outlet', 'args': ['OB1 Pump', 'COM3'],
    #         'kwargs': {'ob1_device_name': 'Outlet OB1', 'channel': 1,
    #         'min_pressure': -1000, 'max_pressure': 1000, 'P': 8, 'I': 2,
    #         'D': 0, 'bfs_instr_ID': bfs.instr_ID, 'comm_lock': ob1_comm_lock,
    #         'calib_path': './resources/ob1_calib.txt'},
    #         'ctrl_args': {}}
    #     ]

    # # TR-SAXS PHD 4400 pumps
    # setup_devices = [
    #     {'name': 'Sample', 'args': ['PHD 4400', 'COM4'],
    #         'kwargs': {'syringe_id': '10 mL, Medline P.C.', 'pump_address': '1'},
    #         'ctrl_args': {'flow_rate' : '10', 'refill_rate' : '10'}},
    #     {'name': 'Buffer 1', 'args': ['PHD 4400', 'COM4'],
    #         'kwargs': {'syringe_id': '20 mL, Medline P.C.', 'pump_address': '2'},
    #         'ctrl_args': {'flow_rate' : '10', 'refill_rate' : '10'}},
    #     {'name': 'Buffer 2', 'args': ['PHD 4400', 'COM4'],
    #         'kwargs': {'syringe_id': '20 mL, Medline P.C.', 'pump_address': '3'},
    #         'ctrl_args': {'flow_rate' : '10', 'refill_rate' : '10'}},
    #     ]

    # # TR-SAXS NE 500 pumps
    # setup_devices = [
    #     {'name': 'Buffer', 'args': ['NE 500', 'COM11'],
    #         'kwargs': {'syringe_id': '20 mL, Medline P.C.', 'pump_address': '00'},
    #         'ctrl_args': {'flow_rate' : '0.1', 'refill_rate' : '10'}},
    #     {'name': 'Sheath', 'args': ['NE 500', 'COM10'],
    #         'kwargs': {'syringe_id': '20 mL, Medline P.C.', 'pump_address': '00'},
    #         'ctrl_args': {'flow_rate' : '0.1', 'refill_rate' : '10'}},
    #     {'name': 'Sample', 'args': ['NE 500', 'COM3'],
    #         'kwargs': {'syringe_id': '20 mL, Medline P.C.', 'pump_address': '00'},
    #         'ctrl_args': {'flow_rate' : '0.1', 'refill_rate' : '10'}},
    #     ]

    # # Teledyne SSI Reaxus pumps with scaling
<<<<<<< HEAD
    setup_devices = [
        {'name': 'Buffer 1', 'args': ['SSI Next Gen', 'COM3'],
            'kwargs': {'flow_rate_scale': 1.0478,
            'flow_rate_offset': -72.82/1000,'scale_type': 'up'},
            'ctrl_args': {'flow_rate': 0.1, 'flow_accel': 0.1}},
        # {'name': 'Sample', 'args': ['SSI Next Gen', 'COM15'],
=======
    # setup_devices = [
    #     {'name': 'Pump 4', 'args': ['SSI Next Gen', 'COM9'],
    #         'kwargs': {'flow_rate_scale': 1.0179,
    #         'flow_rate_offset': -20.842/10000,'scale_type': 'up'},
    #         'ctrl_args': {'flow_rate': 0.1, 'flow_accel': 0.1}},
    #     {'name': 'Pump 3', 'args': ['SSI Next Gen', 'COM7'],
>>>>>>> 933cda3d
    #         'kwargs': {'flow_rate_scale': 1.0204,
    #         'flow_rate_offset': 15.346/1000,'scale_type': 'up'},
    #         'ctrl_args': {'flow_rate': 0.1, 'flow_accel': 0.1}},
    #     {'name': 'Pump 2', 'args': ['SSI Next Gen', 'COM15'],
    #         'kwargs': {'flow_rate_scale': 1.0478,
    #         'flow_rate_offset': -72.82/1000,'scale_type': 'up'},
    #         'ctrl_args': {'flow_rate': 0.1, 'flow_accel': 0.1}},
         ]

    # # Teledyne SSI Reaxus pumps without scaling
    # setup_devices = [
    #     {'name': 'Pump 4', 'args': ['SSI Next Gen', 'COM9'],
    #         'kwargs': {'flow_rate_scale': 1,
    #         'flow_rate_offset': 0,'scale_type': 'up'},
    #         'ctrl_args': {'flow_rate': 0.1, 'flow_accel': 0.1}},
    #     {'name': 'Pump 3', 'args': ['SSI Next Gen', 'COM7'],
    #         'kwargs': {'flow_rate_scale': 1,
    #         'flow_rate_offset': 0,'scale_type': 'up'},
    #         'ctrl_args': {'flow_rate': 0.1, 'flow_accel': 0.1}},
    #     {'name': 'Pump 2', 'args': ['SSI Next Gen', 'COM15'],
    #         'kwargs': {'flow_rate_scale': 1,
    #         'flow_rate_offset': 0,'scale_type': 'up'},
    #         'ctrl_args': {'flow_rate': 0.1, 'flow_accel': 0.1}},
    #     ]

<<<<<<< HEAD

    # # AKTA pump, Teledyne SSI Reaxus pumps without scaling
    # setup_devices = [
    #     {'name': 'Pump 1', 'args': ['SSI Next Gen', 'COM5'],
    #         'kwargs': {'flow_rate_scale': 1,
    #         'flow_rate_offset': 0,'scale_type': 'up'},
    #         'ctrl_args': {'flow_rate': 0.1, 'flow_accel': 0.1}},
    #     ]
=======
    # SEC-SAXS pump, Teledyne SSI Reaxus pumps without scaling
    setup_devices = [
        {'name': 'Pump 1', 'args': ['SSI Next Gen', 'COM3'],
            'kwargs': {'flow_rate_scale': 1,
            'flow_rate_offset': 0,'scale_type': 'up'},
            'ctrl_args': {'flow_rate': 0.1, 'flow_accel': 0.1}},
        ]
>>>>>>> 933cda3d

    # # TR-SAXS Pico Plus pumps
    # setup_devices = [
    #     {'name': 'Buffer', 'args': ['Pico Plus', 'COM11'],
    #         'kwargs': {'syringe_id': '3 mL, Medline P.C.',
    #         'pump_address': '00', 'dual_syringe': 'False'},
    #         'ctrl_args': {'flow_rate' : '1', 'refill_rate' : '1'}},
    #     {'name': 'Sample', 'args': ['Pico Plus', 'COM14'],
    #         'kwargs': {'syringe_id': '1 mL, Medline P.C.',
    #          'pump_address': '00', 'dual_syringe': 'False'},
    #         'ctrl_args': {'flow_rate' : '1', 'refill_rate' : '1'}},
    #     {'name': 'Sheath', 'args': ['Pico Plus', 'COM12'],
    #         'kwargs': {'syringe_id': '1 mL, Medline P.C.',
    #          'pump_address': '00', 'dual_syringe': 'False'},
    #         'ctrl_args': {'flow_rate' : '1', 'refill_rate' : '1'}},
    #     ]

    # # Simulated pumps
    # setup_devices = [
    #     # {'name': 'Soft', 'args': ['Soft', None], 'kwargs': {},
    #     #     'ctrl_args': {'flow_rate': 1, 'refill_rate': 1}},
    #     {'name': 'Sample', 'args': ['Soft Syringe', None],
    #         'kwargs': {'syringe_id': '3 mL, Medline P.C.',},
    #         'ctrl_args': {'flow_rate': 1, 'refill_rate': 1}},
    #     ]

    # # Simulated coflow pumps
    # setup_devices = [
    #     {'name': 'sheath', 'args': ['Soft', None], 'kwargs': {}},
    #     {'name': 'outlet', 'args': ['Soft', None], 'kwargs': {}},
    #     ]

    # Local
    com_thread = PumpCommThread('PumpComm')
    com_thread.start()

    # # Remote
    # com_thread = None

    settings = {
        'remote'        : False,
        'remote_device' : 'pump',
        'device_init'   : setup_devices,
        'remote_ip'     : '164.54.204.24',
        'remote_port'   : '5556',
        'com_thread'    : com_thread
        }

    app = wx.App()
    logger.debug('Setting up wx app')
    frame = PumpFrame('PumpFrame', settings, parent=None, title='Pump Control')
    frame.Show()
    app.MainLoop()

    if com_thread is not None:
        com_thread.stop()
        com_thread.join()<|MERGE_RESOLUTION|>--- conflicted
+++ resolved
@@ -5303,21 +5303,12 @@
     #     ]
 
     # # Teledyne SSI Reaxus pumps with scaling
-<<<<<<< HEAD
-    setup_devices = [
-        {'name': 'Buffer 1', 'args': ['SSI Next Gen', 'COM3'],
-            'kwargs': {'flow_rate_scale': 1.0478,
-            'flow_rate_offset': -72.82/1000,'scale_type': 'up'},
-            'ctrl_args': {'flow_rate': 0.1, 'flow_accel': 0.1}},
-        # {'name': 'Sample', 'args': ['SSI Next Gen', 'COM15'],
-=======
     # setup_devices = [
     #     {'name': 'Pump 4', 'args': ['SSI Next Gen', 'COM9'],
     #         'kwargs': {'flow_rate_scale': 1.0179,
     #         'flow_rate_offset': -20.842/10000,'scale_type': 'up'},
     #         'ctrl_args': {'flow_rate': 0.1, 'flow_accel': 0.1}},
     #     {'name': 'Pump 3', 'args': ['SSI Next Gen', 'COM7'],
->>>>>>> 933cda3d
     #         'kwargs': {'flow_rate_scale': 1.0204,
     #         'flow_rate_offset': 15.346/1000,'scale_type': 'up'},
     #         'ctrl_args': {'flow_rate': 0.1, 'flow_accel': 0.1}},
@@ -5325,7 +5316,7 @@
     #         'kwargs': {'flow_rate_scale': 1.0478,
     #         'flow_rate_offset': -72.82/1000,'scale_type': 'up'},
     #         'ctrl_args': {'flow_rate': 0.1, 'flow_accel': 0.1}},
-         ]
+         # ]
 
     # # Teledyne SSI Reaxus pumps without scaling
     # setup_devices = [
@@ -5343,16 +5334,6 @@
     #         'ctrl_args': {'flow_rate': 0.1, 'flow_accel': 0.1}},
     #     ]
 
-<<<<<<< HEAD
-
-    # # AKTA pump, Teledyne SSI Reaxus pumps without scaling
-    # setup_devices = [
-    #     {'name': 'Pump 1', 'args': ['SSI Next Gen', 'COM5'],
-    #         'kwargs': {'flow_rate_scale': 1,
-    #         'flow_rate_offset': 0,'scale_type': 'up'},
-    #         'ctrl_args': {'flow_rate': 0.1, 'flow_accel': 0.1}},
-    #     ]
-=======
     # SEC-SAXS pump, Teledyne SSI Reaxus pumps without scaling
     setup_devices = [
         {'name': 'Pump 1', 'args': ['SSI Next Gen', 'COM3'],
@@ -5360,7 +5341,6 @@
             'flow_rate_offset': 0,'scale_type': 'up'},
             'ctrl_args': {'flow_rate': 0.1, 'flow_accel': 0.1}},
         ]
->>>>>>> 933cda3d
 
     # # TR-SAXS Pico Plus pumps
     # setup_devices = [

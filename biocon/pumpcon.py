--- conflicted
+++ resolved
@@ -6352,15 +6352,15 @@
     # pmp_cmd_q.append(stop_cmd)
     # my_pumpcon.stop()
 
-    # Coflow pumps
-    setup_devices = [
-        {'name': 'sheath', 'args': ['VICI M50', 'COM6'],
-            'kwargs': {'flow_cal': '627.72', 'backlash_cal': '9.814'},
-            'ctrl_args': {'flow_rate': 1}},
-        # {'name': 'outlet', 'args': ['VICI M50', 'COM5'],
-        #     'kwargs': {'flow_cal': '628.68', 'backlash_cal': '9.962'},
-        #     'ctrl_args': {'flow_rate': 1}},
-        ]
+    # # Coflow pumps
+    # setup_devices = [
+    #     {'name': 'sheath', 'args': ['VICI M50', 'COM6'],
+    #         'kwargs': {'flow_cal': '627.72', 'backlash_cal': '9.814'},
+    #         'ctrl_args': {'flow_rate': 1}},
+    #     {'name': 'outlet', 'args': ['VICI M50', 'COM5'],
+    #         'kwargs': {'flow_cal': '628.68', 'backlash_cal': '9.962'},
+    #         'ctrl_args': {'flow_rate': 1}},
+    #     ]
 
     # # Batch mode pumps
     # setup_devices = [
@@ -6495,11 +6495,7 @@
     #         'ctrl_args': {'flow_rate' : '1', 'refill_rate' : '1'}},
     #     ]
 
-<<<<<<< HEAD
-    # Batch mode Hamilton PSD6 pump
-=======
     # # Batch mode Hamilton PSD6 pump
->>>>>>> 1829238f
     # setup_devices = [
     #     {'name': 'sample', 'args': ['Hamilton PSD6', 'COM9'],
     #         'kwargs': {'syringe_id': '0.1 mL, Hamilton Glass',

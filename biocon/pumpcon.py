# coding: utf-8
#
#    Project: BioCAT user beamline control software (BioCON)
#             https://github.com/biocatiit/beamline-control-user
#
#
#    Principal author:       Jesse Hopkins
#
#    This is free software: you can redistribute it and/or modify
#    it under the terms of the GNU General Public License as published by
#    the Free Software Foundation, either version 3 of the License, or
#    (at your option) any later version.
#
#    This software is distributed in the hope that it will be useful,
#    but WITHOUT ANY WARRANTY; without even the implied warranty of
#    MERCHANTABILITY or FITNESS FOR A PARTICULAR PURPOSE.  See the
#    GNU General Public License for more details.
#
#    You should have received a copy of the GNU General Public License
#    along with this software.  If not, see <http://www.gnu.org/licenses/>.
from __future__ import absolute_import, division, print_function, unicode_literals
from builtins import object, range, map
from io import open

import traceback
import threading
import time
import collections
from collections import OrderedDict, deque
import queue
import logging
import sys
import copy
import platform
import datetime
import ctypes
import os

if __name__ != '__main__':
    logger = logging.getLogger(__name__)

import serial
import serial.tools.list_ports as list_ports
import wx
from six import string_types

sys.path.append('C:\\Users\\biocat\\Elveflow_SDK_V3_07_02\\DLL64\\DLL64') #add the path of the library here
sys.path.append('C:\\Users\\biocat\\Elveflow_SDK_V3_07_02\\python_64')#add the path of the LoadElveflow.py
sys.path.append('C:\\Users\\biocat\\Elveflow_SDK_V3_07_02\\DLL32\\DLL32') #add the path of the library here
sys.path.append('C:\\Users\\biocat\\Elveflow_SDK_V3_07_02\\python_32')#add the path of the LoadElveflow.py

try:
    import Elveflow64 as Elveflow
except Exception:
    try:
        import Elveflow32 as Elveflow
    except Exception:
        pass

import fmcon
import utils
import pid

class SerialComm(object):
    """
    This class impliments a generic serial communication setup. The goal is
    to provide a lightweight wrapper around a pyserial Serial device to make sure
    ports are properly opened and closed whenever used.
    """
    def __init__(self, port=None, baudrate=9600, bytesize=serial.EIGHTBITS,
        parity=serial.PARITY_NONE, stopbits=serial.STOPBITS_ONE, timeout=None,
        xonxoff=False, rtscts=False, write_timeout=None, dsrdtr=False,
        inter_byte_timeout=None, exclusive=None):
        """
        Parameters are all of those accepted by a
        `pyserial.Serial <https://pyserial.readthedocs.io/en/latest/pyserial_api.html#serial.Serial>`_
        device, defaults are set to those default values.
        """
        self.ser = None

        logger.info("Attempting to connect to serial device on port %s", port)

        try:
            self.ser = serial.Serial(port, baudrate, bytesize, parity, stopbits, timeout,
                xonxoff, rtscts, write_timeout, dsrdtr, inter_byte_timeout, exclusive)
            logger.info("Connected to serial device on port %s", port)
        except ValueError:
            logger.exception("Failed to connect to serial device on port %s", port)
        except serial.SerialException:
            logger.exception("Failed to connect to serial device on port %s", port)
        finally:
            if self.ser is not None:
                self.ser.close()

    def __repr__(self):
        return self.ser

    def __str__(self):
        return print(self.ser)

    def read(self, size=1):
        """
        This wraps the Serial.read() function for reading in a specified
        number of bytes. It automatically decodes the return value.

        :param size: Number of bytes to read.
        :type size: int

        :returns: The ascii (decoded) value of the ``Serial.read()``
        :rtype: str
        """
        with self.ser as s:
            ret = s.read(size)

        logger.debug("Read %i bytes from serial device on port %s", size, self.ser.port)
        logger.debug("Serial device on port %s returned %s", self.ser.port, ret.decode('utf-8'))

        return ret.decode('utf-8')

    def read_all(self):
        """
        This wraps the Serial.read() function, and returns all of the
        waiting bytes.

        :returns: The ascii (decoded) value of the ``Serial.read()``
        :rtype: str
        """
        with self.ser as s:
            ret = s.read(s.in_waiting)

        logger.debug("Read all waiting bytes from serial device on port %s", self.ser.port)
        logger.debug("Serial device on port %s returned %s", self.ser.port, ret.decode('utf-8'))

        return ret.decode('utf-8')

    def write(self, data, get_response=False, send_term_char = '\r\n', term_char='>'):
        """
        This warps the Serial.write() function. It encodes the input
        data if necessary. It can return any expected response from the
        controller.

        :param data: Data to be written to the serial device.
        :type data: str, bytes

        :param term_char: The terminal character expected in a response
        :type term_char: str

        :returns: The requested response, or an empty string
        :rtype: str
        """
        logger.debug("Sending '%s' to serial device on port %s", data, self.ser.port)
        if isinstance(data, string_types):
            if not data.endswith(send_term_char):
                data += send_term_char
            data = data.encode()

        out = ''
        try:
            with self.ser as s:
                s.write(data)
                if get_response:
                    while not out.endswith(term_char):
                        if s.in_waiting > 0:
                            ret = s.read(s.in_waiting)
                            out += ret.decode('ascii')

                        time.sleep(.001)
        except ValueError:
            logger.exception("Failed to write '%s' to serial device on port %s",
                data, self.ser.port)

        logger.debug("Recived '%s' after writing to serial device on port %s",
            out, self.ser.port)

        return out

class MForceSerialComm(SerialComm):
    """
    This class subclases ``SerialComm`` to handle MForce specific
    errors.
    """

    def write(self, data, get_response=True, term_char='>'):
        """
        This warps the Serial.write() function. It encodes the input
        data if necessary. It can return any expected response from the
        controller.

        :param data: Data to be written to the serial device.
        :type data: str, bytes

        :param term_char: The terminal character expected in a response
        :type term_char: str

        :returns: The requested response, or an empty string
        :rtype: str
        """
        logger.debug("Sending %r to serial device on port %s", data, self.ser.port)
        if isinstance(data, str):
            if not data.endswith('\r\n'):
                data += '\r\n'
            data = data.encode()

        out = ''
        timeout = 1
        start_time = time.time()
        try:
            with self.ser as s:
                s.write(data)
                if get_response:
                    while not out.strip().endswith(term_char) and time.time()-start_time<timeout:
                        if s.in_waiting > 0:
                            ret = s.read(s.in_waiting)
                            out += ret.decode('ascii')

                        if out.strip().endswith('?'):
                            s.write('PR ER\r\n'.encode())
                            out = ''

                        time.sleep(.001)
        except ValueError:
            logger.exception("Failed to write %r to serial device on port %s", data, self.ser.port)

        logger.debug("Recived %r after writing to serial device on port %s", out, self.ser.port)

        return out

class PHD4400SerialComm(SerialComm):
    """
    This class subclases ``SerialComm`` to handle PHD4400 specific
    quirks.
    """

    def write(self, data, pump_address, get_response=False, send_term_char = '\r',
        term_chars=':></*^'):
        """
        This warps the Serial.write() function. It encodes the input
        data if necessary. It can return any expected response from the
        controller.

        :param data: Data to be written to the serial device.
        :type data: str, bytes

        :param term_char: The terminal character expected in a response
        :type term_char: str

        :returns: The requested response, or an empty string
        :rtype: str
        """
        logger.debug("Sending '%s' to serial device on port %s", data, self.ser.port)
        if isinstance(data, string_types):
            if not data.endswith(send_term_char):
                data += send_term_char
            data = data.encode()

        out = ''

        possible_term = ['\n{}{}'.format(pump_address, char) for char in term_chars]
        try:
            with self.ser as s:
                s.write(data)
                if get_response:
                    got_resp = False
                    while not got_resp:
                        if s.in_waiting > 0:
                            ret = s.read(s.in_waiting)
                            out += ret.decode('ascii')
                            # logger.debug(out)
                            for term in possible_term:
                                if out.endswith(term):
                                    got_resp = True
                                    break

                        time.sleep(.001)
        except ValueError:
            logger.exception("Failed to write '%s' to serial device on port %s", data, self.ser.port)
        except Exception:
            logger.error("Failed to write to serial port!")
        logger.debug("Recived '%s' after writing to serial device on port %s", out, self.ser.port)

        return out

class PicoPlusSerialComm(SerialComm):
    """
    This class subclases ``SerialComm`` to handle PicoPlus specific
    quirks.
    """

    def write(self, data, pump_address, get_response=False, send_term_char = '\r\n',
        term_chars=[':', '>', '<', '*', ':T*'], timeout=5):
        """
        This warps the Serial.write() function. It encodes the input
        data if necessary. It can return any expected response from the
        controller.

        :param data: Data to be written to the serial device.
        :type data: str, bytes

        :param term_char: The terminal character expected in a response
        :type term_char: str

        :returns: The requested response, or an empty string
        :rtype: str
        """
        logger.debug("Sending '%s' to serial device on port %s", data, self.ser.port)
        if isinstance(data, string_types):
            if not data.endswith(send_term_char):
                data += send_term_char
            data = data.encode()

        out = ''

        possible_term = ['\r\n{:02d}{}'.format(pump_address, char) for char in term_chars]
        alt_possible_term = ['\n{:02d}{}'.format(pump_address, char) for char in term_chars]
        try:
            with self.ser as s:
                start_time = time.time()
                s.write(data)
                if get_response:
                    got_resp = False
                    while not got_resp:
                        if s.in_waiting > 0:
                            ret = s.read(s.in_waiting)
                            out += ret.decode('ascii')
                            logger.debug(out)
                            for term in possible_term:
                                if out.endswith(term):
                                    got_resp = True
                                    break
                        else:
                            for term in alt_possible_term:
                                if out.endswith(term):
                                    got_resp = True
                                    break

                        if time.time() - start_time > timeout:
                            logger.error('Timed out waiting for a response on port %s', self.ser.port)
                            break

                        time.sleep(.001)
        except ValueError:
            logger.exception("Failed to write '%s' to serial device on port %s", data, self.ser.port)
        except Exception:
            logger.error("Failed to write to serial port!")
        logger.debug("Recived '%s' after writing to serial device on port %s", out, self.ser.port)

        return out

def convert_volume(volume, u1, u2):
    if u1.lower() in ['nl', 'ul', 'ml'] and u2.lower() in ['nl', 'ul', 'ml']:
        if u1.lower() != u2.lower():
            if ((u1.lower() == 'nl' and u2.lower() == 'ul')
                or (u1.lower() == 'ul' and u2.lower() == 'ml')):
                volume = volume/1000.
            elif u1.lower() == 'nl' and u2.lower() == 'ml':
                volume = volume/1000000.
            elif ((u1.lower() == 'ml' and u2.lower() == 'ul')
                or (u1.lower() == 'ul' and u2.lower() == 'nl')):
                volume = volume*1000.
            elif u1.lower() == 'ml' and u2.lower() == 'nl':
                volume = volume*1000000.

    return volume

def convert_time(time, u1, u2):
    if u1.lower() in ['s', 'min'] and u2.lower() in ['s', 'min']:
        if u1.lower() != u2.lower():
            if u1.lower() == 'min':
                time = time/60
            else:
                time = time*60

    return time

def convert_flow_rate(fr, u1, u2):
    v_u1, t_u1 = u1.split('/')
    v_u2, t_u2 = u2.split('/')

    fr = convert_volume(fr, v_u1, v_u2)
    fr = convert_time(fr, t_u1, t_u2)

    return fr

def convert_flow_accel(accel, u1, u2):
    v_u1, t_u1 = u1.split('/')
    v_u2, t_u2 = u2.split('/')

    accel = convert_volume(accel, v_u1, v_u2)
    accel = convert_time(accel, t_u1, t_u2)
    accel = convert_time(accel, t_u1, t_u2)

    return accel

def convert_pressure(pressure, u1, u2):
    if (u1.lower() in ['psi', 'mpa', 'bar', 'mbar']
        and u2.lower() in ['psi', 'mpa', 'bar', 'mbar']):

        if u1.lower() != u2.lower():
            if u1.lower() == 'psi' and u2.lower() == 'mpa':
                pressure = pressure/145.038
            elif u1.lower() == 'psi' and u2.lower() == 'bar':
                pressure = pressure/14.5038
            elif u1.lower() == 'psi' and u2.lower() == 'mbar':
                pressure = 1000*pressure/14.5038
            elif u1.lower() == 'mpa' and u2.lower() == 'psi':
                pressure = pressure*145.038
            elif u1.lower() == 'mpa' and u2.lower() == 'bar':
                pressure = pressure*10
            elif u1.lower() == 'mpa' and u2.lower() == 'mbar':
                pressure = 1000*pressure*10
            elif u1.lower() == 'bar' and u2.lower() == 'psi':
                pressure = pressure*14.5038
            elif u1.lower() == 'bar' and u2.lower() == 'mpa':
                pressure = pressure/10
            elif u1.lower() == 'bar' and u2.lower() == 'mbar':
                pressure = pressure*1000
            elif u1.lower() == 'mbar' and u2.lower() == 'psi':
                pressure = pressure*14.5038/1000
            elif u1.lower() == 'mbar' and u2.lower() == 'mpa':
                pressure = pressure/10/1000
            elif u1.lower() == 'mbar' and u2.lower() == 'bar':
                pressure = pressure/1000

    return pressure

class Pump(object):
    """
    This class contains the settings and communication for a generic pump.
    It is intended to be subclassed by other pump classes, which contain
    specific information for communicating with a given pump. A pump object
    can be wrapped in a thread for using a GUI, implimented in :py:class:`PumpCommThread`
    or it can be used directly from the command line. The :py:class:`M5Pump`
    documentation contains an example.
    """

    def __init__(self, name, device, flow_rate_scale=1, flow_rate_offset=0,
        scale_type='both', comm_lock=None):
        """
        :param device: The device comport as sent to pyserial
        :type device: str

        :param name: A unique identifier for the pump
        :type name: str
        """

        self.device = device
        self.name = name
        self.flow_rate_scale = flow_rate_scale
        self.flow_rate_offset = flow_rate_offset

        self.scale_type = scale_type
        #up, down, or both, indicating only scale up flowrate, only scale down
        # flow rate, or do both (e.g. if both scale and offset are set, can get
        # flow rates above or below set rate, but perhaps you only want to scale
        # up, and otherwise use the set rate)

        # Defines the base units that the pump hardware expects the flow rate
        # (and volume) in
        self._pump_base_units = 'mL/min'
        self._units = self._pump_base_units
        self._flow_rate = 0

        self._is_flowing = False #Wehther or not the pump is pumping, regardless of fixed/continuous or direction
        self._is_dispensing = False #Dispensing indicates outputing a fixed volume, in either direction
        self._flow_dir = 0

        if comm_lock is None:
            self.comm_lock = threading.Lock()
        else:
            self.comm_lock = comm_lock

        self.connected = False

        self.connect()


    def __repr__(self):
        return '{}({}, {})'.format(self.__class__.__name__, self.name, self.device)

    def __str__(self):
        return '{} {}, connected to {}'.format(self.__class__.__name__, self.name, self.device)

    def connect(self):
        if not self.connected:
            self.connected = True

    @property
    def flow_rate(self):
        """
        Sets and returns the pump flow rate in units specified by ``Pump.units``.
        Can be set while the pump is moving, and it will update the flow rate
        appropriately.

        :type: float
        """
        pass #Should be implimented in each subclass

    @flow_rate.setter
    def flow_rate(self, rate):
        pass #Should be implimented in each subclass

    @property
    def units(self):
        """
        Sets and returns the pump flow rate units. This can be set to:
        nL/s, nL/min, uL/s, uL/min, mL/s, mL/min. Changing units keeps the
        flow rate constant, i.e. if the flow rate was set to 100 uL/min, and
        the units are changed to mL/min, the flow rate is set to 0.1 mL/min.

        :type: str
        """
        return self._units

    @units.setter
    def units(self, units):
        old_units = self._units

        if units in ['nL/s', 'nL/min', 'uL/s', 'uL/min', 'mL/s', 'mL/min']:
            self._units = units

            logger.info("Changed pump %s units from %s to %s", self.name, old_units, units)
        else:
            logger.warning("Failed to change pump %s units, units supplied were invalid: %s", self.name, units)

    def _convert_volume(self, volume, u1, u2):
        volume = convert_volume(volume, u1, u2)
        return volume

    def _convert_time(self, time, u1, u2):
        time = convert_time(time, u1, u2)
        return time

    def _convert_flow_rate(self, fr, u1, u2):
        fr = convert_flow_rate(fr, u1, u2)
        return fr

    def _convert_flow_accel(self, accel, u1, u2):
        accel = convert_flow_accel(accel, u1, u2)
        return accel

    def _convert_pressure(self, pressure, u1, u2):
        pressure = convert_pressure(pressure, u1, u2)
        return pressure

    def send_cmd(self, cmd, get_response=True):
        """
        Sends a command to the pump.

        :param cmd: The command to send to the pump.

        :param get_response: Whether the program should get a response from the pump
        :type get_response: bool
        """
        pass #Should be implimented in each subclass


    def is_moving(self):
        """
        Queries the pump about whether or not it's moving.

        :returns: True if the pump is moving, False otherwise
        :rtype: bool
        """
        return self._is_flowing

    def start_flow(self):
        """
        Starts a continuous flow at the flow rate specified by the
        ``Pump.flow_rate`` variable.
        """
        pass #Should be implimented in each subclass

    def dispense(self, vol, units='uL'):
        """
        Dispenses a fixed volume.

        :param vol: Volume to dispense
        :type vol: float

        :param units: Volume units, defaults to uL, also accepts mL or nL
        :type units: str
        """
        pass #Should be implimented in each subclass

    def aspirate(self, vol, units='uL'):
        """
        Aspirates a fixed volume.

        :param vol: Volume to aspirate
        :type vol: float

        :param units: Volume units, defaults to uL, also accepts mL or nL
        :type units: str
        """
        pass #Should be implimented in each subclass

    def set_flow_rate_scale(self, scale):
        self.flow_rate_scale = scale

    def set_flow_rate_offset(self, offset):
        fro = self._convert_flow_rate(offset, self.units, self._pump_base_units)
        self.flow_rate_offset = fro

    def get_pressure(self):
        return None

    def get_flow_dir(self):
        return self._flow_dir

    def is_dispensing(self):
        return self._is_dispensing

    def stop(self):
        """Stops all pump flow."""
        pass #Should be implimented in each subclass

    def disconnect(self):
        """Close any communication connections"""
        self.connected = False


class SyringePump(Pump):
    """
    This class contains the settings and communication for a generic syringe pump.
    It is intended to be subclassed by other pump classes, which contain
    specific information for communicating with a given pump. A pump object
    can be wrapped in a thread for using a GUI, implimented in :py:class:`PumpCommThread`
    or it can be used directly from the command line.
    """

    def __init__(self, name, device, diameter, max_volume, max_rate,
        syringe_id, dual_syringe, flow_rate_scale=1, flow_rate_offset=0,
        scale_type='both', comm_lock=None):

        Pump.__init__(self, name, device, comm_lock=comm_lock)

        self._volume = 0
        self._max_volume = 0
        self._refill_rate = 0

        self.dual_syringe = dual_syringe

        # self.stop()
        self.set_pump_cal(diameter, max_volume, max_rate, syringe_id)

    @property
    def max_volume(self):
        max_volume = self._max_volume
        max_volume = self._convert_volume(max_volume,
            self._pump_base_units.split('/')[0], self.units.split('/')[0])

        return max_volume

    @max_volume.setter
    def max_volume(self, max_volume):
        max_volume = self._convert_volume(max_volume, self.units.split('/')[0],
            self._pump_base_units.split('/')[0])
        self._max_volume = max_volume

    def is_moving(self):
        old_move = copy.copy(self._is_flowing)

        moving = self._get_move_status()

        if not moving and old_move:
            vol = self._get_delivered_volume()

            if self._flow_dir > 0:
                self._volume = self._volume - vol
            elif self._flow_dir < 0:
                self._volume = self._volume + vol

        self._is_flowing = moving

        return moving

    @property
    def volume(self):
        flowing = self.is_moving()

        volume = self._volume

        if flowing:
            vol = self._get_delivered_volume()

            if self._flow_dir > 0:
                volume = volume - vol
            elif self._flow_dir < 0:
                volume = volume + vol

        volume = self._convert_volume(volume, self._pump_base_units.split('/')[0],
            self.units.split('/')[0])

        return volume

    @volume.setter
    def volume(self, volume):
        if self.is_moving():
            vol = self._get_delivered_volume()

            if self._flow_dir > 0:
                volume = volume + vol
            elif self._flow_dir < 0:
                volume = volume - vol

        volume = self._convert_volume(volume, self.units.split('/')[0],
            self._pump_base_units.split('/')[0])

        self._volume = volume

    @property
    def flow_rate(self):
        """
        Sets and returns the pump flow rate in units specified by ``Pump.units``.
        Can be set while the pump is moving, and it will update the flow rate
        appropriately.

        Pump _flow_rate variable should always be stored in ml/min.

        For these pumps, the flow_rate variable is considered to be the infuse rate,
        whereas the refill_rate variable is the refill rate.

        :type: float
        """
        rate = self._flow_rate

        rate = self._convert_flow_rate(rate, self._pump_base_units, self.units)

        return rate

    @flow_rate.setter
    def flow_rate(self, rate):
        logger.info("Setting pump %s infuse flow rate to %f %s", self.name, rate, self.units)

        rate = self._convert_flow_rate(rate, self.units, self._pump_base_units)

        self._flow_rate = self.round(rate)

        #Have to do this or can lose aspirate/dispense volume
        volume = self._volume

        if not self.is_moving():
            vol = self._get_delivered_volume()

            if self._flow_dir > 0:
                volume = volume - vol
            elif self._flow_dir < 0:
                volume = volume + vol

        self._volume = volume

        self._set_flow_rate()

    @property
    def refill_rate(self):
        """
        Sets and returns the pump flow rate in units specified by ``Pump.units``.
        Can be set while the pump is moving, and it will update the flow rate
        appropriately.

        Pump _refill_rate variable should always be stored in ml/min.

        For these pumps, the refill_rate variable is considered to be the infuse rate,
        whereas the refill_rate variable is the refill rate.

        :type: float
        """
        rate = self._refill_rate

        rate = self._convert_flow_rate(rate, self._pump_base_units, self.units)

        return rate

    @refill_rate.setter
    def refill_rate(self, rate):
        logger.info("Setting pump %s refill flow rate to %f %s", self.name, rate, self.units)

        rate = self._convert_flow_rate(rate, self.units, self._pump_base_units)

        self._refill_rate = self.round(rate)
        # logger.info('Checking volume')

        #Have to do this or can lose aspirate/dispense volume
        volume = self._volume

        if not self.is_moving():
            vol = self._get_delivered_volume()

            if self._flow_dir > 0:
                volume = volume - vol
            elif self._flow_dir < 0:
                volume = volume + vol

        self._volume = volume

        self._set_refill_rate()

    def dispense_all(self, blocking=True):
        if self._is_flowing:
            logger.debug("Stopping pump %s current motion before infusing", self.name)
            self.stop()

        if self.volume > 0:
            self.dispense(self.volume, blocking=blocking)

    def dispense(self, vol, units='mL', blocking=True):
        """
        Dispenses a fixed volume.

        :param vol: Volume to dispense
        :type vol: float

        :param units: Volume units, defaults to mL, also accepts uL or nL
        :type units: str
        """
        vol = self._convert_volume(vol, units, self._pump_base_units.split('/')[0])

        if self._is_flowing:
            logger.debug("Stopping pump %s current motion before infusing", self.name)
            self.stop()

        cont = True

        if self.volume - vol < 0:
            logger.error(("Attempting to infuse {} mL, which is more than the "
                "current volume of the syringe ({} mL)".format(vol, self.volume)))
            cont = False

        vol = self.round(vol)

        if vol <= 0:
            logger.error(("Infuse volume must be positive."))
            cont = False

        if cont:

            logger.info("Pump %s infusing %f %s at %f %s", self.name, vol, units,
                self.flow_rate, self.units)

            self._send_dispense_cmd(vol)

            self._flow_dir = 1

    def aspirate_all(self):
        if self._is_flowing:
            logger.debug("Stopping pump %s current motion before aspirating", self.name)
            self.stop()

        if self.round(self.max_volume - self.volume) > 0:
            self.aspirate(self.max_volume - self.volume)
        else:
            logger.error(("Already at maximum volume, can't aspirate more."))

    def aspirate(self, vol, units='mL'):
        """
        Aspirates a fixed volume.

        :param vol: Volume to aspirate
        :type vol: float

        :param units: Volume units, defaults to mL, also accepts uL or nL
        :type units: str
        """

        vol = self._convert_volume(vol, units, self._pump_base_units.split('/')[0])

        if self._is_flowing:
            logger.debug("Stopping pump %s current motion before refilling", self.name)
            self.stop()

        cont = True

        if self.volume + vol > self.max_volume:
            logger.error(("Attempting to refill {} mL, which will take the total "
                "loaded volume to more than the maximum volume of the syringe "
                "({} mL)".format(vol, self.max_volume)))
            cont = False

        vol = self.round(vol)

        if vol <= 0:
            logger.error(("Refill volume must be positive."))
            cont = False

        if cont:
            logger.info("Pump %s refilling %f %s at %f %s", self.name, vol, units,
                self.refill_rate, self.units)

            self._send_aspirate_cmd(vol)

            self._flow_dir = -1

    def stop(self):
        """Stops all pump flow."""
        logger.info("Pump %s stopping all motions", self.name)
        self._send_stop_cmd()

        if self._is_flowing:
            vol = self._get_delivered_volume()

            if self._flow_dir > 0:
                self._volume = self._volume - vol
            elif self._flow_dir < 0:
                self._volume = self._volume + vol

        self._is_flowing = False
        self._flow_dir = 0

    def set_pump_cal(self, diameter, max_volume, max_rate, syringe_id):
        self.diameter = diameter
        self.max_volume = max_volume
        self.max_rate = max_rate
        self.syringe_id = syringe_id

        self._send_pump_cal_cmd()

    def _get_move_status(self):
        # Pump specific, should return moving as True/False and set self._flow_dir
        pass

    def _set_flow_rate(self):
        # Pump specific, sets flow rate to self._flow_rate
        pass

    def _set_refill_rate(self):
        # Pump specific, sets refill rate to self._refill_rate
        pass

    def _get_delivered_volume(self):
        # Pump specific, returns delivered volume
        pass

    def _send_dispense_cmd(self, vol):
        # Pump specific, starts dispensing the volume vol
        pass

    def _send_aspirate_cmd(self, vol):
        # Pump specific, starts aspirating the volume vol
        pass

    def _send_stop_cmd(self):
        # Pump specific, sends pump stop command
        pass

    def _send_pump_cal_cmd(self):
        # Pump specific, sends pump calibration commands
        pass

    def round(self, val):
        # Overwrite if number of sig figs the pump commands accept is limited
        return val

class M50Pump(Pump):
    """
    .. todo:: This class doesn't know when the pump is done dispensing. This leads
        to unncessary stop signals being sent to the pump, and makes the log harder
        to follow. This could be fixed, when I have time.

    This class contains information for initializing and communicating with
    a VICI M50 Pump using an MForce Controller. Below is an example that
    initializes an M50 pump, starts a flow of 2000 uL/min, and then stops the flow. ::

        >>> my_pump = M50Pump('COM6', 'pump2', flow_cal=626.2, backlash_cal=9.278)
        >>> my_pump.flow_rate = 2000
        >>> my_pump.start_flow()
        >>> my_pump.stop_flow()
    """

    def __init__(self, name, device, comm_lock=None, flow_cal=628., backlash_cal=1.5):
        """
        This makes the initial serial connection, and then sets the MForce
        controller parameters to the correct values.

        :param device: The device comport as sent to pyserial
        :type device: str

        :param name: A unique identifier for the pump
        :type name: str

        :param flow_cal: The pump-specific flow calibration, in uL/rev. Defaults to 628 uL/rev
        :type flow_cal: float

        :param backlash_cal: The pump-specific backlash calibration, in uL. Default to 1.5 uL
        :type backlash_cal: float
        """
        Pump.__init__(self, name, device, comm_lock=comm_lock)

        logstr = ("Initializing pump {} on serial port {}, flow "
            "calibration: {} uL/rev, backlash calibration: {} uL".format(self.name,
            self.device, flow_cal, backlash_cal))
        logger.info(logstr)

        #Make sure parameters are set right
        self.send_cmd('EM 0') #Echo mode to full duplex
        self.send_cmd('MS 256') #Microstepping to 256, MForce default
        self.send_cmd('VI 1000') #Initial velocity to 1000, MForce default
        self.send_cmd('A 1000000') #Acceleration to 1000000, MForce default
        self.send_cmd('D 1000000') #Deceleration to 1000000, MForce default
        self.send_cmd('HC 5') #Hold current to 5%, MForce default
        self.send_cmd('RC 25') #Run current to 25%, MForce default
        # Next command doesn't match syntax in manual. Manual says it should be S1=17,1,0
        self.send_cmd('S1 17,0,0') #Sets output 1 to be active high (sinking) when motor is moving
        # # self.send_cmd('S') #Saves current settings in non-volatile memory

        self._units = 'mL/min'
        self._pump_base_units = 'uL/s'

        self._flow_cal = float(flow_cal)
        self._backlash_cal = float(backlash_cal)
        self._gear_ratio = 9.88 #Gear ratio provided by manufacturer, for M50 pumps

        self.cal = 200*256*self._gear_ratio/self._flow_cal #Calibration value in (micro)steps/uL
            #full steps/rev * microsteps/full step * gear ratio / uL/revolution = microsteps/uL

        ret = self.send_cmd('PR V', True) # Gets current flow rate, doesn't really work
        ret = ret.split('\r\n')[-2][-1]
        self._flow_rate = float(ret)
        self.is_moving()

    def connect(self):
        if not self.connected:
            with self.comm_lock:
                self.pump_comm = MForceSerialComm(self.device)

            self.connected = True

    @property
    def flow_rate(self):
        rate = float(self._flow_rate)/self.cal

        rate = self._convert_flow_rate(rate, self._pump_base_units, self.units)

        return rate

    @flow_rate.setter
    def flow_rate(self, rate):
        logger.info("Setting pump %s flow rate to %f %s", self.name, rate, self.units)

        rate = self._convert_flow_rate(rate, self.units, self._pump_base_units)

        #Maximum continuous flow rate is 25 mL/min
        if rate>25000/60.:
            rate = 25000/60.
            logger.warning("Requested flow rate > 25 mL/min, setting pump %s flow rate to 25 mL/min", self.name)
        elif rate<-25000/60.:
            rate = -25000/60.
            logger.warning("Requested flow rate > 25 mL/min, setting pump %s flow rate to -25 mL/min", self.name)

        #Minimum flow rate is 1 uL/min
        if abs(rate) < 1/60. and rate != 0:
            if rate>0:
                logger.warning("Requested flow rate < 1 uL/min, setting pump %s flow rate to 1 uL/min", self.name)
                rate = 1/60.
            else:
                logger.warning("Requested flow rate < 1 uL/min, setting pump %s flow rate to -1 uL/min", self.name)
                rate = -1/60.


        self._flow_rate = int(round(rate*self.cal))

        if self._is_flowing and not self._is_dispensing:
            self.send_cmd("SL {}".format(self._flow_rate))
        else:
            self.send_cmd("VM {}".format(abs(self._flow_rate)))


    def send_cmd(self, cmd, get_response=True):
        """
        Sends a command to the pump.

        :param cmd: The command to send to the pump.
        :type cmd: str, bytes

        :param get_response: Whether the program should get a response from the pump
        :type get_response: bool
        """
        logger.debug("Sending pump %s cmd %r", self.name, cmd)

        with self.comm_lock:
            ret = self.pump_comm.write(cmd, get_response)

        if get_response:
            logger.debug("Pump %s returned %r", self.name, ret)

        return ret


    def is_moving(self):
        status = self.send_cmd("PR MV")

        status = status.split('\r\n')[-2][-1]
        status = int(status)

        if status == 1:
            status = True
        else:
            status = False
            self._is_dispensing = False
            self._flow_dir = 0

        self._is_flowing = status

        logger.debug("Pump %s moving: %s", self.name, str(self._is_flowing))

        return self._is_flowing

    def start_flow(self):
        if self._is_flowing:
            logger.debug("Stopping pump %s current motion before starting continuous flow", self.name)
            self.stop()

        logger.info("Pump %s starting continuous flow at %f %s", self.name, self.flow_rate, self.units)
        self.send_cmd("SL {}".format(self._flow_rate))

        self._is_flowing = True

        if self._flow_rate > 0:
            self._flow_dir = 1
        elif self._flow_rate < 0:
            self._flow_dir = -1

    def dispense(self, vol, units='uL'):
        if self._is_flowing:
            logger.debug("Stopping pump %s current motion before starting flow", self.name)
            self.stop()

        if vol > 0:
            logger.info("Pump %s dispensing %f %s at %f %s", self.name, vol, units,
                self.flow_rate, self.units)
        elif vol < 0:
            logger.info("Pump %s aspirating %f %s at %f %s", self.name, abs(vol),
                units, self.flow_rate, self.units)

        vol = self._convert_volume(vol, units, self._pump_base_units.split('/')[0])

        if vol > 0 and self._flow_dir < 0:
            vol = vol + self._backlash_cal
            logger.debug("Pump %s added backlash correction for dispensing/aspirating", self.name)
        elif vol < 0 and self._flow_dir > 0:
            vol = vol - self._backlash_cal
            logger.debug("Pump %s added backlash correction for dispensing/aspirating", self.name)

        vol =int(round(vol*self.cal))

        self.send_cmd("VM {}".format(abs(self._flow_rate)))
        self.send_cmd("MR {}".format(vol))

        self._is_flowing = True
        self._is_dispensing = True
        if vol > 0:
            self._flow_dir = 1
        elif vol < 0:
            self._flow_dir = -1

    def aspirate(self, vol, units='uL'):
        self.dispense(-1*vol, units)

    def stop(self):
        logger.info("Pump %s stopping all motions", self.name)
        self.send_cmd("SL 0")
        self.send_cmd("\x1B")
        self._is_flowing = False
        self._is_dispensing = False


class PHD4400Pump(SyringePump):
    """
    Harvard PHD 4400 control
    """

    def __init__(self, name, device, pump_address, diameter, max_volume, max_rate,
        syringe_id, dual_syringe, comm_lock=None):
        """
        :param device: The device comport as sent to pyserial
        :type device: str

        :param name: A unique identifier for the pump
        :type name: str
        """
        self._pump_address = pump_address

        SyringePump.__init__(self, name, device, diameter, max_volume, max_rate,
            syringe_id, dual_syringe,comm_lock=comm_lock)

        logstr = ("Initializing PHD4400 pump {} on serial port {}".format(name, device))
        logger.info(logstr)

        self._units = 'mL/min'
        self._pump_base_units = 'mL/min'

        self.send_cmd('MOD VOL')

    def connect(self):
        if not self.connected:
            with self.comm_lock:
                self.pump_comm = PHD4400SerialComm(self.device,
                    stopbits=serial.STOPBITS_TWO, baudrate=19200)

            self.connected = True

    def send_cmd(self, cmd, get_response=True):
        """
        Sends a command to the pump.

        :param cmd: The command to send to the pump.
        """

        logger.debug("Sending pump %s cmd %r", self.name, cmd)

        with self.comm_lock:

            ret = self.pump_comm.write("{}{}".format(self._pump_address, cmd),
                self._pump_address, get_response=get_response, send_term_char='\r')

            time.sleep(0.01)

        logger.debug("Pump %s returned %r", self.name, ret)

        return ret

    def _get_move_status(self):
        ret = self.send_cmd("")

        if ret.endswith('>'):
            moving = True
            self._flow_dir = 1
        elif ret.endswith('<'):
            moving = True
            self._flow_dir = -1
        else:
            moving = False

        return moving

    def _set_flow_rate(self):
        self._flow_rate = self.round(self._flow_rate)
        self.send_cmd("RAT {} MM".format(self._flow_rate))

    def _set_refill_rate(self):
        self._refill_rate = self.round(self._refill_rate)
        self.send_cmd("RFR {} MM".format(self._refill_rate))

    def _get_delivered_volume(self):
        ret = self.send_cmd("DEL")

        vol = float(ret.split('\n')[1].strip())

        return vol

    def _send_dispense_cmd(self, vol):
        vol = self.round(vol)

        if vol > 0:
            self.send_cmd("DIR INF")
            self.send_cmd("CLD")
            self.send_cmd("TGT {}".format(vol))
            self.send_cmd("RUN")

    def _send_aspirate_cmd(self, vol):
        vol = self.round(vol)

        if vol > 0:
            self.send_cmd("DIR REF")
            self.send_cmd("CLD")
            self.send_cmd("TGT {}".format(vol))
            self.send_cmd("RUN")

    def _send_stop_cmd(self):
        self.send_cmd("STP")

    def _send_pump_cal_cmd(self):
        self.send_cmd("DIA {}".format(self.diameter))

    def round(self, val):
        oom = int('{:e}'.format(val).split('e')[1])

        if oom < 0:
            oom = 0

        num_dig = 6-(oom + 2)

        return round(val, num_dig)


class PicoPlusPump(SyringePump):
    """
    Harvard Pico Plus pump control.
    """

    def __init__(self, name, device, pump_address, diameter, max_volume, max_rate,
        syringe_id, dual_syringe, comm_lock=None):
        """
        :param device: The device comport as sent to pyserial
        :type device: str

        :param name: A unique identifier for the pump
        :type name: str
        """
        self._pump_address = int(pump_address)

        SyringePump.__init__(self, name, device, diameter, max_volume, max_rate,
            syringe_id, dual_syringe, comm_lock=comm_lock)

        logstr = ("Initializing Pico Plus pump {} on serial port {}".format(name, device))
        logger.info(logstr)

        self._units = 'mL/min'
        self._pump_base_units = 'mL/min'

        self._get_rates()

        now = datetime.datetime.now()
        self.send_cmd('time {}'.format(now.strftime('%m/%d/%y %H:%M:%S')))

    def connect(self):
        if not self.connected:
            with self.comm_lock:
                self.pump_comm = PicoPlusSerialComm(self.device, baudrate=115200)

            self.send_cmd('nvram none')

            self.connected = True

    def send_cmd(self, cmd, get_response=True):
        """
        Sends a command to the pump.

        :param cmd: The command to send to the pump.
        """

        logger.debug("Sending pump %s cmd %r", self.name, cmd)

        with self.comm_lock:

            ret = self.pump_comm.write("{:02d}{}".format(self._pump_address, cmd),
                self._pump_address, get_response=get_response)

            time.sleep(0.01)

        logger.debug("Pump %s returned %r", self.name, ret)

        return ret

    def _get_move_status(self):
        ret = self.send_cmd("")

        if ret.endswith('>'):
            moving = True
            self._flow_dir = 1
        elif ret.endswith('<'):
            moving = True
            self._flow_dir = -1
        else:
            moving = False

        return moving

    def _set_flow_rate(self):
        self.send_cmd("irate {} ml/min".format(self._flow_rate))

    def _set_refill_rate(self):
        self.send_cmd("wrate {} ml/min".format(self._refill_rate))

    def _get_delivered_volume(self):
        if self._flow_dir > 0:
            ret = self.send_cmd("ivolume")
            vol = ret.split('\r\n')[0].split(':')[1]
            vol, units = vol.split()
        else:
            ret = self.send_cmd("wvolume")
            vol = ret.split('\r\n')[0].split(':')[1]
            vol, units = vol.split()

        vol = float(vol)

        vol = self._convert_volume(vol, units, self._pump_base_units.split('/')[0])

        return vol

    def _send_dispense_cmd(self, vol):
        self.send_cmd("cvolume")
        self.send_cmd("ctime")
        self.send_cmd("tvolume {} ml".format(vol))
        self.send_cmd("irun")

    def _send_aspirate_cmd(self, vol):
        # self.send_cmd("DIR REF")
        self.send_cmd("cvolume")
        self.send_cmd("ctime")
        self.send_cmd("tvolume {} ml".format(vol))
        self.send_cmd("wrun")

    def _send_stop_cmd(self):
        self.send_cmd("stop")

    def _send_pump_cal_cmd(self):
        self.send_cmd("diameter {}".format(self.diameter))
        self.send_cmd("svolume {} ml".format(self.max_volume))

    def _get_rates(self):
        fr = self.send_cmd('irate')
        rr = self.send_cmd('wrate')

        fr = fr.split('\r\n')[0].split(':')[1]
        fr, fr_units = fr.split()

        rr = rr.split('\r\n')[0].split(':')[1]
        rr, rr_units = rr.split()

        fr = float(fr)
        rr = float(rr)

        fr = self._convert_flow_rate(fr, fr_units, self._pump_base_units)
        rr = self._convert_flow_rate(rr, rr_units, self._pump_base_units)

        self._flow_rate = fr
        self._refill_rate = rr

    @property
    def force(self):
        ret = self.send_cmd('force')

        force = int(ret.split('\r\n')[0].split(':')[1].rstrip('%'))

        return force

    @force.setter
    def force(self, force):

        if force >= 1 and force <= 100:
            self.send_cmd('force {}'.format(force))
        else:
            logger.error(("Force must be between 1 and 100"))

    def round(self, val):
        oom = int('{:e}'.format(val).split('e')[1])

        if oom < 0:
            oom = 0

        num_dig = 6-(oom + 2)

        return round(val, num_dig)

class NE500Pump(SyringePump):
    """
    New Era Syringe Pump NE500 (OEM) control.
    """

    def __init__(self, name, device, pump_address, diameter, max_volume, max_rate,
        syringe_id, dual_syringe, comm_lock=None):
        """
        :param device: The device comport as sent to pyserial
        :type device: str

        :param name: A unique identifier for the pump
        :type name: str
        """
        self._pump_address = pump_address

        SyringePump.__init__(self, name, device, comm_lock=comm_lock)

        logstr = ("Initializing NE500 pump {} on serial port {}".format(name, device))
        logger.info(logstr)

        self._units = 'mL/min'
        self._pump_base_units = 'mL/min'

    def connect(self):
        if not self.connected:
            with self.comm_lock:
                self.pump_comm = SerialComm(self.device, baudrate=19200)

            self.connected = True

    def send_cmd(self, cmd, get_response=True):
        """
        Sends a command to the pump.

        :param cmd: The command to send to the pump.
        """

        logger.debug("Sending pump %s cmd %r", self.name, cmd)

        with self.comm_lock:
            ret = self.pump_comm.write("{}{}".format(self._pump_address, cmd),
                get_response=get_response, send_term_char='\r', term_char='\x03')

        if get_response:
            ret = ret.lstrip('\x02').rstrip('\x03').lstrip(self._pump_address)

            status = ret[0]
            ret = ret[1:]

            logger.debug("Pump %s returned %r", self.name, ret)
        else:
            ret = None
            status = None

        return ret, status

    def _get_move_status(self):
        ret, status = self.send_cmd("")

        if status == 'I':
            moving = True
            self._flow_dir = 1
        elif status == 'W':
            moving = True
            self._flow_dir = -1
        elif status == 'X' or status == 'T':
            moving = True
        else:
            moving = False

        return moving

    def _set_flow_rate(self):
        self._flow_rate = self.round(self._flow_rate)

        self.send_cmd("RAT{}".format(self._flow_rate))

    def _set_refill_rate(self):
        self._refill_rate = self.round(self._refill_rate)

        self.send_cmd("RAT{}".format(self._refill_rate))

    def _get_delivered_volume(self):
        ret, status = self.send_cmd("DIS")

        if self._flow_dir > 0:
            vol = ret.split('W')[0].lstrip('I').rstrip('W')
        else:
            vol = ret.split('W')[1].lstrip('I').rstrip('W')[:-2]

        vol = float(vol)

        return vol

    def _send_dispense_cmd(self, vol):
        vol = self.round(vol)

        self.send_cmd("DIRINF")
        self.send_cmd("CLDINF")
        self.send_cmd("RAT{}MM".format(self._flow_rate))
        self.send_cmd("VOL{}".format(vol))
        self.send_cmd("RUN")

    def _send_aspirate_cmd(self, vol):
        vol = self.round(vol)

        self.send_cmd("DIRWDR")
        self.send_cmd("CLDWDR")
        self.send_cmd("RAT{}MM".format(self._refill_rate))
        self.send_cmd("VOL{}".format(vol))
        self.send_cmd("RUN")

    def _send_stop_cmd(self):
        self.send_cmd("STP")

    def _send_pump_cal_cmd(self):
        self.diameter = self.round(diameter)
        self.send_cmd("DIA{}".format(self.diameter))
        self.send_cmd("VOLML")

    def round(self, val):
        val = float(val)
        if abs(val) < 10:
            val = round(val, 3)
        elif abs(val) >= 10 and abs(val) < 100:
            val = round(val, 2)
        elif abs(val) >= 100 and abs(val) < 1000:
            val = round(val, 1)
        else:
            round(val, 0)
            val = int(val)

        return val

class SSINextGenPump(Pump):
    """
    Teledyne SSI Next Gen Pump communication control (e.g. Reaxus LD pumps).
    """

    def __init__(self, name, device, comm_lock=None, flow_rate_scale=1,
        flow_rate_offset=0, scale_type='both'):
        """
        This makes the initial serial connection, and then sets the MForce
        controller parameters to the correct values.

        :param device: The device comport as sent to pyserial
        :type device: str

        :param name: A unique identifier for the pump
        :type name: str
        """

        self._accel_stop = threading.Event()
        self._accel_change = threading.Event()
        self._flow_rate_lock = threading.Lock()

        Pump.__init__(self, name, device, flow_rate_scale=flow_rate_scale,
            flow_rate_offset=flow_rate_offset, scale_type=scale_type,
            comm_lock=comm_lock)

        logstr = ("Initializing pump {} on serial port {}".format(self.name,
            self.device))
        logger.info(logstr)

        self.timeout=1 #Timeout to wait for response in s

        # self.keypad_enable(False)

        # All internal variables are stored in mL/min and psi, regardless of user/pump units
        self._units = 'mL/min'
        self._pump_base_units = 'mL/min'
        self._pressure_units = 'psi'
        self._pump_pressure_units = 'psi'
        self._flow_rate_val = 0 #Current set flow rate
        self._pump_max_pressure = -1 #Hardware pressure limit
        self._max_pressure = 10000 #Upper pressure limit
        self._min_pressure = 0 #Lower pressure limit
        self._is_flowing = False
        self._max_flow_rate = 10
        self._min_flow_rate = 0
        self.motor_stall_fault = False
        self.upl_fault = False
        self.lpl_fault = False
        self.leak_fault = False
        self.fault = False
        self._flow_rate_decimals = 3
        self._flow_rate_acceleration = 0.1 #Set to 0 for instant (as fast as the pump can) flow rate change
        self._ramping_flow = False
        self._stop_flow_after_ramp = False

        #Make sure parameters are set right
        ret = self.send_cmd('MF') #Max flow rate for the pump
        if ret.startswith('OK') and ret.endswith('/'):
            val = ret.split(':')[-1].strip('/')
            self._pump_max_flow_rate = float(val)
            self._max_flow_rate = self._pump_max_flow_rate
            self._flow_rate_decimals = len(val.split('.')[-1])
        else:
            self._pump_max_flow_rate = -1

        ret = self.send_cmd('PU') #Pressure unit for the pump
        if ret.startswith('OK') and ret.endswith('/'):
            self._pump_pressure_units = ret.split(',')[-1].strip('/')

        ret = self.send_cmd('MP') #Max pressure for the pump
        if ret.startswith('OK') and ret.endswith('/'):
            val = float(ret.split(':')[-1].strip('/'))

            self._pump_max_pressure = self._convert_pressure(val,
                self._pump_pressure_units, self._pressure_units)

            self._max_pressure = self._pump_max_pressure

        ret = self.send_cmd('LP')
        if ret.startswith('OK') and ret.endswith('/'):
            val = float(ret.split(':')[-1].strip('/'))

            self._min_pressure = self._convert_pressure(val,
                self._pump_pressure_units, self._pressure_units)

        ret = self.send_cmd('UP')
        if ret.startswith('OK') and ret.endswith('/'):
            val = float(ret.split(':')[-1].strip('/'))

            self._max_pressure = self._convert_pressure(val,
                self._pump_pressure_units, self._pressure_units)


        ret = self.send_cmd('LM1') #Detected leak does not cause fault

        self.get_status()
        self.get_faults()

    def connect(self):
        if not self.connected:
            with self.comm_lock:
                self.pump_comm = SerialComm(self.device)

            self.connected = True

    @property
    def pressure_units(self):
        """
        Sets and returns the pump flow rate units. This can be set to:
        nL/s, nL/min, uL/s, uL/min, mL/s, mL/min. Changing units keeps the
        flow rate constant, i.e. if the flow rate was set to 100 uL/min, and
        the units are changed to mL/min, the flow rate is set to 0.1 mL/min.

        :type: str
        """
        return self._pressure_units

    @pressure_units.setter
    def pressure_units(self, units):
        old_units = self._pressure_units

        if units.lower() in ['psi', 'bar', 'mpa', 'mbar']:
            self._pressure_units = units

            logger.info("Changed pump %s pressure units from %s to %s", self.name, old_units, units)
        else:
            logger.warning("Failed to change pump %s pressure units, units supplied were invalid: %s", self.name, units)

    @property
    def flow_rate(self, update=True):
        if update:
            self.get_status()

        rate = self._flow_rate

        rate = self._convert_flow_rate(rate, self._pump_base_units, self.units)

        return rate

    @flow_rate.setter
    def flow_rate(self, rate):
        logger.info("Setting pump %s flow rate to %f %s", self.name, rate, self.units)

        #Convert rate to ml/min for pump
        rate = self._convert_flow_rate(rate, self.units, self._pump_base_units)

        #Maximum continuous flow rate is 25 mL/min
        if rate>self.max_flow_rate:
            rate = self.max_flow_rate
            logger.warning("Requested flow rate > %f %s, setting pump %s flow rate to %f %s",
                self.max_flow_rate, self.units, self.name, self.max_flow_rate, self.units)

        if rate < self._min_flow_rate:
            rate = self._min_flow_rate
            logger.warning("Requested flow rate < %f %s, setting pump %s flow rate to %f %s",
                self._min_flow_rate, self.units, self.name, self._min_flow_rate, self.units)

        if round(rate, self._flow_rate_decimals) == 0 and rate != 0:
            logger.warning("Requested flow rate is smaller than the precision of the pump, "
                "so flow rate will be set to zero.")

        if not self.is_moving():
            self._send_flow_rate_cmd(rate)

        else:
            if self._ramping_flow:
                self._accel_stop.set()
            while self._ramping_flow:
                time.sleep(0.001)

            self.get_status()
            current_flow = copy.copy(self._flow_rate)

            if self._is_flowing:
                ramp_thread = threading.Thread(target=self._ramp_flow, args=(current_flow, rate))
                ramp_thread.start()
            else:
                self._send_flow_rate_cmd(rate)

    @property
    def _flow_rate(self):
        return self._flow_rate_val

    @_flow_rate.setter
    def _flow_rate(self, rate):
        with self._flow_rate_lock:
            self._flow_rate_val = rate

    @property
    def max_flow_rate(self):
        rate = self._max_flow_rate

        rate = self._convert_flow_rate(rate, self._pump_base_units, self.units)

        return rate

    @max_flow_rate.setter
    def max_flow_rate(self, rate):
        logger.info("Setting pump %s max flow rate to %f %s", self.name, rate, self.units)

        rate = self._convert_flow_rate(rate, self.units, self._pump_base_units)


        if self._pump_max_flow_rate != -1 and rate > self._pump_max_flow_rate:

            logger.warning('Requested max flow rate %f is greater than the pump maximum '
                'flow rate %f. Setting the maximum flow rate the pump maximum', rate,
                self._pump_max_flow_rate)

            rate = self._pump_max_flow_rate

        self._max_flow_rate = rate

        if self._flow_rate > rate:
            logger.warning('Requested max flow rate %f is less than the current '
                'flow rate %f. Setting the flow rate to the new maximum',
                self._max_flow_rate, self._flow_rate)

            self.flow_rate = self.flow_rate

    @property
    def flow_rate_acceleration(self):
        rate = self._flow_rate_acceleration

        rate = self._convert_flow_accel(rate, self._pump_base_units, self.units)

        return rate

    @flow_rate_acceleration.setter
    def flow_rate_acceleration(self, rate):
        logger.info("Setting pump %s flow rate acceleration to %f %s", self.name, rate, self.units)

        rate = self._convert_flow_accel(rate, self.units, self._pump_base_units)

        self._flow_rate_acceleration = rate

        if self._ramping_flow:
            self._accel_change.set()
            while self._accel_change.is_set():
                time.sleep(0.001)

    @property
    def max_pressure(self):
        pressure = self._max_pressure

        pressure = self._convert_pressure(pressure, self._pump_pressure_units,
            self.pressure_units)

        return pressure

    @max_pressure.setter
    def max_pressure(self, input_pressure):
        logger.info("Setting pump %s max pressure to %f %s", self.name, input_pressure, self.pressure_units)

        pressure = self._convert_pressure(input_pressure, self.pressure_units,
            self._pump_pressure_units)

        if self._pump_max_pressure != -1 and pressure > self._pump_max_pressure:
            logger.warning('Requested max pressure %f is greater than the pump maximum '
                'pressure %f. Setting the maximum pressure to the pump maximum', pressure,
                self._pump_max_pressure)
            pressure = self._pump_max_pressure

        self._max_pressure = pressure

        #There's weirdness in how you send the pressure command based on units
        if self._pump_pressure_units.lower() == 'bar':
            pressure = pressure*10
        elif self._pump_pressure_units.lower() == 'mpa':
            pressure = pressure*100

        self.send_cmd('UP{:0>5}'.format(int(round(pressure+0.00000001))))

    @property
    def min_pressure(self):
        pressure = self._min_pressure

        pressure = self._convert_pressure(pressure, self._pump_pressure_units,
            self.pressure_units)

        return pressure

    @min_pressure.setter
    def min_pressure(self, input_pressure):
        logger.info("Setting pump %s min pressure to %f %s", self.name, input_pressure, self.pressure_units)

        pressure = self._convert_pressure(input_pressure, self.pressure_units,
            self._pump_pressure_units)

        self._min_pressure = max(0, pressure)

        #There's weirdness in how you send the pressure command based on units
        if self._pump_pressure_units.lower() == 'bar':
            pressure = pressure*10
        elif self._pump_pressure_units.lower() == 'mpa':
            pressure = pressure*100

        self.send_cmd('LP{:0>5}'.format(int(round(pressure+0.00000001))))

    def send_cmd(self, cmd, get_response=True):
        """
        Sends a command to the pump.

        :param cmd: The command to send to the pump.
        :type cmd: str, bytes

        :param get_response: Whether the program should get a response from the pump
        :type get_response: bool
        """
        logger.debug("Sending pump %s cmd %r", self.name, cmd)

        with self.comm_lock:
            ret = self.pump_comm.write(cmd, get_response, '\r', '/')

        if get_response:
            logger.debug("Pump %s returned %r", self.name, ret)

        return ret

    def is_moving(self):
        ret = self.send_cmd('CS')

        if ret.startswith('OK') and ret.endswith('/'):
            vals = ret.split(',')

            if vals[6] == '0':
                self._is_flowing = False
                self._flow_dir = 0
            else:
                self._is_flowing = True

        return self._is_flowing

    def start_flow(self, wait=True):
        logger.info("Pump %s starting continuous flow at %f %s", self.name,
            self.flow_rate, self.units)

        if not self.is_moving():
            logger.debug('pump is not moving')
            target_flow_rate = copy.copy(self.flow_rate)
            target_flow_rate = self._convert_flow_rate(target_flow_rate, self.units,
                self._pump_base_units)
            self.flow_rate = 0
            self.send_cmd("RU")

            start = time.time()
            if wait:
                while not self.is_moving():
                    time.sleep(0.01)

                    if time.time() - start > self.timeout:
                        break
                        logger.error('TImed out waiting for pump %s to start', self.name)

            self._flow_dir = 1
            ramp_thread = threading.Thread(target=self._ramp_flow, args=(self.flow_rate,
                target_flow_rate))
            ramp_thread.start()

        else:
            logger.debug('pump is moving')
            self.send_cmd("RU")

            start = time.time()
            if wait:
                while not self.is_moving():
                    time.sleep(0.01)

                    if time.time() - start > self.timeout:
                        break
                        logger.error('TImed out waiting for pump %s to start', self.name)

                    self._flow_dir = 1

    def start_immediate(self, wait=True):
        # Starts with no ramp! Really should only be used for testing!
        logger.info("Pump %s starting continuous flow at %f %s", self.name,
            self.flow_rate, self.units)

        self.send_cmd("RU")

        start = time.time()
        if wait:
            while not self._is_flowing:
                self.get_status()

                if time.time() - start > self.timeout:
                    break
                    logger.error('Timed out waiting for pump %s to start', self.name)

                self._flow_dir = 1

    def stop(self, wait=True):
        logger.info("Pump %s stopping all motions", self.name)

        if self.is_moving():
            if self._ramping_flow:
                self._accel_stop.set()
            while self._ramping_flow:
                time.sleep(0.01)

            self._stop_flow_after_ramp = True
            self.flow_rate = 0
            self._flow_dir = 0

        else:
            self.send_cmd("ST")

            start = time.time()
            if wait:
                while self._is_flowing:
                    self.get_status()

                    if time.time() - start > self.timeout:
                        break
                        logger.error('Timed out waiting for pump %s to stop', self.name)

                    self.flow_rate = 0
                    self._flow_dir = 0

    def abort(self):
        self.send_cmd("ST")

        if self._ramping_flow:
            self._accel_stop.set()
        while self._ramping_flow:
            time.sleep(0.01)

        self._stop_flow_after_ramp = True
        self.flow_rate = 0
        self._flow_dir = 0

        self.get_status()

    def is_ramping(self):
        return self._ramping_flow

    def _ramp_flow(self, current_flow_rate, target_flow_rate):
        # Input flow rates should be in pump base units, e.g. ml/min for SSI pumps
        logger.info('Ramping flow for pump %s from %f to %f at %f ml/min',
            self.name, current_flow_rate, target_flow_rate, self._flow_rate_acceleration)
        self._ramping_flow = True

        while self._accel_stop.is_set():
            time.sleep(0.001)

        if target_flow_rate > current_flow_rate:
            mult = 1
        else:
            mult = -1

        starting_flow_rate = copy.copy(current_flow_rate)

        start_time = time.time()
        prev_time = time.time()

        if self._flow_rate_acceleration == 0:
            self._send_flow_rate_cmd(target_flow_rate)
            current_flow_rate = target_flow_rate

        else:
            while target_flow_rate != current_flow_rate:
                if self._accel_stop.is_set():
                    break

                if self._accel_change.is_set():
                    starting_flow_rate = current_flow_rate
                    start_time = time.time()
                    self._accel_change.clear()

                current_time = time.time()

                time_since_start = current_time - start_time
                time_since_prev = current_time - prev_time

                expected_flow_rate = starting_flow_rate + mult*self._flow_rate_acceleration*time_since_start/60
                flow_rate_inc = mult*self._flow_rate_acceleration*time_since_prev/60

                if abs(expected_flow_rate - current_flow_rate) > abs(flow_rate_inc*1.1):
                    next_flow_rate = current_flow_rate + flow_rate_inc*1.1
                else:
                    next_flow_rate = expected_flow_rate

                if mult > 0 and next_flow_rate > target_flow_rate:
                    next_flow_rate = target_flow_rate
                elif mult < 0 and next_flow_rate < target_flow_rate:
                    next_flow_rate = target_flow_rate

                self._send_flow_rate_cmd(next_flow_rate)

                current_flow_rate = next_flow_rate

        self._ramping_flow = False
        self._accel_stop.clear()
        logger.info('Finished ramping flow for pump %s', self.name)

        if self._stop_flow_after_ramp and current_flow_rate <= 0:
            logger.info('Stopping pump %s after ramp', self.name)
            self.send_cmd("ST")

        else:
            self._flow_rate = current_flow_rate

        self._stop_flow_after_ramp = False

    def _send_flow_rate_cmd(self, rate):
        logger.debug('sending flow rate command')
        self._flow_rate = round(rate, self._flow_rate_decimals)

        scaled_rate = rate*self.flow_rate_scale+self.flow_rate_offset

        if scaled_rate < 0:
            scaled_rate = rate

        elif rate == 0:
            scaled_rate = 0

        if self.scale_type == 'up':
            if scaled_rate > rate:
                rate = scaled_rate
        elif self.scale_type == 'down':
            if scaled_rate < rate:
                rate = scaled_rate
        else:
            rate = scaled_rate

        rate = round(rate, self._flow_rate_decimals)

        if '.' in str(rate):
            rate_dec = '{:0<{fill}}'.format(str(rate).split('.')[-1], fill=self._flow_rate_decimals)
        else:
            rate_dec = ''.zfill(self._flow_rate_decimals)
        rate_str = '{:0>5}'.format('{}{}'.format(str(rate).split('.')[0], rate_dec))

        self.send_cmd('FI{}'.format(rate_str))

    def dispense(self, vol, units='mL'):
        vol = self._convert_volume(vol, units, self._pump_base_units.split('/')[0])

        self._dispensing_volume = vol

        self.start_flow()

        dispense_thread = threading.Thread(target=self._run_dispense)
        dispense_thread.start()

    def _run_dispense(self):
        previous_time = time.time()
        previous_fr = self._flow_rate

        update_time = previous_time

        while self._is_flowing:
            current_fr = copy.copy(self._flow_rate)
            current_time = time.time()
            delta_vol = ((current_fr + previous_fr)/2./60.)*(current_time-previous_time)

            self._dispensing_volume -= delta_vol

            if self._flow_rate_acceleration > 0:
                stop_vol = (current_fr/self._flow_rate_acceleration)*(current_fr/2.)
            else:
                stop_vol = 0

            previous_time = current_time
            previous_fr = current_fr

            if current_time - update_time > 60:
                logger.info('Pump %s remaining dispense volume is %s mL',
                    self.name, self._dispensing_volume)
                update_time = current_time

            if self._dispensing_volume - stop_vol <= 0:
                self.stop()
                break

            time.sleep(0.1)


        logger.info('Finished dispense for pump %s', self.name)

    def get_status(self):
        ret = self.send_cmd('CS')

        if ret.startswith('OK') and ret.endswith('/'):
            vals = ret.split(',')

            rate = float(vals[1])
            scaled_rate = round((rate-self.flow_rate_offset)/self.flow_rate_scale,
                self._flow_rate_decimals)

            if self.scale_type == 'up':
                if scaled_rate < rate:
                    rate = scaled_rate
            elif self.scale_type == 'down':
                if scaled_rate > rate:
                    rate = scaled_rate
            else:
                rate = scaled_rate

            if rate <= 0:
                rate = 0

            self._flow_rate = rate
            self._max_pressure = float(vals[2])

            self._min_pressure = float(vals[3])

            self._pump_pressure_units = vals[4]

            if vals[6] == '0':
                self._is_flowing = False
                self._flow_dir = 0
            else:
                self._is_flowing = True

    def get_faults(self):
        ret = self.send_cmd('RF')

        # print(ret)

        if ret.startswith('OK') and ret.endswith('/'):
            vals = ret.rstrip('/').split(',')

            if vals[1] == '0':
                self.motor_stall_fault = False
            else:
                self.motor_stall_fault = True

            if vals[2] == '0':
                self.upl_fault = False
            else:
                self.upl_fault = True

            if vals[3] == '0':
                self.lpl_fault = False
            else:
                self.lpl_fault = True

        ret = self.send_cmd('LS')

        # print(ret)

        if ret.startswith('OK') and ret.endswith('/'):
            val = ret.split(':')[-1].strip('/')

            if val == '0':
                self.leak_fault = False
            else:
                self.leak_fault = True

        self.fault = self.motor_stall_fault or self.upl_fault or self.lpl_fault or self.leak_fault

        faults = {'Fault' : self.fault, 'Motor stall': self.motor_stall_fault,
            'Upper pressure limit' : self.upl_fault,
            'Lower pressure limit' : self.lpl_fault, 'Leak': self.leak_fault,
            }

        return faults

    def get_pressure(self):
        ret = self.send_cmd('PR')

        if ret.startswith('OK') and ret.endswith('/'):
            val = float(ret.split(',')[-1].strip('/'))

            pressure = self._convert_pressure(val, self._pump_pressure_units,
                self.pressure_units)

        else:
            pressure = -1

        pressure = round(pressure, 4)

        return pressure

    def clear_faults(self):
        self.send_cmd('#', False)
        self.send_cmd('CF')
        self.get_faults()

    def keypad_enable(self, enable):
        if enable:
            self.send_cmd('KE')
        else:
            self.send_cmd('KD')

    def disconnect(self):
        logger.debug("Closing pump %s serial connection", self.name)
        self.keypad_enable(True)

        self._is_dispensing = False
        self._accel_stop.set()

class OB1(object):
    def __init__(self, name, device, comm_lock=None, calib_path=None):

        self.name = name
        self.device = device

        if comm_lock is None:
            self.comm_lock = threading.RLock()
        else:
            self.comm_lock = comm_lock

        self.connected = False

        self.connect()

        self.calib = None

        if calib_path is not None:
            self.load_calibration(calib_path)

        else:
            calib = (ctypes.c_double*1000)()
            error = Elveflow.Elveflow_Calibration_Default(ctypes.byref(calib),
                1000)

            self.calib = calib

            self._check_error(error)

        self.remote = False

        self._connected_channels = []

    def connect(self):
        if not self.connected:
            self.instr_ID = ctypes.c_int32()

            with self.comm_lock:
                error = Elveflow.OB1_Initialization(self.device.encode('ascii'),
                    0, 0, 0, 0, ctypes.byref(self.instr_ID))

                self._check_error(error)

            self.connected = True

    def calibrate(self):
        calib = (ctypes.c_double*1000)()
        error = Elveflow.OB1_Calib(self.instr_ID.value, calib, 1000)

        self._check_error(error)

        self.calib = calib

    def save_calibration(self, path):
        path = os.path.abspath(os.path.expanduser(path))
        error = Elveflow.Elveflow_Calibration_Save(path.encode('ascii'),
            ctypes.byref(self.calib), 1000)

        self._check_error(error)

    def load_calibration(self, path):
        path = os.path.abspath(os.path.expanduser(path))
        calib = (ctypes.c_double*1000)()

        error = Elveflow.Elveflow_Calibration_Load(path.encode('ascii'),
            ctypes.byref(calib), 1000)

        self.calib = calib
        self._check_error(error)

    def _check_error(self, error):
        error = int(error)

        if error in utils.elveflow_errors:
            logger.error('%s Error: %s', self.name, utils.elveflow_errors[error])
        elif error != 0:
            logger.error('%s Error: LabView Error Code %s', self.name, error)

    def disconnect(self):
        if self.connected:
            with self.comm_lock:
                for channel in self._connected_channels:
                    channel.connected = False

                error = Elveflow.OB1_Destructor(self.instr_ID.value)

                self._check_error(error)

                self.connected = False

    def stop(self):
        pass


class OB1Pump(Pump):
    def __init__(self, name, device, channel, min_pressure, max_pressure,
        ob1_device, P=0, I=0, D=0, pid_sample_time=0.1, bfs_instr_ID=None,
        comm_lock=None, fm_comm_lock=None, flow_rate_scale=1, flow_rate_offset=0,
        scale_type='both'):
        """
        :param device: The device comport as sent to pyserial
        :type device: str

        :param name: A unique identifier for the pump
        :type name: str

        Note: comm_lock needs to be an RLock for this device
        """

        logstr = ("Initializing pump {} on serial port {}".format(name,
            device))
        logger.info(logstr)

        self._ob1 = ob1_device

        Pump.__init__(self, name, device, flow_rate_scale=flow_rate_scale,
            flow_rate_offset=flow_rate_offset, scale_type=scale_type,
            comm_lock=comm_lock)

        self._pump_base_units = 'uL/min'
        self._units = self._pump_base_units
        self._pump_pressure_units = 'mbar'
        self._pressure_units = 'mbar'
        self._target_pressure = 0
        self._target_flow = 0
        self._min_pressure = min_pressure
        self._max_pressure = max_pressure

        self._channel = int(channel)
        self._ob1_chan = ctypes.c_int32(self._channel)

        self._has_sensor = False #Used for reading flow rate but not necessarily PID
        self._has_flow_meter = False #Used for PID
        self._PID_mode = False
        self._P = P
        self._I = I
        self._D = D
        self._pid_sample_time = pid_sample_time

        self._PID = pid.PID(self._P, self._I, self._D, 0)
        self._PID.sample_time = self._pid_sample_time
        self._PID.output_limits = (self._min_pressure, self._max_pressure)

        self._pid_on_evt = threading.Event()
        self._abort_pid_evt = threading.Event()

        self._bfs_instr_ID = bfs_instr_ID
        self._fm_comm_lock = fm_comm_lock

        if self._bfs_instr_ID is not None:
            self.pid_thread = threading.Thread(target=self.run_PID)
            self.pid_thread.daemon = True
            self.pid_thread.start()

            self._PID_mode = True
            self._has_flow_meter = True

            if self._fm_comm_lock is None:
                self._fm_comm_lock = threading.Lock()


    def connect(self):
        if not self.connected:

            if not self._ob1.connected:
                self._ob1.connect()

            self.instr_ID = self._ob1.instr_ID
            self.calib = self._ob1.calib

            self.connected = True

    @property
    def pressure_units(self):
        """
        Sets and returns the pump flow rate units. This can be set to:
        nL/s, nL/min, uL/s, uL/min, mL/s, mL/min. Changing units keeps the
        flow rate constant, i.e. if the flow rate was set to 100 uL/min, and
        the units are changed to mL/min, the flow rate is set to 0.1 mL/min.

        :type: str
        """
        return self._pressure_units

    @pressure_units.setter
    def pressure_units(self, units):
        old_units = self._pressure_units

        if units.lower() in ['psi', 'bar', 'mpa', 'mbar']:
            self._pressure_units = units

            logger.info("Changed pump %s pressure units from %s to %s", self.name, old_units, units)
        else:
            logger.warning("Failed to change pump %s pressure units, units supplied were invalid: %s", self.name, units)

    @property
    def flow_rate(self):
        """
        Sets and returns the pump flow rate in units specified by ``Pump.units``.
        Can be set while the pump is moving, and it will update the flow rate
        appropriately.

        :type: float
        """
        with self.comm_lock:
            if self._has_sensor and self._ob1.remote:
                pressure, rate = self._read_remote_channel()

            elif self._has_sensor and not self._ob1.remote:
                data_sens=ctypes.c_double()
                error = Elveflow.OB1_Get_Sens_Data(self.instr_ID.value,
                    self._ob1_chan, 1, ctypes.byref(data_sens))

                self._check_error(error)
                rate = float(data_sens)

            else:
                rate = self._flow_rate

        rate = self._convert_flow_rate(rate, self._pump_base_units, self.units)

        return rate

    @flow_rate.setter
    def flow_rate(self, rate):
        rate = self._convert_flow_rate(rate, self.units, self._pump_base_units)

        with self.comm_lock:
            if self._has_flow_meter:
                self._PID.setpoint = rate
                self._is_flowing = True

                if not self._PID_mode:
                    pressure = self._inner_get_pressure()
                    self._PID.set_auto_mode(True, pressure)
                    self._PID_mode = True

                if not self._pid_on_evt.is_set():
                    self._pid_on_evt.set()

            else:
                logger.error('Failed to set flow rate for %s because there '
                    'is not a flow meter associated with the device.', self.name)

        if self._is_flowing:
            self._flow_rate = rate

            if self._flow_rate > 0:
                self._flow_dir = 1
            else:
                self._flow_dir = -1

    def is_moving(self):
        """
        Queries the pump about whether or not it's moving.

        :returns: True if the pump is moving, False otherwise
        :rtype: bool
        """
        return self._is_flowing

    def start_flow(self):
        """
        Starts a continuous flow at the flow rate specified by the
        ``Pump.flow_rate`` variable.

        Note: for the OB1 there's no clear distinction between setting the
        target flow rate and starting flow, so this does nothing.
        """
        pass

    def dispense(self, vol, units='uL'):
        """
        Dispenses a fixed volume.

        :param vol: Volume to dispense
        :type vol: float

        :param units: Volume units, defaults to uL, also accepts mL or nL
        :type units: str
        """
        vol = self._convert_volume(vol, units, self._pump_base_units.split('/')[0])

        self._dispensing_volume = abs(vol)

        dispense_thread = threading.Thread(target=self._run_dispense)
        dispense_thread.start()

    def aspirate(self, vol, units='uL'):
        """
        Aspirates a fixed volume.

        :param vol: Volume to aspirate
        :type vol: float

        :param units: Volume units, defaults to uL, also accepts mL or nL
        :type units: str
        """
        vol = self._convert_volume(vol, units, self._pump_base_units.split('/')[0])

        self._dispensing_volume = abs(vol)

        dispense_thread = threading.Thread(target=self._run_dispense)
        dispense_thread.start()

    def _run_dispense(self):
        previous_time = time.time()
        previous_fr = self.flow_rate

        update_time = previous_time

        while self._is_flowing:
            current_fr = copy.copy(self.flow_rate)
            current_time = time.time()
            delta_vol = ((current_fr + previous_fr)/2./60.)*(current_time-previous_time)

            self._dispensing_volume -= abs(delta_vol)

            previous_time = current_time
            previous_fr = current_fr

            if current_time - update_time > 60:
                logger.info('Pump %s remaining dispense/aspirate volume is %s uL',
                    self.name, self._dispensing_volume)
                update_time = current_time

            if self._dispensing_volume <= 0:
                self.stop()
                break

            time.sleep(0.1)


        logger.info('Finished dispense/aspirate for pump %s', self.name)

    def set_pressure(self, pressure):
        self._target_pressure = pressure

        pressure = self._convert_pressure(pressure, self.pressure_units,
            self._pump_pressure_units)
        if self._PID_mode:
            self._pid_on_evt.clear()
            self._PID.auto_mode = False
            self._PID_mode = False
            time.sleep(self._pid_sample_time)

        self._inner_set_pressure(pressure)


    def _inner_set_pressure(self, pressure):
        if pressure > self._max_pressure:
            logger.warning('Pressure %s is greater than %s max pressure,'
                'setting pressure to max', pressure, self.name)
            pressure = self._max_pressure

        if pressure < self._min_pressure:
            logger.warning('Pressure %s is less than %s min pressure,'
                'setting pressure to min', pressure, self.name)
            pressure = self._min_pressure

        with self.comm_lock:

            if not self._ob1.remote:
                set_pressure = float(pressure) #mbarr
                set_pressure = ctypes.c_double(set_pressure)#convert to c_double

                error = Elveflow.OB1_Set_Press(self.instr_ID.value, self._ob1_chan,
                    set_pressure, ctypes.byref(self.calib), 1000)

                self._check_error(error)
            else:
                if self._has_flow_meter and self._PID_mode:
                    self._start_remote_PID(False)

                self._set_remote_target(pressure)

    def get_pressure(self):
        pressure = self._inner_get_pressure()

        pressure = self._convert_pressure(pressure, self._pump_pressure_units,
            self.pressure_units)

        return pressure

    def _inner_get_pressure(self):
        with self.comm_lock:
            if not self._ob1.remote:
                get_pressure = ctypes.c_double()

                error = Elveflow.OB1_Get_Press(self.instr_ID.value, self._ob1_chan,
                    1, ctypes.byref(self.calib), ctypes.byref(get_pressure), 1000)

                self._check_error(error)

                pressure = float(get_pressure.value)

            else:
                pressure, flow = self._read_remote_channel()

        return pressure

    def run_PID(self):
        prev_dens = 0
        while True:
            if self._abort_pid_evt.is_set():
                break

            if self._pid_on_evt.is_set():
                start_t = time.time()

                fr, dens, temp = self.get_fm_values()

                delta_t = time.time() - start_t

                if dens > 700 and (prev_dens/dens < 1.05 and prev_dens/dens > 0.95):
                    pressure = self._PID(fr)
                    self._inner_set_pressure(pressure)

                prev_dens = dens

                while time.time() - start_t < self._pid_sample_time - delta_t:
                    time.sleep(0.01)

            else:
                time.sleep(0.1)

    def get_fm_values(self):
        with self._fm_comm_lock:
            density = ctypes.c_double(-1)
            error = Elveflow.BFS_Get_Density(self._bfs_instr_ID.value, ctypes.byref(density))
            density = float(density.value)
            self._check_error(error)

            temperature = ctypes.c_double(-1)
            error = Elveflow.BFS_Get_Temperature(self._bfs_instr_ID.value, ctypes.byref(temperature))
            temperature = float(temperature.value)
            self._check_error(error)

            flow = ctypes.c_double(-1)
            error = Elveflow.BFS_Get_Flow(self._bfs_instr_ID.value, ctypes.byref(flow))
            flow = float(flow.value)
            self._check_error(error)

        return flow, density, temperature

    def set_PID_values(self, P, I, D):
        self._P = P
        self._I = I
        self._D = D

        self._PID.tunings = (P, I, D)
    """
    The code below is for use with the Remote PID control built into the
    Elveflow API. I found that didn't work well, but leaving it here in case
    I want to retest it at some point with a new version of the API.

    @property
    def flow_rate(self):
        with self.comm_lock:
            if self._has_sensor and self._ob1.remote:
                pressure, rate = self._read_remote_channel()

            elif self._has_sensor and not self._ob1.remote:
                data_sens=ctypes.c_double()
                error = Elveflow.OB1_Get_Sens_Data(self.instr_ID.value,
                    self._ob1_chan, 1, ctypes.byref(data_sens))

                self._check_error(error)
                rate = float(data_sens)

            else:
                rate = self._flow_rate

        rate = self._convert_flow_rate(rate, self._pump_base_units, self.units)

        return rate

    @flow_rate.setter
    def flow_rate(self, rate):
        rate = self._convert_flow_rate(rate, self.units, self._pump_base_units)

        with self.comm_lock:
            if self._has_flow_meter and self._PID_mode and self._ob1.remote:
                self._set_remote_target(rate)
                self._is_flowing = True

            elif self._has_flow_meter and self._ob1.remote:
                self._start_remote_PID(True)
                self._set_remote_target(rate)
                self._is_flowing = True

            elif self._has_flow_meter:
                self._start_remote()
                self._start_remote_PID(True)
                self._set_remote_target(rate)
                self._is_flowing = True
            else:
                logger.error('Failed to set flow rate for %s because there '
                    'is not a flow meter associated with the device.', self.name)

        if self._is_flowing:
            self._flow_rate = rate

            if self._flow_rate > 0:
                self._flow_dir = 1
            else:
                self._flow_dir = -1

    def _start_remote(self):
        with self.comm_lock:
            error = Elveflow.OB1_Start_Remote_Measurement(self.instr_ID.value,
                ctypes.byref(self.calib), 1000)
            self._check_error(error)

            self._ob1.remote = True

    def _stop_remote(self):
        with self.comm_lock:
            error = Elveflow.OB1_Stop_Remote_Measurement(self.instr_ID.value)
            self._check_error(error)

            self._ob1.remote = False

    def _start_remote_PID(self, start_running):
        if start_running:
            running = ctypes.c_int32(1)
        else:
            running = ctypes.c_int32(0)

        with self.comm_lock:
            error = Elveflow.PID_Set_Running_Remote(self.instr_ID.value, self._ob1_chan,
                running)
            self._check_error(error)

        self._PID_mode = start_running

    def _read_remote_channel(self):
        data_sens=ctypes.c_double()
        data_reg=ctypes.c_double()

        with self.comm_lock:
            error=Elveflow.OB1_Get_Remote_Data(self.instr_ID.value,
                self._ob1_chan, ctypes.byref(data_reg), ctypes.byref(data_sens))

        pressure = float(data_reg.value)
        flow = float(data_sens.value)

        return pressure, flow

    def _set_remote_target(self, val):
        set_target = float(val)
        set_target = ctypes.c_double(set_target)#convert to c_double

        with self.comm_lock:
            error = Elveflow.OB1_Set_Remote_Target(self.instr_ID.value,
                self._ob1_chan, set_target)

            self._check_error(error)

    def initialize_remote_PID(self, P, I, D, bfs_instr_ID, start_running):
        # Flow meter must already be in remote mode
        # D not used at the moment for OB1
        self._P = P
        self._I = I

        P = float(P)
        P = ctypes.c_double(P)
        I = float(I)
        I = ctypes.c_double(I)
        sensor_channel = ctypes.c_int32(1) # Shouldn't matter

        if start_running:
            running = ctypes.c_int32(1)
        else:
            running = ctypes.c_int32(0)

        with self.comm_lock:
            error = Elveflow.PID_Add_Remote(self.instr_ID.value, self._ob1_chan,
                bfs_instr_ID.value, sensor_channel, P, I, running)
            self._check_error(error)

        self._has_flow_meter = True
        self._PID_mode = start_running


    def set_PID_values(self, P, I, D, reset_err=True):
        #D not used at the moment for OB1
        self._P = P
        self._I = I

        P = float(P)
        P = ctypes.c_double(P)
        I = float(I)
        I = ctypes.c_double(I)

        if reset_err:
            reset = ctypes.c_int32(1)
        else:
            reset = ctypes.c_int32(0)

        with self.comm_lock:
            error = Elveflow.PID_Set_Params_Remote(self.instr_ID.value,
                self._ob1_chan, reset, P, I)
            self._check_error(error)
    """

    def stop(self):
        """Stops all pump flow."""
        if self._has_flow_meter:
            self.flow_rate = 0

        else:
            self.set_pressure(0)

        self._is_flowing = False
        self._is_dispensing = False

    def _check_error(self, error):
        error = int(error)

        if error in utils.elveflow_errors:
            logger.error('%s Error: %s', self.name, utils.elveflow_errors[error])
        elif error != 0:
            logger.error('%s Error: LabView Error Code %s', self.name, error)

    def disconnect(self):
        if self.connected:
            if self._ob1.connected:
                self._ob1.disconnect()

            self.connected = False

class SoftPump(Pump):
    """
    This class contains the settings and communication for a generic pump.
    It is intended to be subclassed by other pump classes, which contain
    specific information for communicating with a given pump. A pump object
    can be wrapped in a thread for using a GUI, implimented in :py:class:`PumpCommThread`
    or it can be used directly from the command line. The :py:class:`M5Pump`
    documentation contains an example.
    """

    def __init__(self, name, device, comm_lock=None):
        """
        :param device: The device comport as sent to pyserial
        :type device: str

        :param name: A unique identifier for the pump
        :type name: str
        """
        Pump.__init__(self, name, device, comm_lock=comm_lock)

        self._is_aspirating = False

        self._units = 'mL/min'
        self._pump_base_units = 'mL/s'

        self._dispensing_volume = 0
        self._aspirating_volume = 0

        self.sim_thread = threading.Thread(target=self._sim_flow)
        self.sim_thread.daemon = True
        self.sim_thread.start()

    @property
    def flow_rate(self):
        """
        Sets and returns the pump flow rate in units specified by ``Pump.units``.
        Can be set while the pump is moving, and it will update the flow rate
        appropriately.

        :type: float
        """
        rate = self._flow_rate

        rate = self._convert_flow_rate(rate, self._pump_base_units, self.units)

        return rate

    @flow_rate.setter
    def flow_rate(self, rate):
        rate = self._convert_flow_rate(rate, self.units, self._pump_base_units)
        self._flow_rate = rate

    def is_moving(self):
        """
        Queries the pump about whether or not it's moving.

        :returns: True if the pump is moving, False otherwise
        :rtype: bool
        """
        return self._is_flowing

    def start_flow(self):
        """
        Starts a continuous flow at the flow rate specified by the
        ``Pump.flow_rate`` variable.
        """
        self._is_flowing = True
        self._flow_dir = 1

    def dispense(self, vol, units='uL'):
        """
        Dispenses a fixed volume.

        :param vol: Volume to dispense
        :type vol: float

        :param units: Volume units, defaults to uL, also accepts mL or nL
        :type units: str
        """
        vol = self._convert_volume(vol, units, self._pump_base_units.split('/')[0])

        self._dispensing_volume = vol
        self._is_dispensing = True
        self._is_flowing = True
        self._is_aspirating = False
        self._flow_dir = 1

        pass #Should be implimented in each subclass

    def aspirate(self, vol, units='uL'):
        """
        Aspirates a fixed volume.

        :param vol: Volume to aspirate
        :type vol: float

        :param units: Volume units, defaults to uL, also accepts mL or nL
        :type units: str
        """
        vol = self._convert_volume(vol, units, self._pump_base_units.split('/')[0])

        self._aspirating_volume = vol
        self._is_aspirating = True
        self._is_flowing = True
        self._is_dispensing = False
        self._flow_dir = -1

        pass #Should be implimented in each subclass

    def _sim_flow(self):
        previous_time = time.time()

        while self.connected:
            flow_rate = self._flow_rate

            if self._is_dispensing:
                delta_vol = flow_rate*(time.time()-previous_time)
                previous_time = time.time()
                self._dispensing_volume = self._dispensing_volume - delta_vol

                if self._dispensing_volume <= 0:
                    self.stop()

            elif self._is_aspirating:
                delta_vol = flow_rate*(time.time()-previous_time)
                previous_time = time.time()
                self._aspirating_volume = self._aspirating_volume - delta_vol

                if self._aspirating_volume <= 0:
                    self.stop()
            else:
                previous_time = time.time()

            time.sleep(0.1)

    def stop(self):
        """Stops all pump flow."""
        self._is_flowing = False
        self._is_dispensing = False
        self._is_aspirating = False
        self._flow_dir = 0

    def disconnect(self):
        """Close any communication connections"""
        self.connected = False
        self.sim_thread.join()

class SoftSyringePump(SyringePump):
    """
    A software syringe pump for testing.
    """

    def __init__(self, name, device, diameter, max_volume, max_rate, syringe_id,
        dual_syringe=False, comm_lock=None):
        """
        :param device: The device comport as sent to pyserial
        :type device: str

        :param name: A unique identifier for the pump
        :type name: str
        """

        SyringePump.__init__(self, name, device, diameter, max_volume, max_rate,
            syringe_id, dual_syringe=False, comm_lock=comm_lock)

        self._is_aspirating = False

        self._units = 'mL/min'
        self._pump_base_units = 'mL/s'

        self._dispensing_volume = 0
        self._aspirating_volume = 0

        self.sim_thread = threading.Thread(target=self._sim_flow)
        self.sim_thread.daemon = True
        self.sim_thread.start()

    @property
    def flow_rate(self):
        """
        Sets and returns the pump flow rate in units specified by ``Pump.units``.
        Can be set while the pump is moving, and it will update the flow rate
        appropriately.

        :type: float
        """
        rate = self._flow_rate

        rate = self._convert_flow_rate(rate, self._pump_base_units, self.units)

        return rate

    @flow_rate.setter
    def flow_rate(self, rate):
        logger.info("Setting pump %s infuse flow rate to %f %s", self.name, rate, self.units)

        rate = self._convert_flow_rate(rate, self.units, self._pump_base_units)

        self._flow_rate = rate

    @property
    def refill_rate(self):
        """
        Sets and returns the pump flow rate in units specified by ``Pump.units``.
        Can be set while the pump is moving, and it will update the flow rate
        appropriately.

        Pump _refill_rate variable should always be stored in ml/min.

        For these pumps, the refill_rate variable is considered to be the infuse rate,
        whereas the refill_rate variable is the refill rate.

        :type: float
        """
        rate = self._refill_rate

        rate = self._convert_flow_rate(rate, self._pump_base_units, self.units)

        return rate

    @refill_rate.setter
    def refill_rate(self, rate):
        logger.info("Setting pump %s refill flow rate to %f %s", self.name, rate, self.units)

        rate = self._convert_flow_rate(rate, self.units, self._pump_base_units)

        self._refill_rate = rate

    @property
    def volume(self):
        volume = self._volume
        volume = self._convert_volume(volume, self._pump_base_units.split('/')[0],
            self.units.split('/')[0])

        return volume

    @volume.setter
    def volume(self, volume):
        volume = self._convert_volume(volume, self.units.split('/')[0],
            self._pump_base_units.split('/')[0])
        self._volume = volume

    def is_moving(self):
        """
        Queries the pump about whether or not it's moving.

        :returns: True if the pump is moving, False otherwise
        :rtype: bool
        """
        return self._is_flowing

    def start_flow(self):
        """
        Starts a continuous flow at the flow rate specified by the
        ``Pump.flow_rate`` variable.
        """
        self._is_flowing = True

    def dispense_all(self):
        if self._is_flowing or self._is_dispensing or self._is_aspirating:
            logger.debug("Stopping pump %s current motion before infusing", self.name)
            self.stop()

        self.dispense(self.volume, self.units.split('/')[0])

    def dispense(self, vol, units='uL'):
        """
        Dispenses a fixed volume.

        :param vol: Volume to dispense
        :type vol: float

        :param units: Volume units, defaults to uL, also accepts mL or nL
        :type units: str
        """
        vol = self._convert_volume(vol, units, self._pump_base_units.split('/')[0])

        if self._is_flowing or self._is_dispensing or self._is_aspirating:
            logger.debug("Stopping pump %s current motion before infusing", self.name)
            self.stop()

        cont = True

        if self.volume - vol < 0:
            logger.error(("Attempting to infuse {} mL, which is more than the "
                "current volume of the syringe ({} mL)".format(vol, self.volume)))
            cont = False

        if vol <= 0:
            logger.error(("Infuse volume must be positive."))
            cont = False

        if cont:
            self._dispensing_volume = vol
            self._is_dispensing = True
            self._is_flowing = True
            self._is_aspirating = False
            self._flow_dir = 1

    def aspirate_all(self):
        if self._is_flowing or self._is_dispensing or self._is_aspirating:
            logger.debug("Stopping pump %s current motion before aspirating", self.name)
            self.stop()

        if self.max_volume - self.volume > 0:
            self.aspirate(self.max_volume - self.volume, self.units.split('/')[0])
        else:
            logger.error(("Already at maximum volume, can't aspirate more."))

    def aspirate(self, vol, units='uL'):
        """
        Aspirates a fixed volume.

        :param vol: Volume to aspirate
        :type vol: float

        :param units: Volume units, defaults to uL, also accepts mL or nL
        :type units: str
        """
        vol = self._convert_volume(vol, units, self._pump_base_units.split('/')[0])

        if self._is_flowing or self._is_dispensing or self._is_aspirating:
            logger.debug("Stopping pump %s current motion before infusing", self.name)
            self.stop()

        cont = True

        if self.volume + vol > self.max_volume:
            logger.error(("Attempting to refill {} mL, which will take the total "
                "loaded volume to more than the maximum volume of the syringe "
                "({} mL)".format(vol, self.max_volume)))
            cont = False

        if vol <= 0:
            logger.error(("Refill volume must be positive."))
            cont = False

        if cont:
            self._aspirating_volume = vol
            self._is_aspirating = True
            self._is_flowing = True
            self._is_dispensing = False
            self._flow_dir = -1

    def _sim_flow(self):
        previous_time = time.time()

        while self.connected:
            if self._is_dispensing:
                flow_rate = self._flow_rate

                delta_vol = flow_rate*(time.time()-previous_time)
                previous_time = time.time()
                self._dispensing_volume = self._dispensing_volume - delta_vol

                if self._dispensing_volume <= 0:
                    self.stop()

                self._volume = self._volume - delta_vol

            elif self._is_aspirating:
                flow_rate = self._refill_rate

                delta_vol = flow_rate*(time.time()-previous_time)
                previous_time = time.time()
                self._aspirating_volume = self._aspirating_volume - delta_vol

                if self._aspirating_volume <= 0:
                    self.stop()

                self._volume = self._volume + delta_vol

            else:
                previous_time = time.time()

            time.sleep(0.1)

    def set_pump_cal(self, diameter, max_volume, max_rate, syringe_id):
        self.diameter = diameter
        self.max_volume = max_volume
        self.max_rate = max_rate
        self.syringe_id = syringe_id

    def stop(self):
        """Stops all pump flow."""
        self._is_flowing = False
        self._is_dispensing = False
        self._is_aspirating = False

    def disconnect(self):
        """Close any communication connections"""
        self.connected = False
        self.sim_thread.join()


class PumpCommThread(utils.CommManager):
    """
    This class creates a control thread for pumps attached to the system.
    This thread is designed for using a GUI application. For command line
    use, most people will find working directly with a pump object much
    more transparent. Below you'll find an example that initializes an
    :py:class:`M50Pump`, starts a flow of 2000 uL/min, and stops the flow
    5 s later. ::

        import collections
        import threading

        pump_cmd_q = collections.deque()
        abort_event = threading.Event()
        my_pumpcon = PumpCommThread(pump_cmd_q, abort_event)
        my_pumpcon.start()

        init_cmd = ('connect', ('COM6', 'pump2', 'VICI_M50'),
            {'flow_cal': 626.2, 'backlash_cal': 9.278})
        flow_rate_cmd = ('set_flow_rate', ('pump2', 2000), {})
        start_cmd = ('start_flow', ('pump2',), {})
        stop_cmd = ('stop', ('pump2',), {})

        pump_cmd_q.append(init_cmd)
        pump_cmd_q.append(start_cmd)
        pump_cmd_q.append(flow_rate_cmd)
        time.sleep(5)
        pump_cmd_q.append(stop_cmd)

        my_pumpcon.stop()
    """

    def __init__(self, name):
        """
        Initializes the custom thread. Important parameters here are the
        list of known commands ``_commands`` and known pumps ``known_pumps``.

        :param collections.deque command_queue: The queue used to pass commands to
            the thread.

        :param threading.Event abort_event: An event that is set when the thread
            needs to abort, and otherwise is not set.
        """
        utils.CommManager.__init__(self, name)

        logger.info("Starting pump control thread: %s", self.name)

        self._commands = {
            'connect'           : self._connect_device,
            'get_flow_rate'     : self._get_flow_rate,
            'set_flow_rate'     : self._set_flow_rate,
            'get_refill_rate'   : self._get_refill_rate,
            'set_refill_rate'   : self._set_refill_rate,
            'set_flow_accel'    : self._set_flow_acceleration,
            'set_units'         : self._set_units,
            'start_flow'        : self._start_flow,
            'stop'              : self._stop_flow,
            'aspirate'          : self._aspirate,
            'dispense'          : self._dispense,
            'is_moving'         : self._is_moving,
            'send_cmd'          : self._send_pump_cmd,
            'disconnect'        : self._disconnect_device,
            'get_volume'        : self._get_volume,
            'set_volume'        : self._set_volume,
            'dispense_all'      : self._dispense_all,
            'aspirate_all'      : self._aspirate_all,
            'set_pump_cal'      : self._set_pump_cal,
            'get_status'        : self._get_status,
            'get_status_multi'  : self._get_status_multiple,
            'set_pump_dual_syringe': self._set_dual_syringe,
            'get_max_pressure'  : self._get_max_pressure,
            'set_max_pressure'  : self._set_max_pressure,
            'get_min_pressure'  : self._get_min_pressure,
            'set_min_pressure'  : self._set_min_pressure,
            'get_pressure'      : self._get_pressure,
            'set_pressure'      : self._set_pressure,
            'get_pressure_units': self._get_pressure_units,
            'set_pressure_units': self._set_pressure_units,
            'get_faults'        : self._get_faults,
            'clear_faults'      : self._clear_faults,
            'get_force'         : self._get_force,
            'set_force'         : self._set_force,
            'get_settings'      : self._get_settings,
            'get_flow_dir'      : self._get_flow_dir,
            'get_pump'          : self._get_pump,
            'initialize_ob1_pid': self._initialize_ob1_pid,
            'set_pid'           : self._set_pid,
            }

        self.known_devices = {
            'VICI M50'      : M50Pump,
            'PHD 4400'      : PHD4400Pump,
            'Pico Plus'     : PicoPlusPump,
            'NE 500'        : NE500Pump,
            'SSI Next Gen'  : SSINextGenPump,
            'OB1'           : OB1,
            'OB1 Pump'      : OB1Pump,
            'Soft'          : SoftPump,
            'Soft Syringe'  : SoftSyringePump,
            }

    def _get_flow_rate(self, name, **kwargs):

        logger.debug("Getting pump %s flow rate", name)

        comm_name = kwargs.pop('comm_name', None)
        cmd = kwargs.pop('cmd', None)

        device = self._connected_devices[name]
        val = device.flow_rate

        self._return_value((name, cmd, val), comm_name)

        logger.debug("Pump %s flow rate is %f", name, val)

    def _set_flow_rate(self, name, val, **kwargs):
        """
        This method sets the flow rate for a pump.

        :param str name: The unique identifier for a pump that was used in the
            :py:func:`_connect_pump` method.

        :param float val: The flow rate for the pump.
        """
        logger.info("Setting pump %s flow rate to %s", name, val)

        comm_name = kwargs.pop('comm_name', None)
        cmd = kwargs.pop('cmd', None)

        device = self._connected_devices[name]
        device.flow_rate = val

        self._return_value((name, cmd, True), comm_name)

        logger.debug("Pump %s flow rate set", name)

    def _get_refill_rate(self, name, **kwargs):

        logger.debug("Getting pump %s flow rate", name)

        comm_name = kwargs.pop('comm_name', None)
        cmd = kwargs.pop('cmd', None)

        device = self._connected_devices[name]
        val = device.refill_rate

        self._return_value((name, cmd, val), comm_name)

        logger.debug("Pump %s flow rate is %f", name, val)

    def _set_flow_acceleration(self, name, val, **kwargs):
        logger.info("Setting pump %s flow rate acceleration to %s", name, val)

        comm_name = kwargs.pop('comm_name', None)
        cmd = kwargs.pop('cmd', None)

        device = self._connected_devices[name]
        device.flow_rate_acceleration = val

        self._return_value((name, cmd, True), comm_name)

        logger.debug("Pump %s flow rate acceleration set", name)

    def _set_refill_rate(self, name, val, **kwargs):
        """
        This method sets the refill rate for a pump. Only works for pumps that
        have a refill rate, for example the Harvard syringe pumps.

        :param str name: The unique identifier for a pump that was used in the
            :py:func:`_connect_pump` method.

        :param float val: The refill rate for the pump.
        """
        logger.info("Setting pump %s refill rate to %s", name, val)

        comm_name = kwargs.pop('comm_name', None)
        cmd = kwargs.pop('cmd', None)

        device = self._connected_devices[name]
        device.refill_rate = val

        self._return_value((name, cmd, True), comm_name)

        logger.debug("Pump %s refill rate set", name)

    def _set_units(self, name, val, **kwargs):
        """
        This method sets the units for the flow rate for a pump. This can be set to:
        nL/s, nL/min, uL/s, uL/min, mL/s, mL/min. Changing units keeps the
        flow rate constant, i.e. if the flow rate was set to 100 uL/min, and
        the units are changed to mL/min, the flow rate is set to 0.1 mL/min.

        :param str name: The unique identifier for a pump that was used in the
            :py:func:`_connect_pump` method.

        :param str val: The units for the pump.
        """
        logger.info("Setting pump %s units to %s", name, val)

        comm_name = kwargs.pop('comm_name', None)
        cmd = kwargs.pop('cmd', None)

        device = self._connected_devices[name]
        device.units = val

        self._return_value((name, cmd, True), comm_name)

        logger.debug("Pump %s units set", name)

    def _set_volume(self, name, val, **kwargs):
        """
        This method sets the volume for a fixed volume pump such as a syringe pump.

        :param str name: The unique identifier for a pump that was used in the
            :py:func:`_connect_pump` method.

        :param float volume: The volume for the pump.
        """
        logger.info("Setting pump %s volume to %s", name, val)

        comm_name = kwargs.pop('comm_name', None)
        cmd = kwargs.pop('cmd', None)

        device = self._connected_devices[name]
        device.volume = val

        self._return_value((name, cmd, True), comm_name)

        logger.debug("Pump %s volume set", name)

    def _get_volume(self, name, **kwargs):
        """
        This method gets the volume of a fixed volume pump such as a syringe pump.

        :param str name: The unique identifier for a pump that was used in the
            :py:func:`_connect_pump` method.
        """
        logger.debug("Getting pump %s volume", name)

        comm_name = kwargs.pop('comm_name', None)
        cmd = kwargs.pop('cmd', None)

        device = self._connected_devices[name]
        val = device.volume

        self._return_value((name, cmd, val), comm_name)

        logger.debug("Pump %s volume is %f", name, val)

    def _start_flow(self, name, **kwargs):
        """
        This method starts continuous flow for a pump.

        :param str name: The unique identifier for a pump that was used in the
            :py:func:`_connect_pump` method.
        """
        logger.info("Starting pump %s continuous flow", name)

        comm_name = kwargs.pop('comm_name', None)
        cmd = kwargs.pop('cmd', None)
        callback = kwargs.pop('callback', None)

        device = self._connected_devices[name]
        device.start_flow(**kwargs)

        self._return_value((name, cmd, True), comm_name)

        if callback is not None:
            callback()

        logger.debug("Pump %s flow started", name)

    def _stop_flow(self, name, **kwargs):
        """
        This method stops all flow (continuous or finite) for a pump.

        :param str name: The unique identifier for a pump that was used in the
            :py:func:`_connect_pump` method.
        """
        logger.info("Stopping pump %s", name)

        comm_name = kwargs.pop('comm_name', None)
        cmd = kwargs.pop('cmd', None)

        device = self._connected_devices[name]
        device.stop(**kwargs)

        self._return_value((name, cmd, True), comm_name)

        logger.debug("Pump %s stopped", name)

    def _aspirate(self, name, val, **kwargs):
        """
        This method aspirates a fixed volume.

        :param str name: The unique identifier for a pump that was used in the
            :py:func:`_connect_pump` method.

        :param float val: The volume to aspirate.
        """
        if 'units' in kwargs:
            units = kwargs['units']
        else:
            units = ''
        logger.info("Aspirating %s %s from pump %s", val, units, name)

        comm_name = kwargs.pop('comm_name', None)
        cmd = kwargs.pop('cmd', None)
        callback = kwargs.pop('callback', None)

        device = self._connected_devices[name]
        device.aspirate(val, **kwargs)

        self._return_value((name, cmd, True), comm_name)

        if callback is not None:
            callback()

        logger.debug("Pump %s aspiration started", name)

    def _aspirate_all(self, name, **kwargs):
        """
        This method aspirates all remaning volume for a fixed volume pump.

        :param str name: The unique identifier for a pump that was used in the
            :py:func:`_connect_pump` method.
        """
        logger.info("Aspirating all for pump %s", name)

        comm_name = kwargs.pop('comm_name', None)
        cmd = kwargs.pop('cmd', None)
        callback = kwargs.pop('callback', None)

        device = self._connected_devices[name]
        device.aspirate_all(**kwargs)

        self._return_value((name, cmd, True), comm_name)

        if callback is not None:
            callback()

        logger.debug("Pump %s aspiration started", name)

    def _dispense(self, name, val, **kwargs):
        """
        This method dispenses a fixed volume.

        :param str name: The unique identifier for a pump that was used in the
            :py:func:`_connect_pump` method.

        :param float val: The volume to dispense.
        """
        if 'units' in kwargs:
            units = kwargs['units']
        else:
            units = ''
        logger.info("Dispensing %s %s from pump %s", val, units, name)

        comm_name = kwargs.pop('comm_name', None)
        cmd = kwargs.pop('cmd', None)
        callback = kwargs.pop('callback', None)

        device = self._connected_devices[name]
        device.dispense(val, **kwargs)

        self._return_value((name, cmd, True), comm_name)

        if callback is not None:
            callback()

        logger.debug("Pump %s dispensing started", name)

    def _dispense_all(self, name, **kwargs):
        """
        This method dispenses all remaining volume for a fixed volume pump.

        :param str name: The unique identifier for a pump that was used in the
            :py:func:`_connect_pump` method.
        """
        logger.info("Dispensing all from pump %s", name)

        comm_name = kwargs.pop('comm_name', None)
        cmd = kwargs.pop('cmd', None)
        callback = kwargs.pop('callback', None)

        device = self._connected_devices[name]
        device.dispense_all(**kwargs)

        self._return_value((name, cmd, True), comm_name)

        if callback is not None:
            callback()

        logger.debug("Pump %s dispensing started", name)

    def _is_moving(self, name, **kwargs):
        """
        This method returns where or not the pump is moving.

        :param str name: The unique identifier for a pump that was used in the
            :py:func:`_connect_pump` method.

        :rtype: bool
        """
        logger.debug("Checking if pump %s is moving", name)

        comm_name = kwargs.pop('comm_name', None)
        cmd = kwargs.pop('cmd', None)

        device = self._connected_devices[name]
        val = device.is_moving()

        self._return_value((name, cmd, val), comm_name)
        logger.debug("Pump %s is moving: %s", name, str(val))

    def _set_pump_cal(self, name, diameter, max_volume, max_rate, syringe_id,
        **kwargs):
        logger.info("Setting pump %s calibration parameters", name)

        comm_name = kwargs.pop('comm_name', None)
        cmd = kwargs.pop('cmd', None)

        device = self._connected_devices[name]
        device.set_pump_cal(diameter, max_volume, max_rate, syringe_id, **kwargs)

        self._return_value((name, cmd, True), comm_name)
        logger.debug("Pump %s calibration parameters set", name)

    def _set_dual_syringe(self, name, dual_syringe, **kwargs):
        logger.info("Setting pump %s dual syringe to %s", name, str(dual_syringe))

        comm_name = kwargs.pop('comm_name', None)
        cmd = kwargs.pop('cmd', None)

        device = self._connected_devices[name]
        device.dual_syringe = dual_syringe

        self._return_value((name, cmd, True), comm_name)
        logger.debug("Pump %s dual syringe parameter set", name)

    def _get_status(self, name, **kwargs):
        logger.debug("Getting pump status")

        comm_name = kwargs.pop('comm_name', None)
        cmd = kwargs.pop('cmd', None)

        val = self._get_pump_status(name)

        self._return_value((name, cmd, val), comm_name)

    def _get_faults(self, name, **kwargs):
        logger.debug('Getting pump faults')

        comm_name = kwargs.pop('comm_name', None)
        cmd = kwargs.pop('cmd', None)

        device = self._connected_devices[name]
        val = device.get_faults(**kwargs)

        self._return_value((name, cmd, val), comm_name)

    def _clear_faults(self, name, **kwargs):
        logger.info('Clearing pump faults')

        comm_name = kwargs.pop('comm_name', None)
        cmd = kwargs.pop('cmd', None)

        device = self._connected_devices[name]
        device.clear_faults(**kwargs)

        self._return_value((name, cmd, True), comm_name)

    def _get_status_multiple(self, names, **kwargs):
        logger.debug('Getting multiple pump status')

        comm_name = kwargs.pop('comm_name', None)
        cmd = kwargs.pop('cmd', None)

        vals = []
        for name in names:
            val = self._get_pump_status(name)

            vals.append(val)

        self._return_value((names, cmd, [names, vals]), comm_name)

    def _get_pump_status(self, name):
        device = self._connected_devices[name]

        is_moving = device.is_moving()

        try:
            volume = device.volume
        except Exception:
            volume = None

        flow_rate = device.flow_rate

        try:
            refill_rate = device.refill_rate
        except Exception:
            refill_rate = None

        try:
            pressure = device.get_pressure()
        except Exception:
            pressure = None

        try:
            is_dispensing = device.is_dispensing()
        except Exception:
            is_dispensing = None

        try:
            faults = device.get_faults()
        except Exception:
            faults = {'Fault' : False}

        try:
            syringe_id = device.syringe_id
        except Exception:
            syringe_id = None

        try:
            flow_dir = device.get_flow_dir()
        except Exception:
            flow_dir = None

        status = {
            'is_moving'     : is_moving,
            'volume'        : volume,
            'flow_rate'     : flow_rate,
            'refill_rate'   : refill_rate,
            'pressure'      : pressure,
            'is_dispensing' : is_dispensing,
            'faults'        : faults,
            'syringe_id'    : syringe_id,
            'flow_dir'      : flow_dir,
            }

        return status

    def _get_max_pressure(self, nam, **kwargs):
        logger.debug("Getting pump %s max pressure", name)

        comm_name = kwargs.pop('comm_name', None)
        cmd = kwargs.pop('cmd', None)

        device = self._connected_devices[name]
        val = device.max_pressure

        self._return_value((name, cmd, val), comm_name)
        logger.info("Pump %s max pressure is %s", name, val)

    def _set_max_pressure(self, name, val, **kwargs):
        logger.info("Setting pump %s max pressure to %s", name, val)

        comm_name = kwargs.pop('comm_name', None)
        cmd = kwargs.pop('cmd', None)

        device = self._connected_devices[name]
        device.max_pressure = val

        self._return_value((name, cmd, True), comm_name)
        logger.debug("Pump %s max pressure set", name)

    def _get_min_pressure(self, name, **kwargs):
        logger.debug("Getting pump %s min pressure", name)

        comm_name = kwargs.pop('comm_name', None)
        cmd = kwargs.pop('cmd', None)

        device = self._connected_devices[name]
        val = device.min_pressure

        self._return_value((name, cmd, val), comm_name)
        logger.info("Pump %s min pressure is %s", name, val)

    def _set_min_pressure(self, name, val, **kwargs):
        logger.info("Setting pump %s min pressure to %s", name, val)

        comm_name = kwargs.pop('comm_name', None)
        cmd = kwargs.pop('cmd', None)

        device = self._connected_devices[name]
        device.min_pressure = val

        self._return_value((name, cmd, True), comm_name)
        logger.debug("Pump %s min pressure set", name)

    def _get_force(self, name, **kwargs):
        logger.debug("Getting pump %s force", name)

        comm_name = kwargs.pop('comm_name', None)
        cmd = kwargs.pop('cmd', None)

        device = self._connected_devices[name]
        val = device.force

        self._return_value((name, cmd, val), comm_name)
        logger.debug("Pump %s force is %s", name, val)

    def _set_force(self, name, val, **kwargs):
        logger.info("Setting pump %s force to %s", name, val)

        comm_name = kwargs.pop('comm_name', None)
        cmd = kwargs.pop('cmd', None)

        device = self._connected_devices[name]
        device.force = val

        self._return_value((name, cmd, True), comm_name)
        logger.debug("Pump %s force set", name)

    def _get_pressure_units(self, name, **kwargs):
        logger.debug("Getting pump %s pressure units", name)

        comm_name = kwargs.pop('comm_name', None)
        cmd = kwargs.pop('cmd', None)

        device = self._connected_devices[name]
        val = device.pressure_units

        self._return_value((name, cmd, val), comm_name)
        logger.debug("Pump %s pressure units is %s", name, val)

    def _set_pressure_units(self, name, val, **kwargs):
        logger.info("Setting pump %s pressure units to %s", name, val)

        comm_name = kwargs.pop('comm_name', None)
        cmd = kwargs.pop('cmd', None)

        device = self._connected_devices[name]
        device.pressure_units = val

        self._return_value((name, cmd, True), comm_name)
        logger.debug("Pump %s pressure units set", name)

    def _get_pressure(self, name, **kwargs):
        logger.debug("Getting pump %s pressure", name)

        comm_name = kwargs.pop('comm_name', None)
        cmd = kwargs.pop('cmd', None)

        device = self._connected_devices[name]
        val = device.get_pressure()

        self._return_value((name, cmd, val), comm_name)
        logger.debug("Pump %s pressure is %s", name, val)

    def _set_pressure(self, name, val, **kwargs):
        logger.info("Setting pump %s pressure to %s", name, val)

        comm_name = kwargs.pop('comm_name', None)
        cmd = kwargs.pop('cmd', None)

        device = self._connected_devices[name]
        device.set_pressure(val)

        self._return_value((name, cmd, True), comm_name)
        logger.debug("Pump %s pressure set", name)

    def _get_settings(self, name, **kwargs):
        logger.debug("Getting pump %s settings", name)

        comm_name = kwargs.pop('comm_name', None)
        cmd = kwargs.pop('cmd', None)

        device = self._connected_devices[name]

        try:
            max_pres = device.max_pressure
        except Exception:
            max_pres = None

        try:
            min_pres = device.min_pressure
        except Exception:
            min_pres = None

        try:
            pres_units = device.pressure_units
        except Exception:
            pres_units = None

        try:
            faults = device.get_faults()
        except Exception:
            faults = None

        try:
            syringe_id = device.syringe_id
        except Exception:
            syringe_id = None

        units = device.units

        settings = {
            'max_pressure'  : max_pres,
            'min_pressure'  : min_pres,
            'pressure_units': pres_units,
            'units'         : units,
            'faults'        : faults,
            'syringe_id'    : syringe_id,
        }

        self._return_value((name, cmd, settings), comm_name)
        logger.debug("Pump %s settings are %s", name, settings)

    def _get_flow_dir(self, name, **kwargs):
        logger.debug("Getting pump %s flow direction", name)

        comm_name = kwargs.pop('comm_name', None)
        cmd = kwargs.pop('cmd', None)

        device = self._connected_devices[name]
        val = device.get_flow_dir()

        self._return_value((name, cmd, val), comm_name)
        logger.debug("Pump %s flow direction is %s", name, val)

    def _get_pump(self, name, **kwargs):
        logger.debug("Getting pump %s", name)

        comm_name = kwargs.pop('comm_name', None)
        cmd = kwargs.pop('cmd', None)

        if name in self._connected_devices:
            device = self._connected_devices[name]
        else:
            device = None

        self._return_value((name, cmd, device), comm_name)
        logger.debug("Got pump %s", name)

    def _initialize_ob1_pid(self, name, P, I, D, fm_instr_id, start_running,
        **kwargs):
        logger.info("Initializing pump %s PID, P: %s, I: %s D: %s", name,
            P, I, D)

        comm_name = kwargs.pop('comm_name', None)
        cmd = kwargs.pop('cmd', None)

        device = self._connected_devices[name]
        device.initialize_remote_PID(P, I, D, fm_instr_id, start_running)

        self._return_value((name, cmd, True), comm_name)
        logger.debug("Initialized pump %s PID", name)

    def _set_pid(self, name, P, I, D, **kwargs):
        logger.info("Setting pump %s PID, P: %s, I: %s D: %s", name,
            P, I, D)

        comm_name = kwargs.pop('comm_name', None)
        cmd = kwargs.pop('cmd', None)

        device = self._connected_devices[name]
        device.set_PID_values(P, I, D)

        self._return_value((name, cmd, True), comm_name)
        logger.debug("Set pump %s PID", name)

    def _send_pump_cmd(self, name, val, get_response=True, **kwargs):
        """
        This method can be used to send an arbitrary command to the pump.
        If something is going to be used frequently, it probably should be
        added as a pump method.

        :param str name: The unique identifier for a pump that was used in the
            :py:func:`_connect_pump` method.

        :param cmd: The command to send, in an appropriate format for the pump.

        :param bool get_response: Whether the software should wait for a
            response from the pump. Defaults to ``True``.
        """
        logger.info("Sending pump %s cmd %r", name, val)

        comm_name = kwargs.pop('comm_name', None)
        cmd = kwargs.pop('cmd', None)

        device = self._connected_devices[name]
        ret = device.send_cmd(cmd, get_response, **kwargs)

        self._return_value((name, cmd, ret), comm_name)

        logger.debug("Pump %s command sent", name)

    def _additional_abort(self):
        for name, device in self._connected_devices.items():
            device.stop()


# List of syringe calibrations
known_syringes = {
    '30 mL, EXEL'           : {'diameter': 23.5, 'max_volume': 30,
                                'max_rate': 70},
    '1 mL, Medline P.C.'    : {'diameter': 4.69, 'max_volume': 1.0,
                                'max_rate': 5},
    '3 mL, Medline P.C.'    : {'diameter': 9.1, 'max_volume': 3.0,
                                'max_rate': 11},
    '6 mL, Medline P.C.'    : {'diameter': 12.8, 'max_volume': 6,
                                'max_rate': 23},
    '10 mL, Medline P.C.'   : {'diameter': 16.31, 'max_volume': 10,
                                'max_rate': 31},
    '20 mL, Medline P.C.'   : {'diameter': 19.84, 'max_volume': 20,
                                'max_rate': 55},
    '0.25 mL, Hamilton Glass': {'diameter': 2.30, 'max_volume': 0.25,
                                'max_rate': 11},
    '0.5 mL, Hamilton Glass': {'diameter': 3.26, 'max_volume': 0.5,
                                'max_rate': 11},
    '1.0 mL, Hamilton Glass': {'diameter': 4.61, 'max_volume': 1.0,
                                'max_rate': 11},
    }


class PumpPanel(utils.DevicePanel):
    """
    This pump panel supports standard flow controls and settings, including
    connection settings, for a pump. It is meant to be embedded in a larger application
    and can be instanced several times, once for each pump. It communciates
    with the pumps using the :py:class:`PumpCommThread`. Currently it only supports
    the :py:class:`M50Pump`, but it should be easy to extend for other pumps. The
    only things that should have to be changed are the are adding in pump-specific
    settings, modeled after how the ``m50_pump_sizer`` is constructed in the
    :py:func:`_create_layout` function, and then add in type switching in the
    :py:func:`_on_type` function.
    """
    def __init__(self, parent, panel_id, settings, *args, **kwargs):
        """
        Initializes the custom thread. Important parameters here are the
        list of known commands ``_commands`` and known pumps ``known_pumps``.

        :param wx.Window parent: Parent class for the panel.

        :param int panel_id: wx ID for the panel.

        :param str panel_name: Name for the panel
        """

        self.known_syringes = known_syringes

        super(PumpPanel, self).__init__(parent, panel_id, settings,
            *args, **kwargs)

        self._current_move_status = False
        self._current_flow_rate = -1
        self._current_refill_rate = -1
        self._current_flow_accel = -1
        self._current_volume = -1
        self._current_units = ''
        self._current_pressure = -1
        self._current_min_pressure = -1
        self._current_max_pressure = -1
        self._current_pressure_units = ''
        self._current_flow_dir = 1

    def _create_layout(self):
        """Creates the layout for the panel."""

        device_data = self.settings['device_data']

        if 'flow_rate' in device_data['ctrl_args']:
            flow_rate = str(device_data['ctrl_args']['flow_rate'])
        else:
            flow_rate = '0.1'

        if 'refill_rate' in device_data['ctrl_args']:
            refill_rate = str(device_data['ctrl_args']['refill_rate'])
        else:
            refill_rate = '0.1'

        if 'flow_accel' in device_data['ctrl_args']:
            flow_accel = str(device_data['ctrl_args']['flow_accel'])
        else:
            flow_accel = '0.1'

        self.pump_type = device_data['args'][0]

        self.status = wx.StaticText(self, label='Not connected')
        self.syringe_volume = wx.StaticText(self, label='0', size=self._FromDIP((40,-1)),
            style=wx.ST_NO_AUTORESIZE)
        self.syringe_volume_label = wx.StaticText(self, label='Current volume:')
        self.syringe_volume_units = wx.StaticText(self, label='mL')
        self.set_syringe_volume = wx.Button(self, label='Set Current Volume')
        self.set_syringe_volume.Bind(wx.EVT_BUTTON, self._on_set_volume)
        self.syringe_vol_gauge = wx.Gauge(self, size=self._FromDIP((40, -1)),
            style=wx.GA_HORIZONTAL|wx.GA_SMOOTH)
        self.syringe_vol_gauge_low = wx.StaticText(self, label='0')
        self.syringe_vol_gauge_high = wx.StaticText(self, label='')
        self.pressure_label = wx.StaticText(self, label='Pressure:')
        self.pressure = wx.StaticText(self, label='0', size=self._FromDIP((40, -1)),
            style=wx.ST_NO_AUTORESIZE)
        self.pressure_units_lbl = wx.StaticText(self, label='psi')
        self.flow_readback_label = wx.StaticText(self, label='Flow Rate:')
        self.flow_readback = wx.StaticText(self, label='0', size=self._FromDIP((40, -1)),
            style=wx.ST_NO_AUTORESIZE)
        self.flow_readback_units = wx.StaticText(self, label='mL/min')

        self.vol_gauge = wx.BoxSizer(wx.HORIZONTAL)
        self.vol_gauge.Add(self.syringe_vol_gauge_low,
            flag=wx.ALIGN_CENTER_VERTICAL)
        self.vol_gauge.Add(self.syringe_vol_gauge, 1, border=self._FromDIP(2),
            flag=wx.LEFT|wx.EXPAND)
        self.vol_gauge.Add(self.syringe_vol_gauge_high, border=self._FromDIP(2),
            flag=wx.LEFT|wx.ALIGN_CENTER_VERTICAL)

        status_grid = wx.GridBagSizer(vgap=self._FromDIP(5), hgap=self._FromDIP(5))
        status_grid.Add(wx.StaticText(self, label='Pump name:'), (0,0),
            flag=wx.ALIGN_CENTER_VERTICAL)
        status_grid.Add(wx.StaticText(self, label=self.name), (0,1), span=(1,2),
            flag=wx.ALIGN_CENTER_VERTICAL|wx.EXPAND)
        status_grid.Add(wx.StaticText(self, label='Status: '), (1,0),
            flag=wx.ALIGN_CENTER_VERTICAL)
        status_grid.Add(self.status, (1,1), span=(1,2),
            flag=wx.ALIGN_CENTER_VERTICAL|wx.EXPAND)
        status_grid.Add(self.flow_readback_label, (2, 0), flag=wx.ALIGN_CENTER_VERTICAL)
        status_grid.Add(self.flow_readback, (2, 1), flag=wx.ALIGN_CENTER_VERTICAL)
        status_grid.Add(self.flow_readback_units, (2, 2), flag=wx.ALIGN_CENTER_VERTICAL)
        status_grid.Add(self.syringe_volume_label, (3,0),
            flag=wx.ALIGN_CENTER_VERTICAL)
        status_grid.Add(self.syringe_volume, (3,1),
            flag=wx.ALIGN_CENTER_VERTICAL)
        status_grid.Add(self.syringe_volume_units, (3,2),
            flag=wx.ALIGN_CENTER_VERTICAL)
        status_grid.Add(self.vol_gauge, (4,1), span=(1,2),
            flag=wx.ALIGN_CENTER_VERTICAL|wx.EXPAND)
        status_grid.Add(self.set_syringe_volume, (5,1), span=(1,2),
            flag=wx.LEFT|wx.ALIGN_RIGHT|wx.ALIGN_CENTER_VERTICAL)



        self.ssi_status_sizer = wx.FlexGridSizer(cols=3, vgap=self._FromDIP(5),
            hgap=self._FromDIP(5))
        self.ssi_status_sizer.Add(self.pressure_label, flag=wx.ALIGN_CENTER_VERTICAL)
        self.ssi_status_sizer.Add(self.pressure, flag=wx.ALIGN_CENTER_VERTICAL)
        self.ssi_status_sizer.Add(self.pressure_units_lbl, flag=wx.ALIGN_CENTER_VERTICAL)


        self.status_sizer = wx.StaticBoxSizer(wx.StaticBox(self, label='Info'),
            wx.VERTICAL)
        self.status_sizer.Add(status_grid, 1, wx.EXPAND)
        self.status_sizer.Add(self.ssi_status_sizer, flag=wx.EXPAND)

        self.mode_ctrl = wx.Choice(self, choices=['Continuous flow', 'Fixed volume'])
        self.mode_ctrl.SetSelection(0)
        self.direction_lbl = wx.StaticText(self, label='Direction:')
        self.direction_ctrl = wx.Choice(self, choices=['Dispense', 'Aspirate'])
        self.direction_ctrl.SetSelection(0)
        self.flow_rate_ctrl = wx.TextCtrl(self, value=flow_rate,
            size=self._FromDIP((60,-1)), validator=utils.CharValidator('float'))
        self.flow_units_lbl = wx.StaticText(self, label='mL/min')
        self.flow_accel_lbl = wx.StaticText(self, label='Flow accel.:')
        self.flow_accel_ctrl = wx.TextCtrl(self, value=flow_accel,
            size=self._FromDIP((60,-1)), validator=utils.CharValidator('float'))
        self.flow_accel_units_lbl = wx.StaticText(self, label='mL/min^2')
        self.refill_rate_lbl = wx.StaticText(self, label='Refill rate:')
        self.refill_rate_ctrl = wx.TextCtrl(self, value=refill_rate,
            size=self._FromDIP((60,-1)), validator=utils.CharValidator('float'))
        self.refill_units_lbl = wx.StaticText(self, label='mL/min')
        self.volume_lbl = wx.StaticText(self, label='Volume:')
        self.volume_ctrl = wx.TextCtrl(self, size=self._FromDIP((60,-1)),
            validator=utils.CharValidator('float'))
        self.vol_units_lbl = wx.StaticText(self, label='mL')

        #Only turn on for the SSI pump
        self.flow_accel_lbl.Hide()
        self.flow_accel_ctrl.Hide()
        self.flow_accel_units_lbl.Hide()


        self.mode_ctrl.Bind(wx.EVT_CHOICE, self._on_mode)

        basic_ctrl_sizer = wx.GridBagSizer(vgap=self._FromDIP(2),
            hgap=self._FromDIP(2))
        basic_ctrl_sizer.Add(wx.StaticText(self, label='Mode:'), (0,0),
            flag=wx.ALIGN_CENTER_VERTICAL)
        basic_ctrl_sizer.Add(self.mode_ctrl, (0,1), span=(1,2),
            flag=wx.ALIGN_CENTER_VERTICAL)
        basic_ctrl_sizer.Add(self.direction_lbl, (1,0),
            flag=wx.ALIGN_CENTER_VERTICAL)
        basic_ctrl_sizer.Add(self.direction_ctrl, (1,1), span=(1,2),
            flag=wx.ALIGN_CENTER_VERTICAL)
        basic_ctrl_sizer.Add(wx.StaticText(self, label='Flow rate:'), (2,0),
            flag=wx.ALIGN_CENTER_VERTICAL)
        basic_ctrl_sizer.Add(self.flow_rate_ctrl, (2,1),
            flag=wx.ALIGN_CENTER_VERTICAL)
        basic_ctrl_sizer.Add(self.flow_units_lbl, (2,2),
            flag=wx.ALIGN_CENTER_VERTICAL|wx.ALIGN_LEFT)
        basic_ctrl_sizer.Add(self.flow_accel_lbl, (3,0),
            flag=wx.ALIGN_CENTER_VERTICAL)
        basic_ctrl_sizer.Add(self.flow_accel_ctrl, (3,1),
            flag=wx.ALIGN_CENTER_VERTICAL)
        basic_ctrl_sizer.Add(self.flow_accel_units_lbl, (3,2),
            flag=wx.ALIGN_CENTER_VERTICAL|wx.ALIGN_LEFT)
        basic_ctrl_sizer.Add(self.refill_rate_lbl, (4,0),
            flag=wx.ALIGN_CENTER_VERTICAL)
        basic_ctrl_sizer.Add(self.refill_rate_ctrl, (4,1),
            flag=wx.ALIGN_CENTER_VERTICAL)
        basic_ctrl_sizer.Add(self.refill_units_lbl, (4,2),
            flag=wx.ALIGN_CENTER_VERTICAL|wx.ALIGN_LEFT)
        basic_ctrl_sizer.Add(self.volume_lbl, (5,0),
            flag=wx.RESERVE_SPACE_EVEN_IF_HIDDEN|wx.ALIGN_CENTER_VERTICAL)
        basic_ctrl_sizer.Add(self.volume_ctrl, (5,1),
            flag=wx.RESERVE_SPACE_EVEN_IF_HIDDEN|wx.ALIGN_CENTER_VERTICAL)
        basic_ctrl_sizer.Add(self.vol_units_lbl, (5,2),
            flag=wx.RESERVE_SPACE_EVEN_IF_HIDDEN|wx.ALIGN_CENTER_VERTICAL|wx.ALIGN_LEFT)
        basic_ctrl_sizer.AddGrowableCol(1)
        basic_ctrl_sizer.SetEmptyCellSize((0,0))


        self.run_button = wx.Button(self, label='Start')
        self.fr_button = wx.Button(self, label='Change flow rate')

        self.run_button.Bind(wx.EVT_BUTTON, self._on_run)
        self.fr_button.Bind(wx.EVT_BUTTON, self._on_fr_change)

        button_ctrl_sizer = wx.BoxSizer(wx.HORIZONTAL)
        button_ctrl_sizer.Add(self.run_button, 0, wx.ALIGN_CENTER_VERTICAL)
        button_ctrl_sizer.Add(self.fr_button, 0, wx.ALIGN_CENTER_VERTICAL|wx.RESERVE_SPACE_EVEN_IF_HIDDEN)

        self.pressure_ctrl = utils.ValueEntry(self._on_set_pressure, self,
            size=self._FromDIP((60, -1)), validator=utils.CharValidator('float_te'))
        self.ob1_ctrl_sizer = wx.BoxSizer()
        self.ob1_ctrl_sizer.Add(wx.StaticText(self, label='Pressure:'),
            flag=wx.ALIGN_CENTER_VERTICAL)
        self.ob1_ctrl_sizer.Add(self.pressure_ctrl, border=self._FromDIP(2),
            flag=wx.ALIGN_CENTER_VERTICAL|wx.LEFT)

        self.vol_unit_ctrl = wx.Choice(self, choices=['nL', 'uL', 'mL'])
        self.vol_unit_ctrl.SetSelection(2)
        self.time_unit_ctrl = wx.Choice(self, choices=['s', 'min'])
        self.time_unit_ctrl.SetSelection(1)

        self.vol_unit_ctrl.Bind(wx.EVT_CHOICE, self._on_units)
        self.time_unit_ctrl.Bind(wx.EVT_CHOICE, self._on_units)

        gen_settings_sizer = wx.FlexGridSizer(cols=2, vgap=self._FromDIP(2),
            hgap=self._FromDIP(2))
        gen_settings_sizer.AddGrowableCol(1)
        gen_settings_sizer.Add(wx.StaticText(self, label='Volume unit:'),
            flag=wx.ALIGN_CENTER_VERTICAL)
        gen_settings_sizer.Add(self.vol_unit_ctrl,
            flag=wx.ALIGN_CENTER_VERTICAL)
        gen_settings_sizer.Add(wx.StaticText(self, label='Time unit:'),
            flag=wx.ALIGN_CENTER_VERTICAL)
        gen_settings_sizer.Add(self.time_unit_ctrl,
            flag=wx.ALIGN_CENTER_VERTICAL)


        syr_types = sorted(self.known_syringes.keys(), key=lambda x: float(x.split()[0]))
        self.syringe_type = wx.Choice(self, choices=syr_types)
        self.syringe_type.SetSelection(0)
        self.syringe_type.Bind(wx.EVT_CHOICE, self._on_syringe_type)
        self.dual_syringe = wx.Choice(self, choices=['True', 'False'])
        self.dual_syringe.SetStringSelection('False')

        self.phd4400_settings_sizer = wx.FlexGridSizer(cols=2, vgap=self._FromDIP(2),
            hgap=self._FromDIP(2))
        self.phd4400_settings_sizer.Add(wx.StaticText(self, label='Syringe type:'),
            flag=wx.ALIGN_CENTER_VERTICAL)
        self.phd4400_settings_sizer.Add(self.syringe_type,
            flag=wx.ALIGN_CENTER_VERTICAL)
        self.phd4400_settings_sizer.Add(wx.StaticText(self, label='Dual syr. joined:'),
            flag=wx.ALIGN_CENTER_VERTICAL)
        self.phd4400_settings_sizer.Add(self.dual_syringe,
            flag=wx.ALIGN_CENTER_VERTICAL)


        # self.force = utils.ValueEntry(self._on_force_change, self,
        #     size=self._FromDIP((60, -1)), validator=utils.CharValidator('int_te'))

        # self.picoplus_settings_sizer = wx.FlexGridSizer(cols=2, vgap=self._FromDIP(2),
        #     hgap=self._FromDIP(2))
        # self.picoplus_settings_sizer.Add(wx.StaticText(self, label='Force (%):'),
        #     flag=wx.ALIGN_CENTER_VERTICAL)
        # self.picoplus_settings_sizer.Add(self.force, flag=wx.ALIGN_CENTER_VERTICAL)


        self.max_pressure = utils.ValueEntry(self._on_max_pressure_change, self,
            size=self._FromDIP((60, -1)), validator=utils.CharValidator('float_te'))
        self.max_pressure_units_lbl = wx.StaticText(self, label='psi')
        self.min_pressure = utils.ValueEntry(self._on_min_pressure_change, self,
            size=self._FromDIP((60, -1)), validator=utils.CharValidator('float_te'))
        self.min_pressure_units_lbl = wx.StaticText(self, label='psi')
        self.pressure_units = wx.Choice(self, choices=['psi', 'MPa', 'bar'])
        self.pressure_units.SetSelection(1)
        self.pressure_units.Bind(wx.EVT_CHOICE, self._on_pressure_units)


        self.ssi_settings_sizer = wx.FlexGridSizer(cols=3, vgap=self._FromDIP(2),
            hgap=self._FromDIP(2))
        self.ssi_settings_sizer.Add(wx.StaticText(self, label='Max pressure:'),
            flag=wx.ALIGN_CENTER_VERTICAL)
        self.ssi_settings_sizer.Add(self.max_pressure,
            flag=wx.ALIGN_CENTER_VERTICAL)
        self.ssi_settings_sizer.Add(self.max_pressure_units_lbl,
            flag=wx.ALIGN_CENTER_VERTICAL)
        self.ssi_settings_sizer.Add(wx.StaticText(self, label='Min. pressure:'),
            flag=wx.ALIGN_CENTER_VERTICAL)
        self.ssi_settings_sizer.Add(self.min_pressure,
            flag=wx.ALIGN_CENTER_VERTICAL)
        self.ssi_settings_sizer.Add(self.min_pressure_units_lbl,
            flag=wx.ALIGN_CENTER_VERTICAL)
        self.ssi_settings_sizer.Add(wx.StaticText(self, label='Pressure units:'),
            flag=wx.ALIGN_CENTER_VERTICAL)
        self.ssi_settings_sizer.Add(self.pressure_units,
            flag=wx.ALIGN_CENTER_VERTICAL)


        self.feedback_p = utils.ValueEntry(self._on_pid_change, self,
            size=self._FromDIP((60, -1)), validator=utils.CharValidator('float_te'))
        self.feedback_i = utils.ValueEntry(self._on_pid_change, self,
            size=self._FromDIP((60, -1)), validator=utils.CharValidator('float_te'))
        self.feedback_d = utils.ValueEntry(self._on_pid_change, self,
            size=self._FromDIP((60, -1)), validator=utils.CharValidator('float_te'))

        self.feedback_p.SafeChangeValue('0')
        self.feedback_d.SafeChangeValue('0')
        self.feedback_i.SafeChangeValue('0')

        self.ob1_settings_sizer = wx.FlexGridSizer(cols=2, vgap=self._FromDIP(2),
            hgap=self._FromDIP(2))
        self.ob1_settings_sizer.Add(wx.StaticText(self, label='P:'),
            flag=wx.ALIGN_CENTER_VERTICAL)
        self.ob1_settings_sizer.Add(self.feedback_p, flag=wx.ALIGN_CENTER_VERTICAL)
        self.ob1_settings_sizer.Add(wx.StaticText(self, label='I:'),
            flag=wx.ALIGN_CENTER_VERTICAL)
        self.ob1_settings_sizer.Add(self.feedback_i, flag=wx.ALIGN_CENTER_VERTICAL)
        self.ob1_settings_sizer.Add(wx.StaticText(self, label='D:'),
            flag=wx.ALIGN_CENTER_VERTICAL)
        self.ob1_settings_sizer.Add(self.feedback_d, flag=wx.ALIGN_CENTER_VERTICAL)


        self.control_box_sizer = wx.StaticBoxSizer(wx.StaticBox(self, label='Controls'),
            wx.VERTICAL)
        self.control_box_sizer.Add(basic_ctrl_sizer, flag=wx.EXPAND)
        self.control_box_sizer.Add(button_ctrl_sizer, flag=wx.ALIGN_CENTER_HORIZONTAL|wx.TOP,
            border=self._FromDIP(2))
        self.control_box_sizer.Add(self.ob1_ctrl_sizer, flag=wx.EXPAND|wx.TOP,
            border=self._FromDIP(2))

        self.settings_box_sizer = wx.StaticBoxSizer(wx.StaticBox(self, label='Settings'),
            wx.VERTICAL)
        self.settings_box_sizer.Add(gen_settings_sizer, flag=wx.EXPAND)
        self.settings_box_sizer.Add(self.phd4400_settings_sizer,
            flag=wx.EXPAND|wx.TOP, border=self._FromDIP(2))
        # self.settings_box_sizer.Add(self.picoplus_settings_sizer,
        #     flag=wx.EXPAND|wx.TOP, border=self._FromDIP(2))
        self.settings_box_sizer.Add(self.ssi_settings_sizer,
            flag=wx.EXPAND|wx.TOP, border=self._FromDIP(2))
        self.settings_box_sizer.Add(self.ob1_settings_sizer,
            flag=wx.EXPAND|wx.TOP, border=self._FromDIP(2))

        top_sizer = wx.BoxSizer(wx.VERTICAL)
        top_sizer.Add(self.status_sizer, flag=wx.EXPAND)
        top_sizer.Add(self.control_box_sizer, border=self._FromDIP(5),
            flag=wx.EXPAND|wx.TOP)
        top_sizer.Add(self.settings_box_sizer, border=self._FromDIP(5),
            flag=wx.EXPAND|wx.TOP)

        self.volume_lbl.Hide()
        self.volume_ctrl.Hide()
        self.vol_units_lbl.Hide()
        self.fr_button.Hide()

        self.control_box_sizer.Hide(self.ob1_ctrl_sizer, recursive=True)

        self.settings_box_sizer.Hide(self.phd4400_settings_sizer, recursive=True)
        # self.settings_box_sizer.Hide(self.picoplus_settings_sizer, recursive=True)
        self.settings_box_sizer.Hide(self.ssi_settings_sizer, recursive=True)
        self.settings_box_sizer.Hide(self.ob1_settings_sizer, recursive=True)

        self.status_sizer.Hide(self.ssi_status_sizer, recursive=True)

        if self.pump_type == 'VICI M50' or self.pump_type == 'Soft':
            self.pump_mode = 'continuous'

        elif (self.pump_type == 'PHD 4400' or self.pump_type == 'NE 500'
            or self.pump_type == 'Pico Plus' or self.pump_type == 'Soft Syringe'):
            self.settings_box_sizer.Show(self.phd4400_settings_sizer, recursive=True)
            self.pump_mode = 'syringe'

            # if self.pump_type == 'Pico Plus':
            #     self.settings_box_sizer.Show(self.picoplus_settings_sizer, recursive=True)

        elif self.pump_type == 'SSI Next Gen':
            self.flow_accel_lbl.Show()
            self.flow_accel_ctrl.Show()
            self.flow_accel_units_lbl.Show()

            self.status_sizer.Show(self.ssi_status_sizer, recursive=True)
            self.settings_box_sizer.Show(self.ssi_settings_sizer, recursive=True)

            self.direction_lbl.Hide()
            self.direction_ctrl.Hide()

            self.pump_mode = 'continuous'

        elif self.pump_type == 'OB1' or self.pump_type == 'OB1 Pump':
            self.status_sizer.Show(self.ssi_status_sizer, recursive=True)
            self.control_box_sizer.Show(self.ob1_ctrl_sizer, recursive=True)
            self.settings_box_sizer.Show(self.ob1_settings_sizer, recursive=True)

            self.pump_mode = 'continuous'

        if self.pump_mode == 'continuous':
            self.status_sizer.Hide(self.vol_gauge, recursive=True)
            self.syringe_volume.Hide()
            self.syringe_volume_units.Hide()
            self.syringe_volume_label.Hide()
            self.set_syringe_volume.Hide()
            self.refill_rate_ctrl.Hide()
            self.refill_rate_lbl.Hide()
            self.refill_units_lbl.Hide()

        vol_unit = self.vol_unit_ctrl.GetStringSelection()
        t_unit = self.time_unit_ctrl.GetStringSelection()
        self.flow_units_lbl.SetLabel('{}/{}'.format(vol_unit, t_unit))
        self.vol_units_lbl.SetLabel(vol_unit)
        self.syringe_volume_units.SetLabel(vol_unit)
        self.refill_units_lbl.SetLabel('{}/{}'.format(vol_unit, t_unit))
        self.flow_readback_units.SetLabel('{}/{}'.format(vol_unit, t_unit))

        pressure_unit = self.pressure_units.GetStringSelection()
        self.pressure_units_lbl.SetLabel(pressure_unit)
        self.max_pressure_units_lbl.SetLabel(pressure_unit)
        self.min_pressure_units_lbl.SetLabel(pressure_unit)

        self.Layout()
        self.Refresh()

        self.SetSizer(top_sizer)

    def _init_device(self, settings):
        device_data = settings['device_data']
        args = device_data['args']
        kwargs = device_data['kwargs']
        ctrl_args = device_data['ctrl_args']

        args.insert(0, self.name)

        if (self.pump_type == 'PHD 4400' or self.pump_type == 'NE 500'
            or self.pump_type == 'Pico Plus' or self.pump_type =='Soft Syringe'):
            if 'syringe_id' in kwargs:
                self.syringe_type.SetStringSelection(kwargs['syringe_id'])

            else:
                kwargs['syringe_id'] = self.syringe_type.GetStringSelection()

            kwargs.update(copy.deepcopy(self.known_syringes[kwargs['syringe_id']]))
            self._update_syringe_gui_values(kwargs['syringe_id'])

            if 'dual_syringe' in kwargs:
                self.dual_syringe.SetStringSelection(kwargs['dual_syringe'])

        if self.pump_type == 'OB1 Pump':
            ob1_device_name = kwargs.pop('ob1_device_name')
            calib_path = kwargs.pop('calib_path')
            get_ob1_cmd = ['get_pump', [ob1_device_name], {}]

            ob1_device = self._send_cmd(get_ob1_cmd, True)

            if ob1_device is None:
                ob1_args = [ob1_device_name, 'OB1', args[2]]
                ob1_kwargs = {'comm_lock': kwargs['comm_lock'],
                    'calib_path': calib_path}

                cmd = ['connect', ob1_args, ob1_kwargs]

                self._send_cmd(cmd, True)

                ob1_device = self._send_cmd(get_ob1_cmd, True)

            kwargs['ob1_device'] = ob1_device

            if 'P' in kwargs:
                self.feedback_p.SafeChangeValue(str(kwargs['P']))

            if 'I' in kwargs:
                self.feedback_i.SafeChangeValue(str(kwargs['I']))

            if 'D' in kwargs:
                self.feedback_d.SafeChangeValue(str(kwargs['D']))

        connect_cmd = ['connect', args, kwargs]

        self.connected = self._send_cmd(connect_cmd, True)

        if self.connected is None:
            self.connected = False

        if self.connected:
            self._set_status_label('Connected')

            # if self.pump_type == 'Pico_Plus':
            #     force = self.pump.force
            #     self.force.ChangeValue(str(force))

            is_moving_cmd = ['is_moving', [self.name,], {}]
            self._update_status_cmd(is_moving_cmd, 1)

            get_flow_rate_cmd = ['get_flow_rate', [self.name,], {}]
            self._update_status_cmd(get_flow_rate_cmd, 1)

            get_flow_dir_cmd = ['get_flow_dir', [self.name,], {}]
            self._update_status_cmd(get_flow_dir_cmd, 1)

            get_pressure_cmd = ['get_pressure', [self.name,], {}]
            self._update_status_cmd(get_pressure_cmd, 1)

            get_settings_cmd = ['get_settings', [self.name,], {}]
            self._update_status_cmd(get_settings_cmd, 5)

            if self.pump_mode == 'syringe':
                get_volume_cmd = ['get_volume', [self.name,], {}]
                self._update_status_cmd(get_volume_cmd, 1)

                get_refill_rate_cmd = ['get_refill_rate', [self.name,], {}]
                self._update_status_cmd(get_refill_rate_cmd, 1)

        logger.info('Initialized pump %s on startup', self.name)

    def _on_units(self, evt):
        vol_unit = self.vol_unit_ctrl.GetStringSelection()
        t_unit = self.time_unit_ctrl.GetStringSelection()

        new_units = '{}/{}'.format(vol_unit, t_unit)

        if new_units != self._current_units:
            self._current_units = new_units

            units_cmd = ['set_units', [self.name, new_units], {}]
            self._send_cmd(units_cmd)

            self._update_gui_units()

    def _update_gui_units(self):
        """Called when the units are changed in the GUI."""
        vol_unit = self.vol_unit_ctrl.GetStringSelection()
        t_unit = self.time_unit_ctrl.GetStringSelection()

        new_units = '{}/{}'.format(vol_unit, t_unit)

        old_units = self.flow_units_lbl.GetLabel()
        old_vol, old_t = old_units.split('/')

        self.flow_units_lbl.SetLabel(new_units)
        self.vol_units_lbl.SetLabel(vol_unit)
        self.syringe_volume_units.SetLabel(vol_unit)
        self.refill_units_lbl.SetLabel(new_units)
        self.flow_accel_units_lbl.SetLabel('{}/{}^2'.format(vol_unit, t_unit))
        self.flow_readback_units.SetLabel(new_units)

        try:
            flow_rate = float(self.flow_rate_ctrl.GetValue())
        except ValueError:
            flow_rate = 0

        flow_rate = convert_flow_rate(flow_rate, old_units, new_units)

        if flow_rate != 0:
            self.flow_rate_ctrl.ChangeValue('{0:.3f}'.format(flow_rate))

        try:
            refill_rate = float(self.refill_rate_ctrl.GetValue())
        except ValueError:
            refill_rate = 0

        refill_rate = convert_flow_rate(refill_rate, old_units, new_units)

        if refill_rate != 0:
            self.refill_rate_ctrl.ChangeValue('{0:.3f}'.format(refill_rate))

        try:
            flow_rate_accel = float(self.flow_accel_ctrl.GetValue())
        except ValueError:
            flow_rate_accel = 0

        flow_rate_accel = convert_flow_accel(flow_rate_accel, old_units, new_units)

        if flow_rate_accel != 0:
            self.flow_accel_ctrl.ChangeValue('{0:.3f}'.format(flow_rate_accel))

        try:
            syringe_vol = float(self.syringe_volume.GetLabel())
        except ValueError:
            syringe_vol = 0

        syringe_vol = convert_volume(syringe_vol, old_vol, vol_unit)

        if syringe_vol != 0:
            self.syringe_volume.SetLabel('{0:.3f}'.format(syringe_vol))


        try:
            syringe_vol_gauge_high = float(self.syringe_vol_gauge_high.GetLabel())
        except ValueError:
            syringe_vol_gauge_high = 0

        syringe_vol_gauge_high = convert_volume(syringe_vol_gauge_high, old_vol, vol_unit)

        if syringe_vol_gauge_high != 0:
            self.syringe_vol_gauge_high.SetLabel('{0:.3f}'.format(syringe_vol_gauge_high))

        try:
            vol_gauge_max = self.syringe_vol_gauge.GetRange()
        except ValueError:
            vol_gauge_max = 0

        vol_gauge_max = convert_volume(vol_gauge_max, old_vol, vol_unit)

        self.syringe_vol_gauge.SetRange(int(round(float(vol_gauge_max))))

        try:
            syringe_vol_gauge = float(self.syringe_vol_gauge.GetValue())
        except ValueError:
            syringe_vol_gauge = 0

        syringe_vol_gauge = convert_volume(syringe_vol_gauge, old_vol, vol_unit)

        if syringe_vol_gauge != 0:
            self.syringe_vol_gauge.SetValue(int(round(syringe_vol_gauge)))

        try:
            volume = float(self.volume_ctrl.GetValue())
        except ValueError:
            volume = 0

        volume = convert_volume(volume, old_vol, vol_unit)

        if volume != 0:
            self.volume_ctrl.ChangeValue('{0:.3f}'.format(volume))



        logger.debug('Changed the pump units to %s and %s for pump %s', vol_unit, t_unit, self.name)

    def _on_mode(self, evt):
        """Called when the flow mode is changed in the GUI"""
        mode = self.mode_ctrl.GetStringSelection()

        if mode == 'Continuous flow':
            self.volume_lbl.Hide()
            self.volume_ctrl.Hide()
            self.vol_units_lbl.Hide()
        else:
            self.volume_lbl.Show()
            self.volume_ctrl.Show()
            self.vol_units_lbl.Show()

        logger.debug('Changed the pump mode to %s for pump %s', mode, self.name)

    def _on_run(self, evt):
        """Called when flow is started or stopped in the GUI."""
        if self.connected:
            if self.run_button.GetLabel() == 'Start':
                fr_set = self._set_flowrate()
                if not fr_set:
                    logger.info('Failed to set pump %s flow rate', self.name)
                    return

                mode = self.mode_ctrl.GetStringSelection()
                units = self.vol_units_lbl.GetLabel()

                if mode == 'Fixed volume':
                    try:
                        vol = float(self.volume_ctrl.GetValue())
                    except Exception:
                        msg = "Volume must be a number."
                        wx.MessageBox(msg, "Error setting volume")
                        logger.debug('Failed to set dispense/aspirate volume to %s for pump %s', vol, self.name)
                        return

                logger.info('Starting pump %s flow', self.name)
                if self.pump_mode == 'continuous':
                    if mode == 'Fixed volume':
                        pump_dir = self.direction_ctrl.GetStringSelection().lower()
                        cmd = [pump_dir, [self.name, vol], {'units': units}]
                        self._send_cmd(cmd)
                    else:
                        cmd = ['start_flow', [self.name,], {}]
                        self._send_cmd(cmd)
                else:
                    if mode == 'Fixed volume':
                        pump_dir = self.direction_ctrl.GetStringSelection().lower()
                        cmd = [pump_dir, [self.name, vol], {'units': units}]
                        self._send_cmd(cmd)
                    else:
                        pump_dir = self.direction_ctrl.GetStringSelection().lower()
                        cmd = ['{}_all'.format(pump_dir), [self.name,], {}]
                        self._send_cmd(cmd)

            else:
                logger.info('Stopping pump %s flow', self.name)
                self._set_flowaccel()

                cmd = ['stop', [self.name,], {}]
                self._send_cmd(cmd)

        else:
            msg = "Cannot start pump flow before the pump is connected."
            wx.MessageBox(msg, "Error starting flow")
            logger.debug('Failed to start flow for pump %s because it is not connected', self.name)

    def _on_fr_change(self, evt):
        """Called when the flow rate is started or stopped in the GUI."""
        self._set_flowrate()

    def _on_set_volume(self, evt):
        wx.CallAfter(self._set_volume)

    def _set_volume(self):
        vol = wx.GetTextFromUser("Enter current syringe volume:",
            "Set Syringe Volume", "0", parent=self)

        if vol != '':
            try:
                vol = float(vol)
                if vol != -1:
                    cmd = ['set_volume', [self.name, vol], {}]
                    self._send_cmd(cmd)

            except ValueError:
                msg = "Volume must be a number."
                wx.MessageBox(msg, "Error setting volume")


    def _on_syringe_type(self, evt):
        new_syringe = self.syringe_type.GetStringSelection()

        kwargs = copy.deepcopy(self.known_syringes[new_syringe])
        kwargs['syringe_id'] = new_syringe

        if self.connected:
            cmd = ['set_pump_cal', [self.name,], kwargs]
            self._send_cmd(cmd)

        self._update_syringe_gui_values(new_syringe)

    def _update_syringe_gui_values(self, new_syringe):
        max_vol = self.known_syringes[new_syringe]['max_volume']
        vol_unit = self.vol_unit_ctrl.GetStringSelection()

        max_vol = convert_volume(max_vol, 'mL', vol_unit)

        self.syringe_vol_gauge_high.SetLabel(str(max_vol))
        self.syringe_vol_gauge.SetRange(int(round(float(max_vol)*1000)))

    # def _on_force_change(self, obj, value):
    #     value = int(value)
    #     cmd = ['set_force', [self.name, value], {}]
    #     self._send_cmd(cmd)

    def _on_max_pressure_change(self, obj, value):
        value = float(value)
        cmd = ['set_max_pressure', [self.name, value], {}]
        self._send_cmd(cmd)

    def _on_min_pressure_change(self, obj, value):
        value = float(value)
        cmd = ['set_min_pressure', [self.name, value], {}]
        self._send_cmd(cmd)

    def _on_pressure_units(self, evt):
        units = self.pressure_units.GetStringSelection()
        self._current_pressure_units = units
        cmd = ['set_pressure_units', [self.name, units], {}]
        self._send_cmd(cmd, True)

        self._set_pressure_units_gui(units)

    def _on_set_pressure(self, obj, value):
        value = float(value)
        cmd = ['set_pressure', [self.name, value], {}]
        self._send_cmd(cmd)

    def _on_pid_change(self, obj, value):
        P = self.feedback_p.GetValue()
        I = self.feedback_i.GetValue()
        D = self.feedback_d.GetValue()

        P = float(P)
        I = float(I)
        D = float(D)

        cmd = ['set_pid', [self.name, P, I, D], {}]
        self._send_cmd(cmd)

    def _set_pressure_units_gui(self, units):
        self.pressure_units_lbl.SetLabel(units)
        self.max_pressure_units_lbl.SetLabel(units)
        self.min_pressure_units_lbl.SetLabel(units)

    def _set_status_label(self, status):
        """
        Changes the status in the GUI.

        :param str status: The status to display.
        """
        logger.debug('Setting pump %s status to %s', self.name, status)
        self.status.SetLabel(status)

    def _set_status_volume(self, volume):
        logger.debug("Setting pump %s volume to %s", self.name, volume)
        self.syringe_volume.SetLabel('{}'.format(round(float(volume), 3)))

    def _set_flowrate(self):
        """
        Sets the flowrate for the pump.

        :returns: ``True`` if the flow rate is set successfully, ``False`` otherwise.
        :rtype: bool
        """
        units = self.flow_units_lbl.GetLabel()
        units_cmd = ['set_units', [self.name, units], {}]
        self._send_cmd(units_cmd)

        self._set_flowaccel()

        pump_dir = self.direction_ctrl.GetStringSelection().lower()
        if self.pump_mode == 'continuous':
            if pump_dir == 'dispense':
                mult = 1
            else:
                mult = -1
        else:
            mult = 1

        if self.pump_type == 'NE 500':
            if pump_dir == 'Dispense':
                try:
                    fr = float(self.flow_rate_ctrl.GetValue())

                    set_fr_cmd = ['set_flow_rate', [self.name, fr*mult], {}]
                    ret = self._send_cmd(set_fr_cmd, True)

                    if ret is not None and ret:
                        success = True
                    else:
                        success = False

                except Exception:
                    msg = "Flow rate must be a number."
                    wx.MessageBox(msg, "Error setting flow rate")
                    success = False

            else:
                try:
                    rr = float(self.refill_rate_ctrl.GetValue())

                    set_rr_cmd = ['set_refill_rate', [self.name, rr*mult], {}]
                    ret = self._send_cmd(set_rr_cmd, True)

                    if ret is not None and ret:
                        success = True
                    else:
                        success = False

                except Exception:
                    msg = "Refill rate must be a number."
                    wx.MessageBox(msg, "Error setting refill rate")
                    success = False
        else:
            try:
                fr = float(self.flow_rate_ctrl.GetValue())

                set_fr_cmd = ['set_flow_rate', [self.name, fr*mult], {}]
                ret = self._send_cmd(set_fr_cmd, True)

                if ret is not None and ret:
                    success = True
                else:
                    success = False

            except Exception:
                msg = "Flow rate must be a number."
                wx.MessageBox(msg, "Error setting flow rate")
                success = False

            if success and self.pump_mode == 'syringe':
                try:
                    rr = float(self.refill_rate_ctrl.GetValue())

                    rr = float(self.refill_rate_ctrl.GetValue())

                    set_rr_cmd = ['set_refill_rate', [self.name, rr*mult], {}]
                    ret = self._send_cmd(set_rr_cmd, True)

                    if ret is not None and ret:
                        success = True
                    else:
                        success = False

                except Exception:
                    msg = "Refill rate must be a number."
                    wx.MessageBox(msg, "Error setting refill rate")
                    success = False

        if success:
            logger.debug('Set pump %s flow rate to %s', self.name, str(fr))
        else:
            logger.debug('Failed to set pump %s flow rate and/or refill rate', self.name)

        return success

    def _set_flowaccel(self):
        if self.pump_type == 'SSI Next Gen':
            try:
                fr = float(self.flow_accel_ctrl.GetValue())

                cmd = ['set_flow_accel', [self.name, fr], {}]
                ret = self._send_cmd(cmd, True)

                if ret is not None and ret:
                    success = True
                else:
                    success = False


            except Exception:
                msg = "Flow rate acceleration must be a number."
                wx.MessageBox(msg, "Error setting flow rate acceleration")
                success = False

            if success:
                logger.debug('Set pump %s flow accelration to %s', self.name, str(fr))
            else:
                logger.debug('Failed to set pump %s flow rate acceleration', self.name)

    def _set_status(self, cmd, val):
        if cmd == 'is_moving':
            if val is not None and val and not self._current_move_status:
                self.run_button.SetLabel('Stop')
                self.fr_button.Show()

                if self.pump_mode == 'continuous':
                    if self.mode_ctrl.GetStringSelection() == 'Fixed volume':
                        pump_dir = self.direction_ctrl.GetStringSelection().lower()
                        self._set_status_label(pump_dir.capitalize())
                    else:
                        self._set_status_label('Flowing')
                else:
                    pump_dir = self.direction_ctrl.GetStringSelection().lower()
                    self._set_status_label(pump_dir.capitalize())

                self._current_move_status = val

            elif val is not None and not val and self._current_move_status:
                    self.run_button.SetLabel('Start')
                    self.fr_button.Hide()
                    self._set_status_label('Done')

                    self._current_move_status = val

                    if self.pump_mode == 'syringe':
                        stop_cmd = ['stop', [self.name,], {}]
                        self._send_cmd(stop_cmd)

        elif cmd == 'get_volume':
            if val is not None and val != self._current_volume:
                self._set_status_volume(val)
                self.syringe_vol_gauge.SetValue(int(round(float(val)*1000)))
                self._current_volume = val

        elif cmd == 'get_flow_rate':
            if not self._current_move_status:
                val = 0

            if val is not None and round(val, 4) != float(self.flow_readback.GetLabel()):
                self._current_flow_rate = val

                if self.pump_mode =='continuous' or self._current_flow_dir >= 0:
                    wx.CallAfter(self.flow_readback.SetLabel, str(round(val, 4)))

        elif cmd == 'get_refill_rate':
            if not self._current_move_status:
                val = 0

            if val is not None and round(val, 4) != float(self.flow_readback.GetLabel()):
                self._current_refill_rate = val

                if self.pump_mode == 'syringe' and self._current_flow_dir < 0:
                    wx.CallAfter(self.flow_readback.SetLabel, str(round(val, 4)))

        elif cmd == 'get_flow_dir':
            if val is not None:
                self._current_flow_dir = val

        elif cmd == 'get_pressure':
            if val is not None and val != self._current_pressure:
                self.pressure.SetLabel(str(val))
                self._current_pressure = val

        elif cmd == 'get_settings':
            if val is not None:
                min_pressure = val['min_pressure']
                max_pressure = val['max_pressure']
                pressure_units = val['pressure_units']
                units = val['units']
                faults = val['faults']
                syringe_id = val['syringe_id']

                if min_pressure is not None:
                    if min_pressure != self._current_min_pressure:
                        self._current_min_pressure = min_pressure
                        self.min_pressure.SafeChangeValue(str(min_pressure))

                if max_pressure is not None:
                    if max_pressure != self._current_max_pressure:
                        self._current_max_pressure = max_pressure
                        self.max_pressure.SafeChangeValue(str(max_pressure))

                if pressure_units is not None:
                    if pressure_units != self._current_pressure_units:
                        self._current_pressure_units = pressure_units
                        self._set_pressure_units_gui(pressure_units)
                        self.pressure_units.SetStringSelection(pressure_units)

                if units is not None:
                    if units != self._current_units:
                        vu, tu = units.split('/')
                        self.vol_unit_ctrl.SetStringSelection(vu)
                        self.time_unit_ctrl.SetStringSelection(tu)

                        self._current_units = units

                        self._update_gui_units()

                if faults is not None:
                    self._check_faults(faults)

                if syringe_id is not None:
                    if syringe_id != self.syringe_type.GetStringSelection():
                        self.syringe_type.SetStringSelection(syringe_id)
                        self._update_syringe_gui_values(syringe_id)

    def _check_faults(self, faults):
        fault_list = []
        for fault, status in faults.items():
            if status:
                fault_list.append(fault)

        if len(fault_list) > 0:
            msg = ('Pump {} has the following faults:'.format(self.name))

            for fault in fault_list:
                msg = msg + '\n-{}'.format(fault)

            dialog = wx.MessageDialog(self,
                caption='Pump {} Faults'.format(self.name), message=msg,
                style=wx.OK|wx.CANCEL|wx.OK_DEFAULT|wx.ICON_ERROR)

            dialog.SetOKCancelLabels('Clear faults', 'Proceed without clearing')
            ret = dialog.ShowModal()

            if ret == wx.ID_OK:
                cmd = ['clear_faults', [self.name,], {}]
                self._send_cmd(cmd)

class PumpFrame(utils.DeviceFrame):
    """
    A lightweight frame allowing one to work with arbitrary number of pumps.
    Only meant to be used when the pumpcon module is run directly,
    rather than when it is imported into another program.
    """
    def __init__(self, name, settings, *args, **kwargs):
        """
        Initializes the pump frame. Takes args and kwargs for the wx.Frame class.
        """
        super(PumpFrame, self).__init__(name, settings, PumpPanel, *args, **kwargs)

        # Enable these to init devices on startup
        self.setup_devices = self.settings.pop('device_init', None)
        self._init_devices()

if __name__ == '__main__':
    logger = logging.getLogger()
    logger.setLevel(logging.DEBUG)
    h1 = logging.StreamHandler(sys.stdout)
    # h1.setLevel(logging.DEBUG)
    h1.setLevel(logging.INFO)
    # h1.setLevel(logging.WARNING)
    formatter = logging.Formatter('%(asctime)s - %(name)s - %(threadName)s - %(levelname)s - %(message)s')
    h1.setFormatter(formatter)
    logger.addHandler(h1)

    # my_pump = M50Pump('COM6', '2')

    # my_pump = SSINextGenPump('COM15', 'test')

    comm_lock = threading.Lock()

    # my_pump = PHD4400Pump('COM4', 'H1', '1', 23.5, 30, 30, '30 mL', comm_lock)
    # my_pump.flow_rate = 10
    # my_pump.refill_rate = 10

    # my_pump2 = PHD4400Pump('COM4', 'H2', '2', 23.5, 30, 30, '30 mL', comm_lock)
    # my_pump2.flow_rate = 10
    # my_pump2.refill_rate = 10

    # my_pump = PicoPlusPump('/dev/cu.usbmodem11085401', 'PicoPlusTest', '0', 12.8, 6,
    #     23, '6 mL, Medline P.C.', False, comm_lock)
    # my_pump.flow_rate = 5
    # my_pump.refill_rate = 5

    # my_pump = NE500Pump('/dev/cu.usbserial-A6022U22', 'Pump2', '00', 23.5, 30, 30, '30 mL', comm_lock)
    # my_pump.flow_rate = 10
    # my_pump.refill_rate = 10

    # pmp_cmd_q = deque()
    # return_q = queue.Queue()
    # abort_event = threading.Event()
    # my_pumpcon = PumpCommThread(pmp_cmd_q, return_q, abort_event, 'PumpCon')
    # my_pumpcon.start()

    # init_cmd = ('connect', ('COM6', 'pump2', 'VICI_M50'),
    #     {'flow_cal': 626.2, 'backlash_cal': 9.278})
    # fr_cmd = ('set_flow_rate', ('pump2', 2000), {})
    # start_cmd = ('start_flow', ('pump2',), {})
    # stop_cmd = ('stop', ('pump2',), {})
    # dispense_cmd = ('dispense', ('pump2', 200), {})
    # aspirate_cmd = ('aspirate', ('pump2', 200), {})
    # moving_cmd = ('is_moving', ('pump2', return_q), {})

    # pmp_cmd_q.append(init_cmd)
    # pmp_cmd_q.append(fr_cmd)
    # pmp_cmd_q.append(start_cmd)
    # pmp_cmd_q.append(dispense_cmd)
    # pmp_cmd_q.append(aspirate_cmd)
    # pmp_cmd_q.append(moving_cmd)
    # time.sleep(5)
    # pmp_cmd_q.append(stop_cmd)
    # my_pumpcon.stop()

    # Coflow pumps
    # setup_devices = [
    #     {'name': 'sheath', 'args': ['VICI M50', 'COM3'],
    #         'kwargs': {'flow_cal': '627.72', 'backlash_cal': '9.814'},
    #         'ctrl_args': {'flow_rate': 1}},
    #     {'name': 'outlet', 'args': ['VICI M50', 'COM4'],
    #         'kwargs': {'flow_cal': '628.68', 'backlash_cal': '9.962'},
    #         'ctrl_args': {'flow_rate': 1}},
    #     ]


    # # Coflow with OB1
    # bfs = fmcon.BFS('outlet_fm', 'COM6')
    # bfs.start_remote()

    # ob1_comm_lock = threading.RLock()

    # setup_devices = [
    #     {'name': 'sheath', 'args': ['VICI M50', 'COM3'],
    #         'kwargs': {'flow_cal': '627.72', 'backlash_cal': '9.814'},
    #         'ctrl_args': {'flow_rate': 1}},
    #     {'name': 'outlet', 'args': ['OB1 Pump', 'COM8'],
    #         'kwargs': {'ob1_device_name': 'Outlet OB1', 'channel': 1,
    #         'min_pressure': -1000, 'max_pressure': 1000, 'P': 5, 'I': 0.00015,
    #         'D': 0, 'bfs_instr_ID': bfs.instr_ID, 'comm_lock': ob1_comm_lock,
    #         'calib_path': './resources/ob1_calib.txt'},
    #         'ctrl_args': {}}
    #     ]

    # # OB1 by itself
    # bfs = fmcon.BFS('outlet_fm', 'COM5')

    # ob1_comm_lock = threading.RLock()

    # setup_devices = [
    #     {'name': 'outlet', 'args': ['OB1 Pump', 'COM3'],
    #         'kwargs': {'ob1_device_name': 'Outlet OB1', 'channel': 1,
    #         'min_pressure': -1000, 'max_pressure': 1000, 'P': 8, 'I': 2,
    #         'D': 0, 'bfs_instr_ID': bfs.instr_ID, 'comm_lock': ob1_comm_lock,
    #         'calib_path': './resources/ob1_calib.txt'},
    #         'ctrl_args': {}}
    #     ]

    # # TR-SAXS PHD 4400 pumps
    # setup_devices = [
    #     {'name': 'Sample', 'args': ['PHD 4400', 'COM4'],
    #         'kwargs': {'syringe_id': '10 mL, Medline P.C.', 'pump_address': '1'},
    #         'ctrl_args': {'flow_rate' : '10', 'refill_rate' : '10'}},
    #     {'name': 'Buffer 1', 'args': ['PHD 4400', 'COM4'],
    #         'kwargs': {'syringe_id': '20 mL, Medline P.C.', 'pump_address': '2'},
    #         'ctrl_args': {'flow_rate' : '10', 'refill_rate' : '10'}},
    #     {'name': 'Buffer 2', 'args': ['PHD 4400', 'COM4'],
    #         'kwargs': {'syringe_id': '20 mL, Medline P.C.', 'pump_address': '3'},
    #         'ctrl_args': {'flow_rate' : '10', 'refill_rate' : '10'}},
    #     ]

    # # TR-SAXS NE 500 pumps
    # setup_devices = [
    #     {'name': 'Buffer', 'args': ['NE 500', 'COM11'],
    #         'kwargs': {'syringe_id': '20 mL, Medline P.C.', 'pump_address': '00'},
    #         'ctrl_args': {'flow_rate' : '0.1', 'refill_rate' : '10'}},
    #     {'name': 'Sheath', 'args': ['NE 500', 'COM10'],
    #         'kwargs': {'syringe_id': '20 mL, Medline P.C.', 'pump_address': '00'},
    #         'ctrl_args': {'flow_rate' : '0.1', 'refill_rate' : '10'}},
    #     {'name': 'Sample', 'args': ['NE 500', 'COM3'],
    #         'kwargs': {'syringe_id': '20 mL, Medline P.C.', 'pump_address': '00'},
    #         'ctrl_args': {'flow_rate' : '0.1', 'refill_rate' : '10'}},
    #     ]

<<<<<<< HEAD
    # # Teledyne SSI Reaxus pumps with scaling
    # setup_devices = [
    #     {'name': 'Pump 2', 'args': ['SSI Next Gen', 'COM15'],
    #         'kwargs': {'flow_rate_scale': 1.0478,
    #         'flow_rate_offset': -72.82/1000,'scale_type': 'up'},
    #         'ctrl_args': {'flow_rate': 0.1, 'flow_accel': 0.1}},
    #     {'name': 'Pump 3', 'args': ['SSI Next Gen', 'COM7'],
    #         'kwargs': {'flow_rate_scale': 1.0204,
    #         'flow_rate_offset': 15.346/1000,'scale_type': 'up'},
    #         'ctrl_args': {'flow_rate': 0.1, 'flow_accel': 0.1}},
    #     {'name': 'Pump 4', 'args': ['SSI Next Gen', 'COM9'],
    #         'kwargs': {'flow_rate_scale': 1.0179,
    #         'flow_rate_offset': -20.842/10000,'scale_type': 'up'},
    #         'ctrl_args': {'flow_rate': 0.1, 'flow_accel': 0.1}},
    #     ]

    # # Teledyne SSI Reaxus pumps without scaling
=======
    # Teledyne SSI Reaxus pumps with scaling
    setup_devices = [
        {'name': 'Pump 4', 'args': ['SSI Next Gen', 'COM9'],
            'kwargs': {'flow_rate_scale': 1.0179,
            'flow_rate_offset': -20.842/10000,'scale_type': 'up'},
            'ctrl_args': {'flow_rate': 0.1, 'flow_accel': 0.1}},
        {'name': 'Pump 3', 'args': ['SSI Next Gen', 'COM7'],
            'kwargs': {'flow_rate_scale': 1.0204,
            'flow_rate_offset': 15.346/1000,'scale_type': 'up'},
            'ctrl_args': {'flow_rate': 0.1, 'flow_accel': 0.1}},
        {'name': 'Pump 2', 'args': ['SSI Next Gen', 'COM15'],
            'kwargs': {'flow_rate_scale': 1.0478,
            'flow_rate_offset': -72.82/1000,'scale_type': 'up'},
            'ctrl_args': {'flow_rate': 0.1, 'flow_accel': 0.1}},
        ]

    # # Teledyne SSI Reaxus pumps without scaling
    # setup_devices = [
    #     {'name': 'Pump 4', 'args': ['SSI Next Gen', 'COM9'],
    #         'kwargs': {'flow_rate_scale': 1,
    #         'flow_rate_offset': 0,'scale_type': 'up'},
    #         'ctrl_args': {'flow_rate': 0.1, 'flow_accel': 0.1}},
    #     {'name': 'Pump 3', 'args': ['SSI Next Gen', 'COM7'],
    #         'kwargs': {'flow_rate_scale': 1,
    #         'flow_rate_offset': 0,'scale_type': 'up'},
    #         'ctrl_args': {'flow_rate': 0.1, 'flow_accel': 0.1}},
    #     {'name': 'Pump 2', 'args': ['SSI Next Gen', 'COM15'],
    #         'kwargs': {'flow_rate_scale': 1,
    #         'flow_rate_offset': 0,'scale_type': 'up'},
    #         'ctrl_args': {'flow_rate': 0.1, 'flow_accel': 0.1}},
    #     ]

    # # AKTA pump, Teledyne SSI Reaxus pumps without scaling
>>>>>>> 4e0e1d27
    # setup_devices = [
    #     {'name': 'Pump 4', 'args': ['SSI Next Gen', 'COM9'],
    #         'kwargs': {'flow_rate_scale': 1,
    #         'flow_rate_offset': 0,'scale_type': 'up'},
    #         'ctrl_args': {'flow_rate': 0.1, 'flow_accel': 0.1}},
    #     {'name': 'Pump 3', 'args': ['SSI Next Gen', 'COM7'],
    #         'kwargs': {'flow_rate_scale': 1,
    #         'flow_rate_offset': 0,'scale_type': 'up'},
    #         'ctrl_args': {'flow_rate': 0.1, 'flow_accel': 0.1}},
    #     {'name': 'Pump 2', 'args': ['SSI Next Gen', 'COM15'],
    #         'kwargs': {'flow_rate_scale': 1,
    #         'flow_rate_offset': 0,'scale_type': 'up'},
    #         'ctrl_args': {'flow_rate': 0.1, 'flow_accel': 0.1}},
    #     ]

<<<<<<< HEAD
    # SEC-SAXS pump, Teledyne SSI Reaxus pumps without scaling
    setup_devices = [
        {'name': 'Pump 1', 'args': ['SSI Next Gen', 'COM3'],
            'kwargs': {'flow_rate_scale': 1,
            'flow_rate_offset': 0,'scale_type': 'up'},
            'ctrl_args': {'flow_rate': 0.1, 'flow_accel': 0.1}},
        ]

    # TR-SAXS Pico Plus pumps
=======
    # # TR-SAXS Pico Plus pumps
>>>>>>> 4e0e1d27
    # setup_devices = [
    #     {'name': 'Buffer', 'args': ['Pico Plus', 'COM11'],
    #         'kwargs': {'syringe_id': '3 mL, Medline P.C.',
    #         'pump_address': '00', 'dual_syringe': 'False'},
    #         'ctrl_args': {'flow_rate' : '1', 'refill_rate' : '1'}},
    #     {'name': 'Sample', 'args': ['Pico Plus', 'COM14'],
    #         'kwargs': {'syringe_id': '1 mL, Medline P.C.',
    #          'pump_address': '00', 'dual_syringe': 'False'},
    #         'ctrl_args': {'flow_rate' : '1', 'refill_rate' : '1'}},
    #     {'name': 'Sheath', 'args': ['Pico Plus', 'COM12'],
    #         'kwargs': {'syringe_id': '1 mL, Medline P.C.',
    #          'pump_address': '00', 'dual_syringe': 'False'},
    #         'ctrl_args': {'flow_rate' : '1', 'refill_rate' : '1'}},
    #     ]

    # # Simulated pumps
    # setup_devices = [
    #     # {'name': 'Soft', 'args': ['Soft', None], 'kwargs': {},
    #     #     'ctrl_args': {'flow_rate': 1, 'refill_rate': 1}},
    #     {'name': 'Sample', 'args': ['Soft Syringe', None],
    #         'kwargs': {'syringe_id': '3 mL, Medline P.C.',},
    #         'ctrl_args': {'flow_rate': 1, 'refill_rate': 1}},
    #     ]

    # # Simulated coflow pumps
    # setup_devices = [
    #     {'name': 'sheath', 'args': ['Soft', None], 'kwargs': {}},
    #     {'name': 'outlet', 'args': ['Soft', None], 'kwargs': {}},
    #     ]

    # Local
    com_thread = PumpCommThread('PumpComm')
    com_thread.start()

    # # Remote
    # com_thread = None

    settings = {
        'remote'        : False,
        'remote_device' : 'pump',
        'device_init'   : setup_devices,
        'remote_ip'     : '164.54.204.24',
        'remote_port'   : '5556',
        'com_thread'    : com_thread
        }

    app = wx.App()
    logger.debug('Setting up wx app')
    frame = PumpFrame('PumpFrame', settings, parent=None, title='Pump Control')
    frame.Show()
    app.MainLoop()

    if com_thread is not None:
        com_thread.stop()
        com_thread.join()<|MERGE_RESOLUTION|>--- conflicted
+++ resolved
@@ -5303,40 +5303,21 @@
     #         'ctrl_args': {'flow_rate' : '0.1', 'refill_rate' : '10'}},
     #     ]
 
-<<<<<<< HEAD
     # # Teledyne SSI Reaxus pumps with scaling
     # setup_devices = [
-    #     {'name': 'Pump 2', 'args': ['SSI Next Gen', 'COM15'],
-    #         'kwargs': {'flow_rate_scale': 1.0478,
-    #         'flow_rate_offset': -72.82/1000,'scale_type': 'up'},
+    #     {'name': 'Pump 4', 'args': ['SSI Next Gen', 'COM9'],
+    #         'kwargs': {'flow_rate_scale': 1.0179,
+    #         'flow_rate_offset': -20.842/10000,'scale_type': 'up'},
     #         'ctrl_args': {'flow_rate': 0.1, 'flow_accel': 0.1}},
     #     {'name': 'Pump 3', 'args': ['SSI Next Gen', 'COM7'],
     #         'kwargs': {'flow_rate_scale': 1.0204,
     #         'flow_rate_offset': 15.346/1000,'scale_type': 'up'},
     #         'ctrl_args': {'flow_rate': 0.1, 'flow_accel': 0.1}},
-    #     {'name': 'Pump 4', 'args': ['SSI Next Gen', 'COM9'],
-    #         'kwargs': {'flow_rate_scale': 1.0179,
-    #         'flow_rate_offset': -20.842/10000,'scale_type': 'up'},
+    #     {'name': 'Pump 2', 'args': ['SSI Next Gen', 'COM15'],
+    #         'kwargs': {'flow_rate_scale': 1.0478,
+    #         'flow_rate_offset': -72.82/1000,'scale_type': 'up'},
     #         'ctrl_args': {'flow_rate': 0.1, 'flow_accel': 0.1}},
     #     ]
-
-    # # Teledyne SSI Reaxus pumps without scaling
-=======
-    # Teledyne SSI Reaxus pumps with scaling
-    setup_devices = [
-        {'name': 'Pump 4', 'args': ['SSI Next Gen', 'COM9'],
-            'kwargs': {'flow_rate_scale': 1.0179,
-            'flow_rate_offset': -20.842/10000,'scale_type': 'up'},
-            'ctrl_args': {'flow_rate': 0.1, 'flow_accel': 0.1}},
-        {'name': 'Pump 3', 'args': ['SSI Next Gen', 'COM7'],
-            'kwargs': {'flow_rate_scale': 1.0204,
-            'flow_rate_offset': 15.346/1000,'scale_type': 'up'},
-            'ctrl_args': {'flow_rate': 0.1, 'flow_accel': 0.1}},
-        {'name': 'Pump 2', 'args': ['SSI Next Gen', 'COM15'],
-            'kwargs': {'flow_rate_scale': 1.0478,
-            'flow_rate_offset': -72.82/1000,'scale_type': 'up'},
-            'ctrl_args': {'flow_rate': 0.1, 'flow_accel': 0.1}},
-        ]
 
     # # Teledyne SSI Reaxus pumps without scaling
     # setup_devices = [
@@ -5354,24 +5335,6 @@
     #         'ctrl_args': {'flow_rate': 0.1, 'flow_accel': 0.1}},
     #     ]
 
-    # # AKTA pump, Teledyne SSI Reaxus pumps without scaling
->>>>>>> 4e0e1d27
-    # setup_devices = [
-    #     {'name': 'Pump 4', 'args': ['SSI Next Gen', 'COM9'],
-    #         'kwargs': {'flow_rate_scale': 1,
-    #         'flow_rate_offset': 0,'scale_type': 'up'},
-    #         'ctrl_args': {'flow_rate': 0.1, 'flow_accel': 0.1}},
-    #     {'name': 'Pump 3', 'args': ['SSI Next Gen', 'COM7'],
-    #         'kwargs': {'flow_rate_scale': 1,
-    #         'flow_rate_offset': 0,'scale_type': 'up'},
-    #         'ctrl_args': {'flow_rate': 0.1, 'flow_accel': 0.1}},
-    #     {'name': 'Pump 2', 'args': ['SSI Next Gen', 'COM15'],
-    #         'kwargs': {'flow_rate_scale': 1,
-    #         'flow_rate_offset': 0,'scale_type': 'up'},
-    #         'ctrl_args': {'flow_rate': 0.1, 'flow_accel': 0.1}},
-    #     ]
-
-<<<<<<< HEAD
     # SEC-SAXS pump, Teledyne SSI Reaxus pumps without scaling
     setup_devices = [
         {'name': 'Pump 1', 'args': ['SSI Next Gen', 'COM3'],
@@ -5380,10 +5343,7 @@
             'ctrl_args': {'flow_rate': 0.1, 'flow_accel': 0.1}},
         ]
 
-    # TR-SAXS Pico Plus pumps
-=======
     # # TR-SAXS Pico Plus pumps
->>>>>>> 4e0e1d27
     # setup_devices = [
     #     {'name': 'Buffer', 'args': ['Pico Plus', 'COM11'],
     #         'kwargs': {'syringe_id': '3 mL, Medline P.C.',

--- conflicted
+++ resolved
@@ -1286,7 +1286,7 @@
             logger.debug("Stopping pump %s current motion before aspirating", self.name)
             self.stop()
 
-        if self.max_volume - self.volume > 0:
+        if self.round(self.max_volume - self.volume) > 0:
             self.aspirate(self.max_volume - self.volume)
         else:
             logger.error(("Already at maximum volume, can't aspirate more."))
@@ -1815,13 +1815,8 @@
             logger.debug("Stopping pump %s current motion before aspirating", self.name)
             self.stop()
 
-<<<<<<< HEAD
-        if self.round(self.max_volume - self.volume) > 0:
-            self.aspirate(self.max_volume - self.volume)
-=======
         if self.max_volume - self.volume > 0:
             self.aspirate(self.max_volume - self.volume, self.units.split('/')[0])
->>>>>>> f67790de
         else:
             logger.error(("Already at maximum volume, can't aspirate more."))
 
@@ -3466,7 +3461,6 @@
             #         # {'flow_rate' : '30', 'refill_rate' : '30'}),
             #             ]
 
-<<<<<<< HEAD
             setup_pumps = [
                 ('Sample', 'PHD 4400', 'COM4', ['10 mL, Medline P.C.', '1'], {},
                     {'flow_rate' : '10', 'refill_rate' : '10'}),
@@ -3484,15 +3478,6 @@
             #     ('Sample', 'NE 500', 'COM3', ['10 mL, Medline P.C.', '02'], {},
             #         {'flow_rate' : '0.1', 'refill_rate' : '10'}),
             #     ]
-=======
-            # setup_pumps = [
-            #     ('Sample', 'PHD 4400', 'COM3', ['10 mL, Medline P.C.', '1'], {},
-            #         {'flow_rate' : '10', 'refill_rate' : '10'}),
-            #     ('Buffer 1', 'PHD 4400', 'COM3', ['20 mL, Medline P.C.', '2'], {},
-            #         {'flow_rate' : '10', 'refill_rate' : '10'}),
-            #     ('Buffer 2', 'PHD 4400', 'COM3', ['20 mL, Medline P.C.', '3'], {},
-            #         {'flow_rate' : '10', 'refill_rate' : '10'}),
-            #     ]
 
             # setup_pumps = [
             #     ('Sample', 'NE 500', '/dev/cu.usbserial-AK06V22M', ['30 mL, EXEL', '02', False], {},
@@ -3511,7 +3496,6 @@
             # setup_pumps = [('Pump 2', 'VICI M50', 'COM6', ['626.8', '11.935'], {}, {}),
                         # ]
 
->>>>>>> f67790de
         logger.info('Initializing %s pumps on startup', str(len(setup_pumps)))
 
         for pump in setup_pumps:
@@ -3600,11 +3584,7 @@
     h1.setFormatter(formatter)
     logger.addHandler(h1)
 
-<<<<<<< HEAD
-    # my_pump = M50Pump('COM6', '2', 626.2, 9.278)
-=======
     # my_pump = M50Pump('COM6', '2')
->>>>>>> f67790de
     # comm_lock = threading.Lock()
 
     # my_pump = PHD4400Pump('COM4', 'H1', '1', 23.5, 30, 30, '30 mL', comm_lock)
@@ -3644,13 +3624,8 @@
     # pmp_cmd_q.append(stop_cmd)
     # my_pumpcon.stop()
 
-<<<<<<< HEAD
-    # Use this with PHD 4400
-    comm_lock = threading.Lock()
-=======
     # #Use this with PHD 4400
     # comm_lock = threading.Lock()
->>>>>>> f67790de
 
     comm_locks = {'Sample'   : comm_lock,
         'Buffer 1' : comm_lock,

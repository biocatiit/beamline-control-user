--- conflicted
+++ resolved
@@ -3174,8 +3174,8 @@
         self.return_queue.append((names, 'multi_status', status))
 
     def _get_pump_status(self, name):
-        pump = self._connected_pumps[name]
-        is_moving = pump.is_moving()
+            pump = self._connected_pumps[name]
+            is_moving = pump.is_moving()
 
         try:
             volume = pump.volume
@@ -4141,9 +4141,9 @@
         # self.comm_lock.release()
 
         if volume != self._current_volume:
-            wx.CallAfter(self._set_status_volume, volume)
-            wx.CallAfter(self.syringe_vol_gauge.SetValue,
-                int(round(float(volume)*1000)))
+        wx.CallAfter(self._set_status_volume, volume)
+        wx.CallAfter(self.syringe_vol_gauge.SetValue,
+            int(round(float(volume)*1000)))
             self._current_volume = volume
 
     def _get_volume_delay(self, delay):
@@ -4521,16 +4521,11 @@
         """
 
         if setup_pumps is None:
-<<<<<<< HEAD
+        if not self.pumps:
+            self.pump_sizer.Remove(0)
+
             setup_pumps = [('Sheath', 'VICI M50', 'COM3', ['629.48', '13.442'], {}, {}),
                         ('Outlet', 'VICI M50', 'COM4', ['629.16', '12.354'], {}, {})
-=======
-            if not self.pumps:
-                self.pump_sizer.Remove(0)
-
-            setup_pumps = [('Sheath', 'VICI M50', 'COM3', ['629.88', '13.381'], {}, {}),
-                        ('Outlet', 'VICI M50', 'COM4', ['626.36', '10.109'], {}, {})
->>>>>>> 73e5a20c
                         ]
 
             # setup_pumps = [
@@ -4733,25 +4728,18 @@
     # # #Use this with PHD 4400
     # comm_lock = threading.Lock()
 
-<<<<<<< HEAD
+    # comm_locks = {'Sample'   : comm_lock,
+    #     'Buffer 1' : comm_lock,
+    #     'Buffer 2' : comm_lock,
+    #     }
+
     #Use this with M50s
     comm_locks = {'Sheath' : threading.Lock(),
         'Outlet' : threading.Lock(),
         }
-=======
-    # comm_locks = {'Sample'   : comm_lock,
-    #     'Buffer 1' : comm_lock,
-    #     'Buffer 2' : comm_lock,
-    #     }
->>>>>>> 73e5a20c
-
-    # # #Use this with M50s
-    # # comm_locks = {'Sheath' : threading.Lock(),
-    # #     'Outlet' : threading.Lock(),
-    # #     }
 
     #Otherwise use this:
-    comm_locks = {}
+    # comm_locks = {}
 
     app = wx.App()
     logger.debug('Setting up wx app')

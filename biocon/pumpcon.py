--- conflicted
+++ resolved
@@ -2755,27 +2755,25 @@
             #             ]
 
             setup_pumps = [
-<<<<<<< HEAD
-                    ('Sample', 'PHD 4400', 'COM3', ['10 mL, Medline P.C.', '1'], {},
+                ('Sample', 'PHD 4400', 'COM3', ['10 mL, Medline P.C.', '1'], {},
                     {'flow_rate' : '10', 'refill_rate' : '10'}),
-                    ('Buffer 1', 'PHD 4400', 'COM3', ['20 mL, Medline P.C.', '2'], {},
+                ('Buffer 1', 'PHD 4400', 'COM3', ['20 mL, Medline P.C.', '2'], {},
                     {'flow_rate' : '10', 'refill_rate' : '10'}),
-                    ('Buffer 2', 'PHD 4400', 'COM3', ['20 mL, Medline P.C.', '3'], {},
+                ('Buffer 2', 'PHD 4400', 'COM3', ['20 mL, Medline P.C.', '3'], {},
                     {'flow_rate' : '10', 'refill_rate' : '10'}),
-                        ]
-=======
-                        # ('Sample', 'NE 500', '/dev/tty.usbserial-AK06V22M',
-                        #     ['30 mL, EXEL', '00'], {},
-                        # {'flow_rate' : '5', 'refill_rate' : '5'}),
-                        # ('Sample', 'NE 500', '/dev/cu.usbserial-AK06V22M', ['30 mL, EXEL', '02'], {},
-                        #     {'flow_rate' : '30', 'refill_rate' : '30'}),
-                        # ('Sheath', 'NE 500', '/dev/cu.usbserial-AK06V22M', ['30 mL, EXEL', '01'], {},
-                        #     {'flow_rate' : '30', 'refill_rate' : '30'}),
-                        ('Buffer', 'NE 500', '/dev/cu.usbserial-AK06V22M', ['30 mL, EXEL', '00'], {},
-                            {'flow_rate' : '30', 'refill_rate' : '30'}),
-                            ]
->>>>>>> b7d9a10d
-
+                ]
+
+            # setup_pumps = [
+            #     # ('Sample', 'NE 500', '/dev/tty.usbserial-AK06V22M',
+            #     #     ['30 mL, EXEL', '00'], {},
+            #     # {'flow_rate' : '5', 'refill_rate' : '5'}),
+            #     # ('Sample', 'NE 500', '/dev/cu.usbserial-AK06V22M', ['30 mL, EXEL', '02'], {},
+            #     #     {'flow_rate' : '30', 'refill_rate' : '30'}),
+            #     # ('Sheath', 'NE 500', '/dev/cu.usbserial-AK06V22M', ['30 mL, EXEL', '01'], {},
+            #     #     {'flow_rate' : '30', 'refill_rate' : '30'}),
+            #     ('Buffer', 'NE 500', '/dev/cu.usbserial-AK06V22M', ['30 mL, EXEL', '00'], {},
+            #         {'flow_rate' : '30', 'refill_rate' : '30'}),
+            #     ]
         logger.info('Initializing %s pumps on startup', str(len(setup_pumps)))
 
         for pump in setup_pumps:
@@ -2907,34 +2905,21 @@
     #Use this with PHD 4400
     comm_lock = threading.Lock()
 
-<<<<<<< HEAD
     comm_locks = {'Sample'   : comm_lock,
         'Buffer 1' : comm_lock,
         'Buffer 2' : comm_lock,
-=======
-    # comm_locks = {'1'   : comm_lock,
-    #     '2' : comm_lock,
-    #     '3' : comm_lock,
-    #     }
 
     # #Use this with M50s
     # comm_locks = {'Sheath' : threading.Lock(),
     #     'Outlet' : threading.Lock(),
     #     }
 
-    #Use this with NE 500
-    comm_lock = threading.Lock()
-
-    comm_locks = {'Sample'   : comm_lock,
-        'Sheath' : comm_lock,
-        'Buffer' : comm_lock,
->>>>>>> b7d9a10d
-        }
-
-    # #Use this with M50s
-    # comm_locks = {'2' : threading.Lock(),
-    #     '1' : threading.Lock(),
-        # }
+    # #Use this with NE 500
+    # comm_lock = threading.Lock()
+
+    # comm_locks = {'Sample'   : comm_lock,
+    #     'Sheath' : comm_lock,
+    #     'Buffer' : comm_lock,
 
     # #Otherwise use this:
     # comm_locks = {}

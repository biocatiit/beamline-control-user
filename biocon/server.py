--- conflicted
+++ resolved
@@ -341,7 +341,6 @@
     # Coflow
 
     ip = '164.54.204.53'
-<<<<<<< HEAD
 
     setup_pumps = [('sheath', 'VICI M50', 'COM3', ['629.48', '13.442'], {}, {}),
         ('outlet', 'VICI M50', 'COM4', ['625.28', '7.905'], {}, {})
@@ -353,7 +352,6 @@
 
     setup_valves = [('Coflow Sheath', 'Cheminert', 'COM7', [], {'positions' : 10}),
         ]
-
 
     # # TR SAXS
 
@@ -395,61 +393,6 @@
     #     # 'Buffer 1'    : valve_comm_locks[setup_valves[2][2]],
     #     # 'Buffer 2'    : valve_comm_locks[setup_valves[3][2]],
     #    }
-=======
-
-    setup_pumps = [('sheath', 'VICI M50', 'COM3', ['629.48', '13.442'], {}, {}),
-        ('outlet', 'VICI M50', 'COM4', ['625.28', '7.905'], {}, {})
-        ]
-
-    pump_local_comm_locks = {'sheath'    : pump_comm_locks[setup_pumps[0][2]],
-        'outlet'    : pump_comm_locks[setup_pumps[1][2]]
-        }
-
-    setup_valves = [('Coflow Sheath', 'Cheminert', 'COM7', [], {'positions' : 10}),
-        ]
-
->>>>>>> 6ca937ae
-
-    # # TR SAXS
-
-    # ip = '164.54.204.8'
-
-    # # Chaotic flow
-
-    # setup_pumps = [
-    #     # ('Sample', 'PHD 4400', 'COM4', ['10 mL, Medline P.C.', '1'], {},
-    #     #     {'flow_rate' : '10', 'refill_rate' : '10'}),
-    #     # ('Buffer 1', 'PHD 4400', 'COM4', ['20 mL, Medline P.C.', '2'], {},
-    #     #     {'flow_rate' : '10', 'refill_rate' : '10'}),
-    #     # ('Buffer 2', 'PHD 4400', 'COM4', ['20 mL, Medline P.C.', '3'], {},
-    #     #     {'flow_rate' : '10', 'refill_rate' : '10'}),
-    #     ('Buffer 1', 'SSI Next Gen', 'COM17', [], {'flow_rate_scale': 1.0478,
-    #         'flow_rate_offset': -72.82/1000,'scale_type': 'up'}, {}),
-    #     ('Sample', 'SSI Next Gen', 'COM15', [], {'flow_rate_scale': 1.0204,
-    #         'flow_rate_offset': 15.346/1000, 'scale_type': 'up'}, {}),
-    #     ('Buffer 2', 'SSI Next Gen', 'COM18', [], {'flow_rate_scale': 1.0179,
-    #         'flow_rate_offset': -20.842/1000, 'scale_type': 'up'}, {}),
-    #     ]
-
-    # pump_local_comm_locks = {
-    #     'Buffer 1'    : pump_comm_locks[setup_pumps[0][2]],
-    #     'Sample'    : pump_comm_locks[setup_pumps[1][2]],
-    #     'Buffer 2'    : pump_comm_locks[setup_pumps[2][2]]
-    #     }
-
-    # setup_valves = [
-    #     ('Injection', 'Rheodyne', 'COM6', [], {'positions' : 2}),
-    #     # ('Sample', 'Rheodyne', 'COM9', [], {'positions' : 6}),
-    #     # ('Buffer 1', 'Rheodyne', 'COM8', [], {'positions' : 6}),
-    #     # ('Buffer 2', 'Rheodyne', 'COM7', [], {'positions' : 6}),
-    #     ]
-
-    # valve_local_comm_locks = {
-    #     'Injection'    : valve_comm_locks[setup_valves[0][2]],
-    #     # 'Sample'    : valve_comm_locks[setup_valves[1][2]],
-    #     # 'Buffer 1'    : valve_comm_locks[setup_valves[2][2]],
-    #     # 'Buffer 2'    : valve_comm_locks[setup_valves[3][2]],
-    #    }
 
     # # # Laminar flow
     # # setup_pumps = [

--- conflicted
+++ resolved
@@ -296,18 +296,6 @@
 
     # TR SAXS
 
-<<<<<<< HEAD
-    setup_pumps = [
-        # ('Sample', 'PHD 4400', 'COM4', ['10 mL, Medline P.C.', '1'], {},
-        #     {'flow_rate' : '10', 'refill_rate' : '10'}),
-        ('Sample', 'NE 500', 'COM10', ['3 mL, Medline P.C.', '01'], {},
-                    {'flow_rate' : '0.1', 'refill_rate' : '2'}),
-        ('Buffer 1', 'PHD 4400', 'COM4', ['10 mL, Medline P.C.', '2'], {},
-            {'flow_rate' : '1', 'refill_rate' : '5'}),
-        ('Buffer 2', 'PHD 4400', 'COM4', ['10 mL, Medline P.C.', '3'], {},
-            {'flow_rate' : '1', 'refill_rate' : '5'}),
-        ]
-=======
     # setup_pumps = [
     #     ('Sample', 'PHD 4400', 'COM4', ['10 mL, Medline P.C.', '1'], {},
     #         {'flow_rate' : '10', 'refill_rate' : '10'}),
@@ -316,7 +304,6 @@
     #     ('Buffer 2', 'PHD 4400', 'COM4', ['20 mL, Medline P.C.', '3'], {},
     #         {'flow_rate' : '10', 'refill_rate' : '10'}),
     #     ]
->>>>>>> f67790de
 
     # pump_local_comm_locks = {'Sample'    : pump_comm_locks[setup_pumps[0][2]],
     #     'Buffer 1'    : pump_comm_locks[setup_pumps[1][2]],
@@ -331,25 +318,6 @@
 
     #TR SAXS
 
-<<<<<<< HEAD
-    setup_valves = [
-            ('Injection', 'Rheodyne', 'COM6', [], {'positions' : 2}),
-            ('Sample', 'Rheodyne', 'COM7', [], {'positions' : 6}),
-            ('Buffer 1', 'Rheodyne', 'COM8', [], {'positions' : 6}),
-            ('Buffer 2', 'Rheodyne', 'COM9', [], {'positions' : 6}),
-                    ]
-
-    valve_local_comm_locks = {
-        'Injection'    : valve_comm_locks[setup_valves[0][2]],
-        'Sample'    : valve_comm_locks[setup_valves[1][2]],
-        'Buffer 1'    : valve_comm_locks[setup_valves[2][2]],
-        'Buffer 2'    : valve_comm_locks[setup_valves[3][2]],
-        }
-
-
-    valve_frame = valvecon.ValveFrame(valve_local_comm_locks, setup_valves, None,
-        title='Valve Control')
-=======
     # setup_valves = [('Injection', 'Rheodyne', 'COM6', [], {'positions' : 2}),
     #         ('Sample', 'Rheodyne', 'COM7', [], {'positions' : 6}),
     #         ('Buffer 1', 'Rheodyne', 'COM8', [], {'positions' : 6}),
@@ -360,6 +328,7 @@
     #     'Sample'    : valve_comm_locks[setup_valves[1][2]],
     #     'Buffer 1'    : valve_comm_locks[setup_valves[2][2]],
     #     'Buffer 2'    : valve_comm_locks[setup_valves[3][2]],
+        }
 
     #     }
     # valve_frame = valvecon.ValveFrame(valve_local_comm_locks, setup_valves, None,
@@ -373,7 +342,6 @@
 
     valve_frame = valvecon.ValveFrame(valve_comm_locks, setup_valves, 
         None, title='Valve Control')
->>>>>>> f67790de
     valve_frame.Show()
 
     

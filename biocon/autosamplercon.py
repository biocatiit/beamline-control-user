# coding: utf-8
#
#    Project: BioCAT user beamline control software (BioCON)
#             https://github.com/biocatiit/beamline-control-user
#
#
#    Principal author:       Jesse Hopkins
#
#    This is free software: you can redistribute it and/or modify
#    it under the terms of the GNU General Public License as published by
#    the Free Software Foundation, either version 3 of the License, or
#    (at your option) any later version.
#
#    This software is distributed in the hope that it will be useful,
#    but WITHOUT ANY WARRANTY; without even the implied warranty of
#    MERCHANTABILITY or FITNESS FOR A PARTICULAR PURPOSE.  See the
#    GNU General Public License for more details.
#
#    You should have received a copy of the GNU General Public License
#    along with this software.  If not, see <http://www.gnu.org/licenses/>.
from __future__ import absolute_import, division, print_function, unicode_literals
from builtins import object, range, map
from io import open

import threading
import time
from collections import deque, OrderedDict
import logging
import sys
import copy
import platform

if __name__ != '__main__':
    logger = logging.getLogger(__name__)

import numpy as np
import wx
# import zaber.serial as zaber
from six import string_types
import epics

import motorcon
import valvecon
import pumpcon
import utils

class WellPlate(object):

    def __init__(self, plate_type):

        self.plate_params = copy.copy(known_well_plates)

        #Values for height depend on well. 0.8 for A1, 1.0 for H1, 0.8 for A12, 1.0 for H12
        self.x_slope = 0
        self.y_slope = 0
        # self.y_slope = 0.20/7.

        self.update_plate_type(plate_type)

    def update_plate_type(self, plate_type):

        self.plate_type = plate_type

        self.max_volume = self.plate_params[self.plate_type]['max_volume']
        self.num_columns = self.plate_params[self.plate_type]['num_columns']
        self.num_rows = self.plate_params[self.plate_type]['num_rows']
        self.num_wells = self.num_columns*self.num_rows

        self.well_volumes = np.zeros((self.num_rows, self.num_columns))

        self.col_step = self.plate_params[self.plate_type]['col_step']
        self.row_step = self.plate_params[self.plate_type]['row_step']
        self.height = self.plate_params[self.plate_type]['height']
        self.plate_height = self.plate_params[self.plate_type]['plate_height']

    def get_relative_well_position(self, row, column):
        """
        Expects column and row to be 1 indexed, like on a plate!
        """
        if isinstance(row, string_types):
            row = ord(row.lower()) - 96

        column = int(column)

        if row > self.num_rows or column > self.num_columns or row < 1 or column < 1:
            raise ValueError('Invalid row or column')

        column = int(column)-1
        row = int(row)-1

        return np.array([column*(self.col_step), row*(self.row_step),
            (self.height+column*self.x_slope+row*self.y_slope)], dtype=np.float64)

    def set_well_volume(self, volume, row, column):
        """
        Expects column and row to be 1 indexed, like on a plate!
        """
        if isinstance(row, string_types):
            row = ord(row.lower()) - 96

        column = int(column)-1
        row = int(row)-1

        self.well_volumes[row, column] = float(volume)

    def get_well_volume(self, row, column):
        """
        Expects column and row to be 1 indexed, like on a plate!
        """
        if isinstance(row, string_types):
            row = ord(row.lower()) - 96

        column = int(column)-1
        row = int(row)-1

        return self.well_volumes[row, column]

    def set_all_well_volumes(self, volume):

        self.well_volumes[:,:] = float(volume)

    def get_all_well_volumes(self):
        return self.well_volumes

    def get_known_plates(self):
        return self.plate_params.keys()


known_well_plates = {
    'Abgene 96 well deepwell storage' : {
        'max_volume'    : 800, # uL
        'num_columns'   : 12,
        'num_rows'      : 8,
        'col_step'      : 9.00, # mm
        'row_step'      : 9.00, # mm
        'height'        : 1, # bottom of well from chiller base plate
        'plate_height'  : 10, # top of plate from chiller base plate
        },

    'Thermo-Fast 96 well PCR' : {
        'max_volume'    : 200, # uL
        'num_columns'   : 12,
        'num_rows'      : 8,
        'col_step'      : 9.00, # mm
        'row_step'      : 9.00, # mm
        'height'        : 0.7, # bottom of well from chiller base plate
        'plate_height'  : 15.5, # top of plate from chiller base plate
        }
}

class Autosampler(object):

    def __init__(self, name, device, settings={}):

        self.name = name
        self.device = device #Note: None, here for consistency with other devices
        self.settings = settings
        self.device_settings = self.settings['device_data']['kwargs']

        self._active_count = 0

        self.abort_event = threading.Event()
        self.abort_event.clear()

        self._status = 'Idle'

        self.set_clean_offsets(self.settings['clean_offsets']['plate_x'],
            self.settings['clean_offsets']['plate_z'],
            self.settings['clean_offsets']['needle_y'])

        self._cmd_stop_event = threading.Event()
        self._cmd_queue = deque()
        self._cmd_thread = threading.Thread(target=self._run_cmds)
        self._cmd_thread.daemon = True
        self._cmd_thread.start()

    def _run_cmds(self):
        while not self._cmd_stop_event.is_set():
            if len(self._cmd_queue) > 0:
                cmd_func, args, kwargs = self._cmd_queue.popleft()

            else:
                cmd_func = None

            if self._cmd_stop_event.is_set():
                break

            cmds_run = False

            if cmd_func is not None:
                cmd_func(*args, **kwargs)
                cmds_run = True

            if not cmds_run:
                time.sleep(0.02)

    def connect(self):
        self._init_motors()
        self._init_valves()
        self._init_pumps()

        self.set_well_plate(self.settings['plate_type'])

        return True

    def _init_motors(self):
        logger.info('Initializing autosampler motors')

        needle_args = self.device_settings['needle_motor']['args']
        needle_kwargs = self.device_settings['needle_motor']['kwargs']
        self.needle_y_motor = motorcon.EpicsMotor(self.device_settings['needle_motor']['name'],
            *needle_args, **needle_kwargs)

        plate_x_args = self.device_settings['plate_x_motor']['args']
        plate_x_kwargs = self.device_settings['plate_x_motor']['kwargs']
        self.plate_x_motor = motorcon.EpicsMotor(self.device_settings['plate_x_motor']['name'],
            *plate_x_args, **plate_x_kwargs)

        plate_z_args = self.device_settings['plate_z_motor']['args']
        plate_z_kwargs = self.device_settings['plate_z_motor']['kwargs']
        self.plate_z_motor = motorcon.EpicsMotor(self.device_settings['plate_z_motor']['name'],
            *plate_z_args, **plate_z_kwargs)

        coflow_args = self.device_settings['coflow_y_motor']['args']
        coflow_kwargs = self.device_settings['coflow_y_motor']['kwargs']
        self.coflow_y_motor = motorcon.EpicsMotor(self.device_settings['coflow_y_motor']['name'],
            *coflow_args, **coflow_kwargs)

        self.set_base_position(self.settings['base_position']['plate_x'],
            self.settings['base_position']['plate_z'],
            self.settings['base_position']['needle_y'])

        self.set_needle_in_position(self.settings['needle_in_position'])

        self.set_plate_out_position(self.settings['plate_out_position']['plate_x'],
            self.settings['plate_out_position']['plate_z'])

        self.set_plate_load_position(self.settings['plate_load_position']['plate_x'],
            self.settings['plate_load_position']['plate_z'])

        self.set_coflow_y_ref_position(self.settings['coflow_y_ref_position'])


    def _init_valves(self):
        logger.info('Initializing autosampler valves')

        device =  self.device_settings['needle_valve']['args'][0]
        needle_args = self.device_settings['needle_valve']['args'][1:]
        needle_kwargs = self.device_settings['needle_valve']['kwargs']
        self.needle_valve = valvecon.known_valves[device](self.device_settings['needle_valve']['name'],
            *needle_args, **needle_kwargs)

    def _init_pumps(self):
        logger.info('Initializing autosampler pumps')

        device = self.device_settings['sample_pump']['args'][0]
        sample_args = self.device_settings['sample_pump']['args'][1:]
        sample_kwargs = self.device_settings['sample_pump']['kwargs']
        self.sample_pump = pumpcon.known_pumps[device](self.device_settings['sample_pump']['name'],
            *sample_args, **sample_kwargs)
        self.sample_pump.units = 'uL/min'

        device = self.device_settings['clean1_pump']['args'][0]
        clean1_args = self.device_settings['clean1_pump']['args'][1:]
        clean1_kwargs = self.device_settings['clean1_pump']['kwargs']
        self.clean1_pump = pumpcon.known_pumps[device](self.device_settings['clean1_pump']['name'],
            *clean1_args, **clean1_kwargs)
        self.clean1_pump.units = 'uL/min'

        device = self.device_settings['clean2_pump']['args'][0]
        clean2_args = self.device_settings['clean2_pump']['args'][1:]
        clean2_kwargs = self.device_settings['clean2_pump']['kwargs']
        self.clean2_pump = pumpcon.known_pumps[device](self.device_settings['clean2_pump']['name'],
            *clean2_args, **clean2_kwargs)
        self.clean2_pump.units = 'uL/min'

        device = self.device_settings['clean3_pump']['args'][0]
        clean3_args = self.device_settings['clean3_pump']['args'][1:]
        clean3_kwargs = self.device_settings['clean3_pump']['kwargs']
        self.clean3_pump = pumpcon.known_pumps[device](self.device_settings['clean3_pump']['name'],
            *clean3_args, **clean3_kwargs)
        self.clean3_pump.units = 'uL/min'

        self.set_sample_draw_rate(self.settings['pump_rates']['sample'][0], 'mL/min')
        self.set_sample_dwell_time(self.settings['load_dwell_time'])

    def home_motor(self, motor_name, thread=True):
        if not thread:
            success = self._inner_home_motor(motor_name)
        else:
            self._cmd_queue.append([self._inner_home_motor, [motor_name], {}])
            success = True

        return success

    def _inner_home_motor(self, motor_name):
        self._active_count += 1
        abort = False

        if motor_name == 'needle_y':
            motor = self.needle_y_motor
        elif motor_name == 'plate_x':
            motor = self.plate_x_motor
        elif motor_name == 'plate_z':
            motor = self.plate_z_motor

        direction = self.settings['home_settings'][motor_name]['dir']
        step = self.settings['home_settings'][motor_name]['step']
        pos = self.settings['home_settings'][motor_name]['pos']

        if direction == 1:
            on_lim = motor.on_high_limit()
        else:
            on_lim = motor.on_low_limit()

        abort = self._check_abort()

        if not on_lim and not abort:
            if direction == 1:
                jog_dir = 'positive'
            else:
                jog_dir = 'negative'

            motor.jog(jog_dir, True)

        while not on_lim and not abort:
            if direction == 1:
                on_lim = motor.on_high_limit()
            else:
                on_lim = motor.on_low_limit()

            abort = self._sleep(0.02)

        motor.jog(jog_dir, False)

        move_off = -1*direction*step

        while on_lim and not abort:
            cont = self.move_motors_relative(move_off, motor_name)
            abort = not cont

            if direction == 1:
                on_lim = motor.on_high_limit()
            else:
                on_lim = motor.on_low_limit()

        if not abort:
            logger.info('Redefining motor %s position %s to %s', motor_name,
                motor.position, pos)
            motor.position = pos

        self._active_count -= 1

        return not abort

    def move_motors_absolute(self, position, motor='all', y_offset=True):
        self._active_count += 1
        abort = False

        abort = self._check_abort()

        if not abort:
            if motor == 'all':
                plate_x_pos = position[0]
                plate_y_pos = position[1]
                needle_y_pos = position[2]

                coflow_y_pos = self.coflow_y_motor.position
                if y_offset:
                    offset = coflow_y_pos - self.coflow_y_ref
                else:
                    offset = 0
                needle_y_pos += offset

                self.plate_x_motor.move_absolute(plate_x_pos)
                self.plate_z_motor.move_absolute(plate_y_pos)
                self.needle_y_motor.move_absolute(needle_y_pos)
                self._sleep(0.05)

                while (self.plate_x_motor.is_moving()
                    or self.needle_y_motor.is_moving()
                    or self.plate_z_motor.is_moving()):
                    abort = self._sleep(0.02)
                    if abort:
                        break

            elif motor == 'plate_x':
                self.plate_x_motor.move_absolute(position)
                self._sleep(0.05)

                while self.plate_x_motor.is_moving():
                    abort = self._sleep(0.02)
                    if abort:
                        break

            elif motor == 'plate_z':
                self.plate_z_motor.move_absolute(position)
                self._sleep(0.05)

                while self.plate_z_motor.is_moving():
                    abort = self._sleep(0.02)
                    if abort:
                        break

            elif motor == 'needle_y':
                coflow_y_pos = self.coflow_y_motor.position
                if y_offset:
                    offset = coflow_y_pos - self.coflow_y_ref
                else:
                    offset = 0
                position += offset

                self.needle_y_motor.move_absolute(position)
                self._sleep(0.05)

                while self.needle_y_motor.is_moving():
                    abort = self._sleep(0.02)
                    if abort:
                        break

        self._active_count -= 1

        return not abort

    def move_motors_relative(self, position, motor='all'):
        self._active_count += 1
        abort = False

        abort = self._check_abort()

        if not abort:
            if motor == 'all':
                self.plate_x_motor.move_relative(position[0])
                self.plate_z_motor.move_relative(position[1])
                self.needle_y_motor.move_relative(position[2])
                self._sleep(0.05)

                while (self.plate_x_motor.is_moving()
                    or self.needle_y_motor.is_moving()
                    or self.plate_z_motor.is_moving()):
                    abort = self._sleep(0.02)
                    if abort:
                        break

            elif motor == 'plate_x':
                self.plate_x_motor.move_relative(position)
                self._sleep(0.05)

                while self.plate_x_motor.is_moving():
                    abort = self._sleep(0.02)
                    if abort:
                        break

            elif motor == 'plate_z':
                self.plate_z_motor.move_relative(position)
                self._sleep(0.05)

                while self.plate_z_motor.is_moving():
                    abort = self._sleep(0.02)
                    if abort:
                        break

            elif motor == 'needle_y':
                self.needle_y_motor.move_relative(position)
                self._sleep(0.05)

                while self.needle_y_motor.is_moving():
                    abort = self._sleep(0.02)
                    if abort:
                        break

        self._active_count -= 1

        return not abort

    def set_motor_velocity(self, velocity, motor='all'):
        if motor == 'all':
            self.x_velocity = float(velocity[0])
            self.y_velocity = float(velocity[1])
            self.z_velocity = float(velocity[2])

            self.plate_x_motor.set_velocity(self.x_velocity)
            self.needle_y_motor.set_velocity(self.y_velocity)
            self.plate_z_motor.set_velocity(self.z_velocity)

        elif motor == 'plate_x':
            self.x_velocity = float(velocity)
            self.plate_x_motor.set_velocity(self.x_velocity)

        elif motor == 'needle_y':
            self.y_velocity = float(velocity)
            self.needle_y_motor.set_velocity(self.y_velocity)

        elif motor == 'plate_z':
            self.z_velocity = float(velocity)
            self.plate_z_motor.set_velocity(self.z_velocity)


    def set_motor_acceleration(self, accel, motor='all'):
        if motor == 'all':
            self.x_accel = float(accel[0])
            self.y_accel = float(accel[1])
            self.z_accel = float(accel[2])

            self.plate_x_motor.set_acceleration(self.x_accel)
            self.needle_y_motor.set_acceleration(self.y_accel)
            self.plate_z_motor.set_acceleration(self.z_accel)

        elif motor == 'plate_x':
            self.x_accel = float(accel)
            self.plate_x_motor.set_acceleration(self.x_accel)

        elif motor == 'needle_y':
            self.y_accel = float(accel)
            self.needle_y_motor.set_acceleration(self.y_accel)

        elif motor == 'plate_z':
            self.z_accel = float(accel)
            self.plate_z_motor.set_acceleration(self.z_accel)

    def _check_abort(self):
        if self.abort_event.is_set():
            self.plate_x_motor.stop()
            self.plate_z_motor.stop()
            self.needle_y_motor.stop()

            self.sample_pump.stop()
            self.clean1_pump.stop()
            self.clean2_pump.stop()
            self.clean3_pump.stop()

            self.set_valve_position(self.settings['clean_valve_positions']['empty'])

            self.sample_pump.set_valve_position(
                self.settings['syringe_valve_positions']['sample'])

            self.abort_event.clear()

            abort = True

        else:
            abort = False

        return abort

    def stop(self):
        if self._active_count > 0:
            self.abort_event.set()

    def set_base_position(self, plate_x, plate_z, needle_y):
        """
        This sets the base position from which relative well positions are
        calculated based on the definitions in the WellPlate class.

        This should be the position with the needle centered in the A1 well
        and tip height at the top of the lower chiller plate.

        Zero plates: Z (upsteam/downstream): to downstream limit, positive is
        downstream. X: to inboard limit, positive is outboard.
        """

        self.base_position = np.array([plate_x, plate_z, needle_y], dtype=np.float64)

        self.set_clean_position()

    def set_clean_offsets(self, clean_x, clean_z, clean_y):
        self.clean_x_off = clean_x
        self.clean_z_off = clean_z
        self.clean_y_off = clean_y

    def set_clean_position(self):
        clean_x = self.base_position[0] + self.clean_x_off
        clean_z = self.base_position[1] + self.clean_z_off
        clean_y = self.base_position[2] + self.clean_y_off

        self.clean_position = np.array([clean_x, clean_z, clean_y], dtype=np.float64)

    def set_needle_out_position(self):
        self.needle_out_position = (self.base_position[2] + self.well_plate.plate_height
            + self.settings['needle_out_offset'])

    def set_needle_in_position(self, needle_y):
        self.needle_in_position = needle_y

    def set_plate_out_position(self, plate_x_offset, plate_z_offset):
        self.plate_x_out = self.base_position[0] + plate_x_offset
        self.plate_z_out = self.base_position[1] + plate_z_offset

    def set_plate_load_position(self, plate_x, plate_z):
        self.plate_x_load = plate_x
        self.plate_z_load = plate_z

    def set_coflow_y_ref_position(self, coflow_ref):
        self.coflow_y_ref = coflow_ref

    def set_well_plate(self, plate_type):
        self.well_plate = WellPlate(plate_type)

        self.set_needle_out_position()

    def set_sample_draw_rate(self, draw_rate, units='uL/min'):
        draw_rate = pumpcon.convert_flow_rate(draw_rate, units, 'uL/min')

        self._sample_draw_rate = draw_rate

    def set_sample_dwell_time(self, dwell_time):
        self._sample_dwell_time = dwell_time

    def set_well_volume(self, volume, row, column):
        """
        Expects column and row to be 1 indexed, like on a plate!
        """
        self.well_plate.set_well_volume(volume, row, column)

    def get_well_volume(self, row, column):
        """
        Expects column and row to be 1 indexed, like on a plate!
        """
        volume = self.well_plate.get_well_volume(row, column)

        return volume

    def set_all_well_volumes(self, volume):

        self.well_plate.set_all_well_volumes(volume)

    def get_all_well_volumes(self):
        well_volumes = self.well_plate.get_all_well_volumes()

        return well_volumes

    def get_well_position(self, row, column):
        delta_position = self.well_plate.get_relative_well_position(row, column)
        well_position = self.base_position + delta_position

        return well_position

    def move_to_load(self, row, column, thread=True):
        if not thread:
            success = self._inner_move_to_load(row, column)
        else:
            self._cmd_queue.append([self._inner_move_to_load, [row, column], {}])
            success = True

        return success

    def _inner_move_to_load(self, row, column):
        self._active_count += 1
        logger.info('Moving to load position %s%s', row, column)

        success = self.move_plate_load(row, column, False)

        if self._active_count == 1:
            self._status = 'Moving needle to load'

        if success:
            well_position = self.get_well_position(row, column)
            abort = self._sleep(1)
            if not abort:
                success = self.move_motors_absolute(well_position[2], 'needle_y')
            else:
                success = False

        self._active_count -= 1

        return success

    def move_to_clean(self, thread=True):
        if not thread:
            success = self._inner_move_to_clean()
        else:
            self._cmd_queue.append([self._inner_move_to_clean, [], {}])
            success = True

        return success

    def _inner_move_to_clean(self):
        self._active_count += 1

        logger.info('Moving to clean position')

        if self._active_count == 1:
            self._status = 'Moving to clean'

        success = self.move_motors_absolute(self.needle_out_position, 'needle_y')
        if success:
            abort = self._sleep(1)
            if not abort:
                success = self.move_motors_absolute([self.clean_position[0],
                    self.clean_position[1], self.needle_out_position])
            else:
                success = False

        if success:
            abort = self._sleep(1)
            if not abort:
                success = self.move_motors_absolute(self.clean_position[2], 'needle_y')

            else:
                success = False

        self._active_count -= 1

        return success

    def move_needle_out(self, thread=True):
        if not thread:
            success = self._inner_move_needle_out()
        else:
            self._cmd_queue.append([self._inner_move_needle_out, [], {}])
            success = True

        return success

    def _inner_move_needle_out(self):
        self._active_count += 1

        logger.info('Moving needle to out position')

        if self._active_count == 1:
            self._status = 'Moving needle out'

        success = self.move_motors_absolute(self.needle_out_position, 'needle_y')

        self._active_count -= 1

        return success

    def move_needle_in(self, thread=True):
        if not thread:
            success = self._inner_move_needle_in()
        else:
            self._cmd_queue.append([self._inner_move_needle_in, [], {}])
            success = True

        return success

    def _inner_move_needle_in(self):
        self._active_count += 1

        logger.info('Moving needle to in position')

        if self._active_count == 1:
            self._status = 'Moving needle in'

        self.move_plate_out(False)

        success = self.move_motors_absolute(self.needle_in_position, 'needle_y',
            y_offset=False)

        self._active_count -= 1

        return success

    def move_plate_out(self, thread=True):
        if not thread:
            success = self._inner_move_plate_out()
        else:
            self._cmd_queue.append([self._inner_move_plate_out, [], {}])
            success = True

        return success

    def _inner_move_plate_out(self):
        self._active_count += 1

        logger.info('Moving plate to out position')

        if self._active_count == 1:
            self._status = 'Moving well plate out'

        cur_plate_x = self.plate_x_motor.position

        if cur_plate_x != self.plate_x_load:
            success = self.move_needle_out(False)
        else:
            success =  True

        if success:
            abort = self._sleep(1)
            if not abort:
                success = self.move_motors_absolute(self.plate_x_out, 'plate_x')
            else:
                success = False

        self._active_count -= 1

        return success

    def move_plate_change(self, thread=True):
        if not thread:
            success = self._inner_move_plate_change()
        else:
            self._cmd_queue.append([self._inner_move_plate_change, [], {}])
            success = True

        return success

    def _inner_move_plate_change(self):
        self._active_count += 1

        logger.info('Moving plate to change plate position')

        if self._active_count == 1:
            self._status = 'Changing well plate'

        cur_plate_x = self.plate_x_motor.position

        if cur_plate_x != self.plate_x_out:
            success = self.move_motors_absolute(self.needle_out_position, 'needle_y')
            if success:
                abort = self._sleep(1)
                success = not abort
        else:
            success = True

        if success:
            success = self.move_motors_absolute([self.plate_x_load,
                self.plate_z_load, self.needle_y_motor.position])

        self._active_count -= 1

        return success

    def move_plate_load(self, row, column, thread=True):
        if not thread:
            success = self._inner_move_plate_load(row, column)
        else:
            self._cmd_queue.append([self._inner_move_plate_load, [row, column], {}])
            success = True

        return success

    def _inner_move_plate_load(self, row, column):
        self._active_count += 1
        logger.info('Moving plate to loading position at {}{}'.format(row, column))

        if self._active_count == 1:
            self._status = 'Moving well plate to load'

        well_position = self.get_well_position(row, column)

        success = self.move_motors_absolute(self.needle_out_position, 'needle_y')

        if success:
            abort = self._check_abort()
            success = not abort
            success = self.move_motors_absolute([well_position[0], well_position[1],
                self.needle_out_position])

        self._active_count -= 1

        return success

    def set_valve_position(self, position):
        self._active_count += 1

        self.needle_valve.set_position(position)

        self._active_count -= 1

    def set_pump_aspirate_rates(self, rates, units='uL/min', pump='all'):
        rates = pumpcon.convert_flow_rate(rates, units, 'uL/min')
        if pump == 'all':
            self.sample_pump.units = 'uL/min'
            self.sample_pump.refill_rate = rates[0]
            self.clean1_pump.units = 'uL/min'
            self.clean1_pump.refill_rate = rates[1]
            self.clean2_pump.units = 'uL/min'
            self.clean2_pump.refill_rate = rates[2]
            self.clean3_pump.units = 'uL/min'
            self.clean3_pump.refill_rate = rates[3]
        elif pump == 'sample':
            self.sample_pump.units = 'uL/min'
            self.sample_pump.refill_rate = rates
        elif pump == 'clean1':
            self.clean1_pump.units = 'uL/min'
            self.clean1_pump.refill_rate = rates
        elif pump == 'clean2':
            self.clean2_pump.units = 'uL/min'
            self.clean2_pump.refill_rate = rates
        elif pump == 'clean3':
            self.clean3_pump.units = 'uL/min'
            self.clean3_pump.refill_rate = rates

    def set_pump_dispense_rates(self, rates, units='uL/min', pump='all'):
        rates = pumpcon.convert_flow_rate(rates, units, 'uL/min')
        if pump == 'all':
            self.sample_pump.units = 'uL/min'
            self.sample_pump.flow_rate = rates[0]
            self.clean1_pump.units = 'uL/min'
            self.clean1_pump.flow_rate = rates[1]
            self.clean2_pump.units = 'uL/min'
            self.clean2_pump.flow_rate = rates[2]
            self.clean3_pump.units = 'uL/min'
            self.clean3_pump.flow_rate = rates[3]
        elif pump == 'sample':
            self.sample_pump.units = 'uL/min'
            self.sample_pump.flow_rate = rates
        elif pump == 'clean1':
            self.clean1_pump.units = 'uL/min'
            self.clean1_pump.flow_rate = rates
        elif pump == 'clean2':
            self.clean2_pump.units = 'uL/min'
            self.clean2_pump.flow_rate = rates
        elif pump == 'clean3':
            self.clean3_pump.units = 'uL/min'
            self.clean3_pump.flow_rate = rates

    def set_pump_volumes(self, volumes, units='uL', pump='all'):
        volumes = pumpcon.convert_volume(volumes, units, 'uL')
        if pump == 'all':
            self.sample_pump.units = 'uL/min'
            self.sample_pump.volume = volumes[0]
            self.clean1_pump.units = 'uL/min'
            self.clean1_pump.volume = volumes[1]
            self.clean2_pump.units = 'uL/min'
            self.clean2_pump.volume = volumes[2]
            self.clean3_pump.units = 'uL/min'
            self.clean3_pump.volume = volumes[3]
        elif pump == 'sample':
            self.sample_pump.units = 'uL/min'
            self.sample_pump.volume == volumes
        elif pump == 'clean1':
            self.clean1_pump.units = 'uL/min'
            self.clean1_pump.volume = volumes
        elif pump == 'clean2':
            self.clean2_pump.units = 'uL/min'
            self.clean2_pump.volume = volumes
        elif pump == 'clean3':
            self.clean3_pump.units = 'uL/min'
            self.clean3_pump.volume = volumes

    def set_loop_volume(self, volume):
        self.loop_volume = volume

    def aspirate(self, volume, pump, units='uL', blocking=True, thread=True):
        if not thread:
            success = self._inner_aspirate(volume, pump, units, blocking)
        else:
            self._cmd_queue.append([self._inner_aspirate, [volume, pump,
                units, blocking], {}])
            success = True

        return success

    def _inner_aspirate(self, volume, pump, units='uL', blocking=True):
        self._active_count += 1
        abort = False

        if self._active_count == 1:
            self._status = 'Aspirating sample'

        if pump == 'sample':
            selected_pump = self.sample_pump
        elif pump == 'clean1':
            selected_pump = self.clean1_pump
        elif pump == 'clean2':
            selected_pump = self.clean2_pump
        elif pump == 'clean3':
            selected_pump = self.clean3_pump

        selected_pump.aspirate(volume, units=units)

        if blocking:
            while selected_pump.is_moving():
                abort = self._sleep(0.05)
                if abort:
                    break
        else:
            abort = False

        self._active_count -= 1

        return not abort

    def dispense(self, volume, pump, trigger=False, delay=15, units='uL',
        blocking=True):
        self._active_count += 1
        abort = False

        if self._active_count == 1:
            self._status = 'Dispensing sample'

        if pump == 'sample':
            selected_pump = self.sample_pump
        elif pump == 'clean1':
            selected_pump = self.clean1_pump
        elif pump == 'clean2':
            selected_pump = self.clean2_pump
        elif pump == 'clean3':
            selected_pump = self.clean3_pump

        if trigger:
            selected_pump.dispense_with_trigger(volume, delay, units)
        else:
            selected_pump.dispense(volume, units=units)

        if blocking:
            while selected_pump.is_moving():
                abort = self._sleep(0.05)

        else:
            abort = False

        self._active_count -= 1

        return not abort

    def load_sample(self, volume, row, column, units='uL', thread=True):
        if not thread:
            success = self._inner_load_sample(volume, row, column, units)
        else:
            self._cmd_queue.append([self._inner_load_sample, [volume, row, column],
                {'units': units}])
            success = True

        return success

    def _inner_load_sample(self, volume, row, column, units='uL'):
        self._active_count += 1

        logger.info("Starting sample load of %s %s from %s%s", volume, units, row, column)

        self._status = 'Loading sample'

        self.sample_pump.set_valve_position(
            self.settings['syringe_valve_positions']['sample'])

        success = self.move_to_load(row, column, False)

        if success:
            self.set_pump_aspirate_rates(self._sample_draw_rate, 'uL/min', 'sample')
            success = self.aspirate(volume, 'sample', units, thread=False)

        if success:
            abort = self._sleep(self._sample_dwell_time)
            if not abort:
                success = self.move_needle_out(False)
            else:
                success = False

        self._active_count -= 1

        logger.info("Sample load finished")

        return success

    def move_to_inject(self, thread=True):
        if not thread:
            success = self._inner_move_to_inject()
        else:
            self._cmd_queue.append([self._inner_move_to_inject, [], {}])
            success = True

        return success

    def _inner_move_to_inject(self):
        self._active_count += 1

        logger.info("Moving needle to inject position")

        self._status = 'Moving to inject'

        self.sample_pump.set_valve_position(
            self.settings['syringe_valve_positions']['sample'])

        if self.settings['inject_connect_vol'] > 0:
            self.set_pump_dispense_rates(self.settings['inject_connect_rate'],
                'uL/min', 'sample')
            success = self.dispense(self.settings['inject_connect_vol'],
                'sample', units='uL')
        else:
            success = True

        if success:
            success = self.move_needle_in(False)

        self._active_count -= 1

        logger.info("Needle in inject position")

        return success

    def inject_sample(self, volume, rate, trigger, start_delay, end_delay,
        vol_units='uL', rate_units='uL/min', thread=True):
        if not thread:
            success = self._inner_inject_sample(volume, rate, trigger,
                start_delay, end_delay, vol_units, rate_units)
        else:
            self._cmd_queue.append([self._inner_inject_sample, [volume, rate,
                trigger, start_delay, end_delay], {'vol_units': vol_units,
                'rate_units': rate_units}])
            success = True

        return success

    def _inner_inject_sample(self, volume, rate, trigger, start_delay, end_delay,
        vol_units='uL', rate_units='uL/min'):
        #Flow rates ideally 100-200 uL/min?
        logger.info('Injecting sample')

        self._active_count += 1

        self._status = 'Injecting sample'

        self.sample_pump.set_valve_position(
            self.settings['syringe_valve_positions']['sample'])

        self.set_pump_dispense_rates(rate, rate_units, 'sample')

        load_vol = pumpcon.convert_volume(volume, vol_units, 'uL')

        self.dispense(load_vol - self.settings['reserve_vol'], 'sample',
            trigger=trigger, delay=start_delay, units='uL', blocking=False)

        abort = False

        while not self.sample_pump.is_moving():
            self._sleep(0.02)

        self._active_count += 1
        while self.sample_pump.is_moving():
            abort = self._sleep(0.02)
            if abort:
                break

        start_time = time.time()

        while time.time() - start_time < end_delay:
            abort = self._sleep(0.02)
            if abort:
                break

        self._active_count -= 1

        self._active_count -= 1

        logger.info('Injection finished')

        return not abort

    def load_and_inject(self, volume, rate, row, column, trigger, start_delay,
        end_delay, clean_needle, vol_units='uL', rate_units='uL/min', thread=True):
        if not thread:
            success = self._inner_load_and_inject(volume, rate, row, column,
                trigger, start_delay, end_delay, clean_needle, vol_units, rate_units)
        else:
            self._cmd_queue.append([self._inner_load_and_inject, [volume, rate,
                row, column, trigger, start_delay, end_delay, clean_needle], {'vol_units': vol_units,
                'rate_units': rate_units}])
            success = True

        return success

    def _inner_load_and_inject(self, volume, rate, row, column, trigger, start_delay,
        end_delay, clean_needle, vol_units='uL', rate_units='uL/min'):
        initial_vol = pumpcon.convert_volume(volume, vol_units, 'uL')

        self._active_count += 1

        success = self.load_sample(initial_vol, row, column, 'uL', False)

        if success:
            success = self.move_to_inject(False)

            if success:
                remaining_vol = initial_vol - self.settings['inject_connect_vol']
                success = self.inject_sample(remaining_vol, rate, trigger,
                    start_delay, end_delay, 'uL', rate_units, False)

                if success:
                    self.clean(False)

        self._active_count -= 1

        return success

    def load_and_move_to_inject(self, volume, rate, row, column, vol_units='uL',
        rate_units='uL/min', thread=True):
        if not thread:
            success = self._inner_load_and_move_to_inject(volume, rate, row,
                column, vol_units, rate_units)
        else:
            self._cmd_queue.append([self._inner_load_and_move_to_inject, [volume,
                rate, row, column], {'vol_units': vol_units,
                'rate_units': rate_units}])
            success = True

        return success

    def _inner_load_and_move_to_inject(self, volume, rate, row, column, vol_units='uL',
        rate_units='uL/min'):
        initial_vol = pumpcon.convert_volume(volume, vol_units, 'uL')

        self._active_count += 1

        success = self.load_sample(initial_vol, row, column, 'uL', False)

        if success:
            success = self.move_to_inject(False)

        self._active_count -= 1

        return success

    def clean(self, thread=True):
        if not thread:
            success = self._inner_clean()
        else:
            self._cmd_queue.append([self._inner_clean, [], {}])
            success = True

        return success

    def _inner_clean(self):
        self._active_count += 1
        logger.info('Starting cleaning sequence')

        self._status = 'Cleaning needle'

        success = self.move_to_clean(False)

        self.sample_pump.set_valve_position(
            self.settings['syringe_valve_positions']['purge'])
        rate = self.settings['pump_rates']['purge'][1]
        self.set_pump_dispense_rates(rate, 'mL/min', 'sample')
        self.sample_pump.dispense_all(blocking=False)

        while self.sample_pump.is_moving():
            abort = self._sleep(0.02)
            if abort:
                success = not abort
                break

        self.sample_pump.set_valve_position(
            self.settings['syringe_valve_positions']['clean'])

        if success:
            for clean_step in self.settings['clean_seq']:
                pump = clean_step[0]
                cmd = clean_step[1]
                self.set_valve_position(self.settings['clean_valve_positions'][pump])

                if cmd == 'dispense':
                    rate = clean_step[2]
                    vol = clean_step[3]
                    self.set_pump_dispense_rates(rate, 'mL/min', pump)
                    success = self.dispense(vol, pump, units='mL')

                elif cmd == 'wait':
                    logger.info('Drying needle')
                    wait_time = clean_step[2]
                    abort = self._sleep(wait_time)
                    success = not abort

                if not success:
                    break

            self.set_valve_position(self.settings['clean_valve_positions']['empty'])

        if success:
            self.sample_pump.set_valve_position('Input')

            self.move_needle_out(False)

        self._active_count -= 1

        return success

    def get_status(self):
        if self._active_count == 0:
            self._status = 'Idle'
        elif self._active_count > 0 and self._status == 'Idle':
            self._status = 'Busy'

        return self._status

    def _sleep(self, sleep_time):
        start = time.time()

        while time.time() - start < sleep_time:
            time.sleep(0.01)
            abort = self._check_abort()
            if abort:
                break

        return abort

    def on_disconnect(self):
        self._cmd_stop_event.set()
        self._cmd_thread.join(5)


class ASCommThread(utils.CommManager):

    def __init__(self, name):
        utils.CommManager.__init__(self, name)

        self._commands = {
            'connect'               : self._connect_device,
            'disconnect'            : self._disconnect_device,
            'get_well_volume'       : self._get_well_volume,
            'get_all_well_volumes'  : self._get_all_well_volumes,
            'set_well_plate'        : self._set_well_plate,
            'set_well_volume'       : self._set_well_volume,
            'set_all_well_volumes'  : self._set_all_well_volumes,
            'move_to_load'          : self._move_to_load,
            'move_to_clean'         : self._move_to_clean,
            'move_needle_out'       : self._move_needle_out,
            'move_needle_in'        : self._move_needle_in,
            'move_plate_out'        : self._move_plate_out,
            'move_plate_change'     : self._move_plate_change,
            'move_plate_load'       : self._move_plate_load,
            'home_motor'            : self._home_motor,
            'set_valve_position'    : self._set_valve_position,
            'set_aspirate_rates'    : self._set_pump_aspirate_rates,
            'set_dispense_rates'    : self._set_pump_dispense_rates,
            'set_pump_volumes'      : self._set_pump_volumes,
            'set_sample_draw_rate'  : self._set_sample_draw_rate,
            'set_sample_dwell_time' : self._set_sample_dwell_time,
            'pump_aspirate'         : self._pump_aspirate,
            'pump_dispense'         : self._pump_dispense,
            'load_sample'           : self._load_sample,
            'move_to_inject'        : self._move_to_inject,
            'inject_sample'         : self._inject_sample,
            'load_and_inject'       : self._load_and_inject,
            'load_and_move_to_inject': self._load_and_move_to_inject,
            'clean'                 : self._clean,
            'get_status'            : self._get_status,
        }

        self._connected_devices = OrderedDict()
        self._connected_coms = OrderedDict()

        self.known_devices = {
            'Autosampler' : Autosampler,
            }

    def _additional_new_comm(self, name):
        pass

    def _additional_connect_device(self, name, device_type, device, **kwargs):
        pass

    def _cleanup_devices(self):
        for device in self._connected_devices.values():
            device.on_disconnect()

    def _get_well_volume(self, name, row, column, **kwargs):

        logger.debug("Getting %s well %s%s volume", name, row, column)

        comm_name = kwargs.pop('comm_name', None)
        cmd = kwargs.pop('cmd', None)

        device = self._connected_devices[name]
        val = device.get_well_volume(row, column)

        self._return_value((name, cmd, val), comm_name)

        logger.debug("%s well %s%s volume is %f", name, row, column, val)

    def _get_all_well_volumes(self, name, **kwargs):

        logger.debug("Getting %s all well volumes", name)

        comm_name = kwargs.pop('comm_name', None)
        cmd = kwargs.pop('cmd', None)

        device = self._connected_devices[name]
        val = device.get_all_well_volumes()

        self._return_value((name, cmd, val), comm_name)

        logger.debug("%s got all well volumes", name)

    def _set_well_plate(self, name, val, **kwargs):
        logger.debug("Setting %s well plate to %s", name, val)

        comm_name = kwargs.pop('comm_name', None)
        cmd = kwargs.pop('cmd', None)

        device = self._connected_devices[name]
        device.set_well_plate(val, **kwargs)

        self._return_value((name, cmd, True), comm_name)
        self._return_value((name, cmd, val), 'status')

        logger.debug("%s well plate set", name)

    def _set_well_volume(self, name, val, row, column, **kwargs):
        logger.debug("Setting %s well %s%s volume to %s", name,
            row, column, val)

        comm_name = kwargs.pop('comm_name', None)
        cmd = kwargs.pop('cmd', None)

        device = self._connected_devices[name]
        device.set_well_volume(val, row, column, **kwargs)

        self._return_value((name, cmd, True), comm_name)

        logger.debug("%s well volume set", name)

    def _set_all_well_volumes(self, name, val, **kwargs):
        logger.debug("Setting %s all well %s%s volumes to %s", name, val)

        comm_name = kwargs.pop('comm_name', None)
        cmd = kwargs.pop('cmd', None)

        device = self._connected_devices[name]
        device.set_all_well_volume(val, **kwargs)

        self._return_value((name, cmd, True), comm_name)

        logger.debug("%s all well volumes set", name)

    def _move_to_load(self, name, row, column, **kwargs):
        logger.debug("%s moving to load position", name)

        comm_name = kwargs.pop('comm_name', None)
        cmd = kwargs.pop('cmd', None)

        device = self._connected_devices[name]
        success = device.move_to_load(row, column, **kwargs)

        self._return_value((name, cmd, success), comm_name)

        logger.debug("%s moved to load position", name)

    def _move_to_clean(self, name, **kwargs):
        logger.debug("%s moving to clean position", name)

        comm_name = kwargs.pop('comm_name', None)
        cmd = kwargs.pop('cmd', None)

        device = self._connected_devices[name]
        success = device.move_to_clean(**kwargs)

        self._return_value((name, cmd, success), comm_name)

        logger.debug("%s moved to clean position", name)

    def _move_needle_out(self, name, **kwargs):
        logger.debug("%s moving needle out", name)

        comm_name = kwargs.pop('comm_name', None)
        cmd = kwargs.pop('cmd', None)

        device = self._connected_devices[name]
        success = device.move_needle_out(**kwargs)

        self._return_value((name, cmd, success), comm_name)

        logger.debug("%s moved needle out", name)

    def _move_needle_in(self, name, **kwargs):
        logger.debug("%s moving needle in", name)

        comm_name = kwargs.pop('comm_name', None)
        cmd = kwargs.pop('cmd', None)

        device = self._connected_devices[name]
        success = device.move_needle_in(**kwargs)

        self._return_value((name, cmd, success), comm_name)

        logger.debug("%s moved needle in", name)

    def _move_plate_out(self, name, **kwargs):
        logger.debug("%s moving plate out", name)

        comm_name = kwargs.pop('comm_name', None)
        cmd = kwargs.pop('cmd', None)

        device = self._connected_devices[name]
        success = device.move_plate_out(**kwargs)

        self._return_value((name, cmd, success), comm_name)

        logger.debug("%s moved plate out", name)

    def _move_plate_change(self, name, **kwargs):
        logger.debug("%s moving plate to change plate position", name)

        comm_name = kwargs.pop('comm_name', None)
        cmd = kwargs.pop('cmd', None)

        device = self._connected_devices[name]
        success = device.move_plate_change(**kwargs)

        self._return_value((name, cmd, success), comm_name)

        logger.debug("%s moved plate to change plate position", name)

    def _move_plate_load(self, name, row, col, **kwargs):
        logger.debug("%s moving plate to well %s%s load position", name,
            row, col)

        comm_name = kwargs.pop('comm_name', None)
        cmd = kwargs.pop('cmd', None)

        device = self._connected_devices[name]
        success = device.move_plate_load(row, col, **kwargs)

        self._return_value((name, cmd, success), comm_name)

        logger.debug("%s moved plate to well %s%s load position", name,
            row, col)

    def _home_motor(self, name, motor_name, **kwargs):
        logger.info("%s homing motor %s", name, motor_name)

        comm_name = kwargs.pop('comm_name', None)
        cmd = kwargs.pop('cmd', None)

        device = self._connected_devices[name]
        success = device.home_motor(motor_name, **kwargs)

        self._return_value((name, cmd, success), comm_name)

        logger.debug("%s homed motor %s", name, motor_name)

    def _set_valve_position(self, name, val, **kwargs):
        logger.info("Setting %s valve position to %s", name, val)

        comm_name = kwargs.pop('comm_name', None)
        cmd = kwargs.pop('cmd', None)

        device = self._connected_devices[name]
        device.set_valve_position(val, **kwargs)

        self._return_value((name, cmd, True), comm_name)

        logger.debug("%s valve position set", name)

    def _set_pump_aspirate_rates(self, name, val, units, pump, **kwargs):
        logger.info("Setting %s pump %s aspirate rates", name, pump)

        comm_name = kwargs.pop('comm_name', None)
        cmd = kwargs.pop('cmd', None)

        device = self._connected_devices[name]
        device.set_pump_aspirate_rates(val, units, pump, **kwargs)

        self._return_value((name, cmd, True), comm_name)

        logger.debug("%s pump %s aspirate rates set", name, pump)

    def _set_pump_dispense_rates(self, name, val, units, pump, **kwargs):
        logger.info("Setting %s pump %s dispense rates", name, pump)

        comm_name = kwargs.pop('comm_name', None)
        cmd = kwargs.pop('cmd', None)

        device = self._connected_devices[name]
        device.set_pump_dispense_rates(val, units, pump, **kwargs)

        self._return_value((name, cmd, True), comm_name)

        logger.debug("%s pump %s dispense rates set", name, pump)

    def _set_sample_draw_rate(self, name, val, units, **kwargs):
        logger.info("Setting %s sample draw rate to %s %s", name, val, units)

        comm_name = kwargs.pop('comm_name', None)
        cmd = kwargs.pop('cmd', None)

        device = self._connected_devices[name]
        device.set_sample_draw_rate(val, units, **kwargs)

        self._return_value((name, cmd, True), comm_name)
        self._return_value((name, cmd, val), 'status')

        logger.debug("%s sample draw rate set", name)

    def _set_sample_dwell_time(self, name, val, **kwargs):
        logger.info("Setting %s sample dwell time to %s", name, val)

        comm_name = kwargs.pop('comm_name', None)
        cmd = kwargs.pop('cmd', None)

        device = self._connected_devices[name]
        device.set_sample_dwell_time(val, **kwargs)

        self._return_value((name, cmd, True), comm_name)
        self._return_value((name, cmd, val), 'status')

        logger.debug("%s sample dwell time set", name)

    def _set_pump_volumes(self, name, val, units, pump, **kwargs):
        logger.info("Setting %s pump %s volumes", name, pump)

        comm_name = kwargs.pop('comm_name', None)
        cmd = kwargs.pop('cmd', None)

        device = self._connected_devices[name]
        device.set_pump_volumes(val, units, pump, **kwargs)

        self._return_value((name, cmd, True), comm_name)

        logger.debug("%s pump %s volumes set", name, pump)

    def _pump_aspirate(self, name, val, units, pump, **kwargs):
        logger.info("%s pump %s aspriating %s %s", name, pump, val, units)

        comm_name = kwargs.pop('comm_name', None)
        cmd = kwargs.pop('cmd', None)

        device = self._connected_devices[name]
        success = device.aspirate(val, pump, units, True, **kwargs)

        self._return_value((name, cmd, success), comm_name)

        logger.debug("%s pump %s aspriate stated", name, pump)

    def _pump_dispense(self, name, val, units, pump, trigger, delay, **kwargs):
        logger.info("%s pump %s dispensing %s %s", name, pump, val, units)

        comm_name = kwargs.pop('comm_name', None)
        cmd = kwargs.pop('cmd', None)

        device = self._connected_devices[name]
        success = device.dispense(val, pump, trigger, delay, units, False, **kwargs)

        self._return_value((name, cmd, success), comm_name)

        logger.debug("%s pump %s dispense stated", name, pump)

    def _load_sample(self, name, val, row, column, units, **kwargs):
        logger.debug("%s loading %s %s from %s%s", name, val, units, row, column)

        comm_name = kwargs.pop('comm_name', None)
        cmd = kwargs.pop('cmd', None)

        device = self._connected_devices[name]
        success = device.load_sample(val, row, column, units, **kwargs)

        self._return_value((name, cmd, success), comm_name)

        load_settings = {
            'volume'    : val,
            'row'       : row,
            'column'    : column,
            'vol_units' : units,
            }

        self._return_value((name, cmd, load_settings), 'status')

        logger.debug("%s loaded sample", name)

    def _move_to_inject(self, name, **kwargs):
        logger.debug("%s moving to inject position", name)

        comm_name = kwargs.pop('comm_name', None)
        cmd = kwargs.pop('cmd', None)

        device = self._connected_devices[name]
        success = device.move_to_inject(**kwargs)

        self._return_value((name, cmd, success), comm_name)

        logger.debug("%s moved to inject position", name)

    def _inject_sample(self, name, val, rate, trigger, start_delay, end_delay,
        vol_units, rate_units, **kwargs):
        logger.debug("%s injecting sample", name)

        comm_name = kwargs.pop('comm_name', None)
        cmd = kwargs.pop('cmd', None)

        device = self._connected_devices[name]
        success = device.inject_sample(val, rate, trigger, start_delay,
            end_delay, vol_units, rate_units, **kwargs)

        self._return_value((name, cmd, success), comm_name)

        inj_settings = {
            'volume'        : val,
            'rate'          : rate,
            'trigger'       : trigger,
            'start_delay'   : start_delay,
            'end_delay'     : end_delay,
            'vol_units'     : vol_units,
            'rate_units'    : rate_units,
            }

        self._return_value((name, cmd, inj_settings), 'status')

        logger.debug("%s injected sample", name)

    def _load_and_inject(self, name, val, rate, row, column, trigger,
        start_delay, end_delay, vol_units, rate_units, clean_needle, **kwargs):
        logger.debug("%s loading and injecting sample", name)

        comm_name = kwargs.pop('comm_name', None)
        cmd = kwargs.pop('cmd', None)

        device = self._connected_devices[name]
        success = device.load_and_inject(val, rate, row, column, trigger,
            start_delay, end_delay, clean_needle, vol_units, rate_units, **kwargs)

        self._return_value((name, cmd, success), comm_name)

        inj_settings = {
            'volume'        : val,
            'rate'          : rate,
            'row'           : row,
            'column'        : column,
            'trigger'       : trigger,
            'start_delay'   : start_delay,
            'end_delay'     : end_delay,
            'vol_units'     : vol_units,
            'rate_units'    : rate_units,
            }
        self._return_value((name, cmd, inj_settings), 'status')

        logger.debug("%s loaded and injected sample", name)

    def _load_and_move_to_inject(self, name, val, row, column, vol_units,
        rate_units, **kwargs):
        logger.debug("%s loading and injecting sample", name)

        comm_name = kwargs.pop('comm_name', None)
        cmd = kwargs.pop('cmd', None)

        device = self._connected_devices[name]
        success = device.load_and_move_to_inject(val, row, column,
            vol_units, rate_units, **kwargs)

        self._return_value((name, cmd, success), comm_name)

        load_settings = {
            'volume'    : val,
            'row'       : row,
            'column'    : column,
            'vol_units' : vol_units,
            }

        self._return_value((name, cmd, load_settings), 'status')

        logger.debug("%s loaded and injected sample", name)

    def _clean(self, name, **kwargs):
        logger.debug("%s injecting sample", name)

        comm_name = kwargs.pop('comm_name', None)
        cmd = kwargs.pop('cmd', None)

        device = self._connected_devices[name]
        success = device.clean(**kwargs)

        self._return_value((name, cmd, success), comm_name)

        logger.debug("%s injected sample", name)

    def _get_status(self, name, **kwargs):
        logger.debug("Getting %s status", name)

        comm_name = kwargs.pop('comm_name', None)
        cmd = kwargs.pop('cmd', None)

        device = self._connected_devices[name]
        val = device.get_status()

        self._return_value((name, cmd, val), comm_name)

        logger.debug("%s status is %s", name, val)

    def _additional_abort(self):
        for name in self._connected_devices:
            device = self._connected_devices[name]
            device.stop()



def make_well_plate_layout(top_level, parent, well_bmp, on_well_button):
    col_labels = ['{}'.format(col) for col in range(1,13)]
    row_labels = ['A', 'B', 'C', 'D', 'E', 'F', 'G', 'H']
    row_idx = -1
    col_idx = 0
    wells = ['{}{}'.format(row, col) for row in row_labels for col in col_labels]
    well_ids_96 = {well :wx.NewIdRef() for well in wells}
    reverse_well_ids_96 = {wid: well for (well, wid) in well_ids_96.items()}

    well_box = wx.StaticBox(parent, label='Well Plate')

    well_plate_96 = wx.FlexGridSizer(cols=13, rows=9, hgap=top_level._FromDIP(0),
        vgap=top_level._FromDIP(0))
    well_plate_96.AddSpacer(1)

    for col in col_labels:
        well_plate_96.Add(wx.StaticText(well_box, label=col),
            flag=wx.ALIGN_CENTER_HORIZONTAL|wx.ALIGN_CENTER_VERTICAL)

    for i in range(104):
        if i % 13 == 0:
            row_idx += 1
            col_idx = 0
            row = row_labels[row_idx]

            well_plate_96.Add(wx.StaticText(well_box, label=row),
                flag=wx.ALIGN_CENTER_HORIZONTAL|wx.ALIGN_CENTER_VERTICAL)

        else:
            row = row_labels[row_idx]
            col = col_labels[col_idx]
            col_idx += 1

            btn_id = well_ids_96['{}{}'.format(row, col)]

            well_btn = wx.BitmapButton(well_box, btn_id, well_bmp,
                style=wx.NO_BORDER)
            well_btn.SetToolTip('{}{}'.format(row, col))
            well_btn.Bind(wx.EVT_BUTTON, on_well_button)
            well_plate_96.Add(well_btn,
                flag=wx.LEFT|wx.ALIGN_CENTER_VERTICAL)

    well_sizer = wx.StaticBoxSizer(well_box, wx.HORIZONTAL)
    well_sizer.Add(well_plate_96,flag=wx.ALL, border=top_level._FromDIP(5))

    return well_sizer, well_ids_96, reverse_well_ids_96


class AutosamplerPanel(utils.DevicePanel):

    def __init__(self, parent, panel_id, settings, *args, **kwargs):
        try:
            biocon = wx.FindWindowByName('biocon')
        except Exception:
            biocon = None

        if biocon is not None:
            settings['device_data'] = settings['device_init'][0]

        if settings['device_communication'] == 'remote':
            settings['remote'] = True
        else:
            settings['remote'] = False

        self._selected_well = ''
        self._current_inj_rate = 0.
        self._current_draw_rate = 0.
        self._current_dwell_time = 0.
        self._current_well_plate_type = ''
        self._current_load_volume = 0.
        self._current_buffer_start_delay = 0.
        self._current_buffer_end_delay = 0.
        self._current_status = ''
        self._current_trigger_on_inject = True

        self._staff_ctrl_window = None

        super(AutosamplerPanel, self).__init__(parent, panel_id, settings, *args, **kwargs)

    def _create_layout(self):
        """Creates the layout for the panel."""
        parent = self

        self.well_bmp = utils.load_DIP_bitmap('./resources/icons8-circled-thin-28.png',
            wx.BITMAP_TYPE_PNG, False)['light']
        self.selected_well_bmp = utils.load_DIP_bitmap('./resources/sel_icons8-circled-thin-28.png',
            wx.BITMAP_TYPE_PNG, False)['light']

        basic_ctrl_sizer = self._make_basic_controls(parent)

        adv_ctrl_sizer = self._make_advanced_controls(parent)

        top_sizer = wx.BoxSizer(wx.VERTICAL)
        top_sizer.Add(basic_ctrl_sizer, flag=wx.ALL, border=self._FromDIP(5))
        top_sizer.Add(adv_ctrl_sizer, flag=wx.LEFT|wx.RIGHT|wx.BOTTOM,
            border=self._FromDIP(5))

        self.SetSizer(top_sizer)

        self._ctrl_btns = [
            self.load_and_inject_btn,
            self.change_plate_btn,
            self.move_plate_out_btn,
            self.move_plate_well_btn,
            self.move_needle_load,
            self.move_needle_clean,
            self.move_needle_in,
            self.move_needle_out,
            self.clean_btn,
            self.move_to_inject,
            self.inject_sample,
            self.aspirate_sample,
            self.plate_types,
            ]

    def _make_basic_controls(self, parent):
        as_box = wx.StaticBox(parent, label="Autosampler controls")

        self.status = wx.StaticText(as_box, size=self._FromDIP((100, -1)),
            style=wx.ST_NO_AUTORESIZE)
        self.sample_well = wx.StaticText(as_box, size=self._FromDIP((40,-1)),
                style=wx.ST_NO_AUTORESIZE)
        self.load_volume = wx.TextCtrl(as_box, validator=utils.CharValidator('float'))
        self.buffer_start_delay = wx.TextCtrl(as_box, validator=utils.CharValidator('float'))
        self.buffer_end_delay = wx.TextCtrl(as_box, validator=utils.CharValidator('float'))

        self.load_and_inject_btn = wx.Button(as_box, label='Load and inject')
        self.load_and_inject_btn.Bind(wx.EVT_BUTTON, self._on_load_and_inject)
        self.change_plate_btn = wx.Button(as_box, label='Change plate')
        self.change_plate_btn.Bind(wx.EVT_BUTTON, self._on_change_plate)
        self.stop_btn = wx.Button(as_box, label='Stop')
        self.stop_btn.Bind(wx.EVT_BUTTON, self._on_stop)

        status_sizer = wx.BoxSizer(wx.HORIZONTAL)
        status_sizer.Add(wx.StaticText(as_box, label='Status:'),
            flag=wx.ALIGN_CENTER_VERTICAL)
        status_sizer.Add(self.status, flag=wx.ALIGN_CENTER_VERTICAL|wx.LEFT,
            border=self._FromDIP(5), proportion=1)

        ctrl_sub_sizer1 = wx.FlexGridSizer(cols=2, hgap=self._FromDIP(5),
            vgap=self._FromDIP(5))
        ctrl_sub_sizer1.Add(wx.StaticText(as_box, label='Sample Well:'),
            flag=wx.ALIGN_CENTER_VERTICAL)
        ctrl_sub_sizer1.Add(self.sample_well, flag=wx.ALIGN_CENTER_VERTICAL)
        ctrl_sub_sizer1.Add(wx.StaticText(as_box, label='Load volume [uL]:'),
            flag=wx.ALIGN_CENTER_VERTICAL)
        ctrl_sub_sizer1.Add(self.load_volume, flag=wx.ALIGN_CENTER_VERTICAL|wx.EXPAND)
        ctrl_sub_sizer1.Add(wx.StaticText(as_box, label='Delay after trigger [s]:'),
            flag=wx.ALIGN_CENTER_VERTICAL)
        ctrl_sub_sizer1.Add(self.buffer_start_delay, flag=wx.ALIGN_CENTER_VERTICAL|wx.EXPAND)
        ctrl_sub_sizer1.Add(wx.StaticText(as_box, label='Delay after injection [s]:'),
            flag=wx.ALIGN_CENTER_VERTICAL)
        ctrl_sub_sizer1.Add(self.buffer_end_delay, flag=wx.ALIGN_CENTER_VERTICAL|wx.EXPAND)
        ctrl_sub_sizer1.Add(self.load_and_inject_btn, flag=wx.ALIGN_CENTER_VERTICAL)
        ctrl_sub_sizer1.Add(self.stop_btn, flag=wx.ALIGN_CENTER_VERTICAL)
        ctrl_sub_sizer1.Add(self.change_plate_btn, flag=wx.ALIGN_CENTER_VERTICAL)

        ctrl_sizer = wx.BoxSizer(wx.VERTICAL)
        ctrl_sizer.Add(status_sizer, flag=wx.EXPAND)
        ctrl_sizer.Add(ctrl_sub_sizer1, flag=wx.TOP, border=self._FromDIP(5))

        well_sizer, self.well_ids_96, self.reverse_well_ids_96 = make_well_plate_layout(
                self, as_box, self.well_bmp, self._on_well_button)

        top_sizer = wx.StaticBoxSizer(as_box, wx.HORIZONTAL)
        top_sizer.Add(ctrl_sizer, flag=wx.TOP|wx.LEFT|wx.BOTTOM, border=self._FromDIP(5))
        top_sizer.Add(well_sizer, flag=wx.ALL, border=self._FromDIP(5))

        return top_sizer

    def _make_advanced_controls(self, parent):
        if not self.settings['inline_panel']:
            pane_style = wx.CP_DEFAULT_STYLE
        else:
            pane_style = wx.CP_NO_TLW_RESIZE

        adv_pane = wx.CollapsiblePane(parent, label="Advanced settings",
            style=pane_style)
        if self.settings['inline_panel']:
            adv_pane.Bind(wx.EVT_COLLAPSIBLEPANE_CHANGED, self.on_collapse)
        adv_win = adv_pane.GetPane()

        plate_box = wx.StaticBox(adv_win, label="Well plate controls")

        self.plate_types = wx.Choice(plate_box, choices=list(known_well_plates.keys()))
        self.plate_types.Bind(wx.EVT_CHOICE, self._on_change_plate_type)

        self.move_plate_out_btn = wx.Button(plate_box, label='Move out')
        self.move_plate_out_btn.Bind(wx.EVT_BUTTON, self._on_move_plate_out)
        self.move_plate_well_btn = wx.Button(plate_box, label='Move to well')
        self.move_plate_well_btn.Bind(wx.EVT_BUTTON, self._on_move_plate_well)

        plate_sub_sizer = wx.FlexGridSizer(cols=2, vgap=self._FromDIP(5),
            hgap=self._FromDIP(5))
        plate_sub_sizer.Add(wx.StaticText(plate_box, label='Well plate type:'),
            flag=wx.ALIGN_CENTER_VERTICAL)
        plate_sub_sizer.Add(self.plate_types, flag=wx.ALIGN_CENTER_VERTICAL)
        plate_sub_sizer.Add(self.move_plate_out_btn, flag=wx.ALIGN_CENTER_VERTICAL)
        plate_sub_sizer.Add(self.move_plate_well_btn, flag=wx.ALIGN_CENTER_VERTICAL)

        plate_sizer = wx.StaticBoxSizer(plate_box, wx.VERTICAL)
        plate_sizer.Add(plate_sub_sizer, flag=wx.ALL, border=self._FromDIP(5))


        needle_box = wx.StaticBox(adv_win, label='Needle controls')

        self.move_needle_load = wx.Button(needle_box, label='Move to load')
        self.move_needle_load.Bind(wx.EVT_BUTTON, self._on_move_needle_load)
        self.move_needle_clean = wx.Button(needle_box, label='Move to clean')
        self.move_needle_clean.Bind(wx.EVT_BUTTON, self._on_move_needle_clean)
        self.move_needle_in = wx.Button(needle_box, label='Move in')
        self.move_needle_in.Bind(wx.EVT_BUTTON, self._on_move_needle_in)
        self.move_needle_out = wx.Button(needle_box, label='Move out')
        self.move_needle_out.Bind(wx.EVT_BUTTON, self._on_move_needle_out)
        self.clean_btn = wx.Button(needle_box, label='Clean needle')
        self.clean_btn.Bind(wx.EVT_BUTTON, self._on_clean)

        needle_sub_sizer = wx.FlexGridSizer(cols=2, vgap=self._FromDIP(5),
            hgap=self._FromDIP(5))
        needle_sub_sizer.Add(self.clean_btn, flag=wx.ALIGN_CENTER_VERTICAL)
        needle_sub_sizer.Add(self.move_needle_load, flag=wx.ALIGN_CENTER_VERTICAL)
        needle_sub_sizer.Add(self.move_needle_clean, flag=wx.ALIGN_CENTER_VERTICAL)
        needle_sub_sizer.Add(self.move_needle_in, flag=wx.ALIGN_CENTER_VERTICAL)
        needle_sub_sizer.Add(self.move_needle_out, flag=wx.ALIGN_CENTER_VERTICAL)

        needle_sizer = wx.StaticBoxSizer(needle_box, wx.VERTICAL)
        needle_sizer.Add(needle_sub_sizer)


        inj_box = wx.StaticBox(adv_win, label='Injection controls')

        self.inj_rate = wx.TextCtrl(inj_box, validator=utils.CharValidator('float'),
            size=self._FromDIP((80,-1)))
        self.clean_after_inject = wx.CheckBox(inj_box, label='Clean needle after inject')
        self.clean_after_inject.SetValue(True)
        self.move_to_inject = wx.Button(inj_box, label='Move to inject')
        self.move_to_inject.Bind(wx.EVT_BUTTON, self._on_move_to_inject)
        self.inject_sample = wx.Button(inj_box, label='Inject')
        self.inject_sample.Bind(wx.EVT_BUTTON, self._on_inject_sample)
        self.trigger_on_inject = wx.CheckBox(inj_box, label='Trigger on injection')
        self.trigger_on_inject.SetValue(True)

        inj_sub_sizer = wx.FlexGridSizer(cols=2, vgap=self._FromDIP(5),
            hgap=self._FromDIP(5))
        inj_sub_sizer.Add(wx.StaticText(inj_box, label='Injection rate [uL/min]:'),
            flag=wx.ALIGN_CENTER_VERTICAL)
        inj_sub_sizer.Add(self.inj_rate, flag=wx.ALIGN_CENTER_VERTICAL)
        inj_sub_sizer.Add(self.clean_after_inject, flag=wx.ALIGN_CENTER_VERTICAL)
        inj_sub_sizer.Add(self.trigger_on_inject, flag=wx.ALIGN_CENTER_VERTICAL)
        inj_sub_sizer.Add(self.move_to_inject, flag=wx.ALIGN_CENTER_VERTICAL)
        inj_sub_sizer.Add(self.inject_sample, flag=wx.ALIGN_CENTER_VERTICAL)

        inj_sizer = wx.StaticBoxSizer(inj_box, wx.VERTICAL)
        inj_sizer.Add(inj_sub_sizer)


        pump_box = wx.StaticBox(adv_win, label='Pump controls')

        self.draw_rate = wx.TextCtrl(pump_box, validator=utils.CharValidator('float'),
            size=self._FromDIP((80,-1)))
        self.dwell_time = wx.TextCtrl(pump_box, validator=utils.CharValidator('float'),
            size=self._FromDIP((80,-1)))
        self.aspirate_sample = wx.Button(pump_box, label='Aspirate Sample')

        self.aspirate_sample.Bind(wx.EVT_BUTTON, self._on_aspirate_sample)

        pump_sub_sizer = wx.FlexGridSizer(cols=2, vgap=self._FromDIP(5),
            hgap=self._FromDIP(5))
        pump_sub_sizer.Add(wx.StaticText(pump_box, label='Sample draw rate [uL/min]:'),
            flag=wx.ALIGN_CENTER_VERTICAL)
        pump_sub_sizer.Add(self.draw_rate, flag=wx.ALIGN_CENTER_VERTICAL)
        pump_sub_sizer.Add(wx.StaticText(pump_box, label='Wait time after draw [s]:'),
            flag=wx.ALIGN_CENTER_VERTICAL)
        pump_sub_sizer.Add(self.dwell_time, flag=wx.ALIGN_CENTER_VERTICAL)

        pump_sizer = wx.StaticBoxSizer(pump_box, wx.VERTICAL)
        pump_sizer.Add(pump_sub_sizer)
        pump_sizer.Add(self.aspirate_sample, flag=wx.TOP, border=self._FromDIP(5))


        self._staff_ctrl_btn = wx.Button(adv_win, label='Staff Controls')
        self._staff_ctrl_btn.Bind(wx.EVT_BUTTON, self._on_staff_ctrl_btn)


        top_sizer = wx.FlexGridSizer(cols=2, vgap=self._FromDIP(5),
            hgap=self._FromDIP(5))
        top_sizer.Add(inj_sizer)
        top_sizer.Add(needle_sizer)
        top_sizer.Add(plate_sizer)
        top_sizer.Add(pump_sizer)
        top_sizer.Add(self._staff_ctrl_btn)

        adv_win.SetSizer(top_sizer)

        return adv_pane

    def on_collapse(self, event):
        self.Layout()
        self.Fit()

        self.parent.Layout()
        self.parent.Fit()

        try:
            wx.FindWindowByName('biocon').Layout()
            wx.FindWindowByName('biocon').Fit()
        except Exception:
            pass

    def _on_well_button(self, evt):
        ctrl_id = evt.GetId()

        well = self.reverse_well_ids_96[ctrl_id]

        self._set_selected_well(well)

    def _set_selected_well(self, well):
        if self._selected_well in self.well_ids_96:
            old_ctrl = wx.FindWindowById(self.well_ids_96[self._selected_well])
            old_ctrl.SetBitmap(self.well_bmp)

        new_ctrl = wx.FindWindowById(self.well_ids_96[well])

        new_ctrl.SetBitmap(self.selected_well_bmp)
        self._selected_well = well

        self.sample_well.SetLabel(self._selected_well)


    def _on_load_and_inject(self, evt):
        self._prepare_load_and_inject(True)

    def get_load_and_inject_settings(self):
        well = self._selected_well
        volume = self.load_volume.GetValue()
        rate = self.inj_rate.GetValue()
        start_delay = self.buffer_start_delay.GetValue()
        end_delay = self.buffer_end_delay.GetValue()
        trigger = self.trigger_on_inject.GetValue()
        vol_units = 'uL'
        rate_units = 'uL/min'
        draw_rate = self.draw_rate.GetValue()
        dwell_time = self.dwell_time.GetValue()
        clean_needle = self.clean_after_inject.GetValue()

        settings = {
            'sample_well'   : well,
            'volume'        : volume,
            'rate'          : rate,
            'start_delay'   : start_delay,
            'end_delay'     : end_delay,
            'trigger'       : trigger,
            'vol_units'     : vol_units,
            'rate_units'    : rate_units,
            'draw_rate'     : draw_rate,
            'dwell_time'    : dwell_time,
            'clean_needle'  : clean_needle,
        }

        return settings

    def _prepare_load_and_inject(self, verbose):
        settings = self.get_load_and_inject_settings()

        well = settings['sample_well']
        volume = settings['volume']
        rate = settings['rate']
        start_delay = settings['start_delay']
        end_delay = settings['end_delay']
        trigger = settings['trigger']
        vol_units = settings['vol_units']
        rate_units = settings['rate_units']
        draw_rate = settings['draw_rate']
        dwell_time = settings['dwell_time']
        clean_needle = settings['clean_needle']

        (row, col, volume, rate, start_delay, end_delay, trigger, vol_units,
            rate_units, draw_rate, dwell_time, errors) = self.validate_load_and_inject_params(
            well, volume, rate, start_delay, end_delay, trigger, vol_units,
            rate_units, draw_rate, dwell_time, verbose)

        if len(errors) == 0:
            self._load_and_inject(row, col, volume, rate, start_delay,
                end_delay, trigger, vol_units, rate_units, draw_rate,
                dwell_time, clean_needle)

    def _load_and_inject(self, row, col, volume, rate, start_delay, end_delay,
        trigger, vol_units, rate_units, draw_rate, dwell_time, clean_needle):
        rate_cmd = ['set_sample_draw_rate', [self.name, draw_rate, rate_units], {}]
        dwell_cmd = ['set_sample_dwell_time', [self.name, dwell_time,], {}]

        inj_cmd = ['load_and_inject', [self.name, volume, rate, row, col,
            trigger, start_delay, end_delay, vol_units, rate_units, clean_needle], {}]

        self._send_cmd(rate_cmd, False)
        self._send_cmd(dwell_cmd, False)
        self._send_cmd(inj_cmd, False)

    def validate_load_and_inject_params(self, well, volume, rate, start_delay,
        end_delay, trigger, vol_units, rate_units, draw_rate, dwell_time, verbose):

        (volume, rate, start_delay, end_delay, trigger, vol_units, rate_units,
            errors) = self._validate_inject_params(volume, rate, start_delay,
            end_delay, trigger, vol_units, rate_units, False)

        try:
            row = well[0]
            col = well[1:]
        except Exception:
            errors.append('Selected well "{}" is not a valid well'.format(well))
            row = None
            col = None

        try:
            draw_rate = float(draw_rate)
        except Exception:
            errors.append('Sample draw rate must be a number.')
            draw_rate = None

        if isinstance(draw_rate, float):
            ul_min_draw_rate = pumpcon.convert_flow_rate(draw_rate, rate_units,
                'uL/min')
            ul_min_max_draw_rate = pumpcon.convert_flow_rate(self.settings['max_draw_rate'],
                'mL/min', 'uL/min')
            if ul_min_draw_rate <= 0:
                errors.append('Sample draw rate must be > 0 uL/min')
            elif ul_min_draw_rate > ul_min_max_draw_rate:
                errors.append('Sample draw rate must <= {} uL/min'.format(
                    ul_min_max_draw_rate))
        try:
            dwell_time = float(dwell_time)
        except Exception:
            errors.append('Wait time after draw must be a number.')
            dwell_time = None

        if isinstance(dwell_time, float):
            if dwell_time < 0:
                errors.append('Wait time after draw must be >= 0 s')

        if len(errors) >0 and verbose:
            msg = 'The following field(s) have invalid values:'
            for err in errors:
                msg = msg + '\n- ' + err
            msg = msg + ('\n\nPlease correct these errors, then load and inject.')

            wx.CallAfter(wx.MessageBox, msg, 'Error in load and inject parameters',
                style=wx.OK|wx.ICON_ERROR)

        return (row, col, volume, rate, start_delay, end_delay, trigger,
            vol_units, rate_units, draw_rate, dwell_time, errors)

    def _load_and_move_to_inject(self, row, col, volume, vol_units, rate_units,
        draw_rate, dwell_time):
        rate_cmd = ['set_sample_draw_rate', [self.name, draw_rate, rate_units], {}]
        dwell_cmd = ['set_sample_dwell_time', [self.name, dwell_time,], {}]

        load_cmd = ['load_and_move_to_inject', [self.name, volume, row, col,
            rate_units], {}]

        self._send_cmd(rate_cmd, False)
        self._send_cmd(dwell_cmd, False)
        self._send_cmd(load_cmd, False)

    def _on_aspirate_sample(self, evt):
        self._prepare_aspirate(True)

    def _prepare_aspirate(self, verbose):
        volume = self.load_volume.GetValue()
        vol_units = 'uL'
        rate_units = 'uL/min'
        draw_rate = self.draw_rate.GetValue()
        dwell_time = self.dwell_time.GetValue()

        (volume, vol_units, rate_units, draw_rate, dwell_time, errors) = self._validate_aspirate_params(
            volume, vol_units, rate_units, draw_rate, dwell_time, verbose)

        if len(errors) == 0:
            self._aspirate(volume, vol_units, rate_units, draw_rate, dwell_time)

    def _aspirate(self, volume, vol_units, rate_units, draw_rate, dwell_time):
        rate_cmd = ['set_sample_draw_rate', [self.name, draw_rate, rate_units], {}]
        dwell_cmd = ['set_sample_dwell_time', [self.name, dwell_time,], {}]

        inj_cmd = ['pump_aspirate', [self.name, volume, vol_units, 'sample'], {}]

        self._send_cmd(rate_cmd, False)
        self._send_cmd(dwell_cmd, False)
        self._send_cmd(inj_cmd, False)

    def _validate_aspirate_params(self, volume, vol_units, rate_units,
        draw_rate, dwell_time, verbose):
        errors = []

        try:
            volume = float(volume)
        except Exception:
            errors.append('Volume must be a number.')

        if isinstance(volume, float):
            ul_vol = pumpcon.convert_volume(volume, vol_units, 'uL')
            if ul_vol < self.settings['min_load_volume']:
                errors.append('Volume must be >= {} uL'.format(
                    self.settings['min_load_volume']))
            elif ul_vol > self.settings['loop_volume']:
                errors.append('Volume must be <= {} uL'.format(
                    self.settings['loop_volume']))

        try:
            draw_rate = float(draw_rate)
        except Exception:
            errors.append('Sample draw rate must be a number.')
            draw_rate = None

        if isinstance(draw_rate, float):
            ul_min_draw_rate = pumpcon.convert_flow_rate(draw_rate, rate_units,
                'uL/min')
            ul_min_max_draw_rate = pumpcon.convert_flow_rate(self.settings['max_draw_rate'],
                'mL/min', 'uL/min')
            if ul_min_draw_rate <= 0:
                errors.append('Sample draw rate must be > 0 uL/min')
            elif ul_min_draw_rate > ul_min_max_draw_rate:
                errors.append('Sample draw rate must <= {} uL/min'.format(
                    ul_min_max_draw_rate))
        try:
            dwell_time = float(dwell_time)
        except Exception:
            errors.append('Wait time after draw must be a number.')
            dwell_time = None

        if isinstance(dwell_time, float):
            if dwell_time < 0:
                errors.append('Wait time after draw must be >= 0 s')

        if len(errors) >0 and verbose:
            msg = 'The following field(s) have invalid values:'
            for err in errors:
                msg = msg + '\n- ' + err
            msg = msg + ('\n\nPlease correct these errors, then load and inject.')

            wx.CallAfter(wx.MessageBox, msg, 'Error in load and inject parameters',
                style=wx.OK|wx.ICON_ERROR)

        return (volume, vol_units, rate_units, draw_rate, dwell_time, errors)

    def _on_clean(self, evt):
        self._clean_needle()

    def _clean_needle(self):
        self._send_cmd(['clean', [self.name,], {}], False)

    def _on_change_plate(self, evt):
        self._change_plate()

    def _change_plate(self):
        self._send_cmd(['move_plate_change', [self.name,], {}], False)

        msg = ("Plate holder is in the plate change position. "
            "Once you have changed the plate press Ok to continue.")
        dlg = wx.MessageDialog(None, msg, "Change plate",
            wx.OK|wx.ICON_INFORMATION)
        dlg.ShowModal()
        dlg.Destroy()

        self._send_cmd(['move_plate_out', [self.name,], {}], False)

    def _on_stop(self, evt):
        self._abort()

    def _abort(self):
        self.com_thread.abort()

    def _on_change_plate_type(self, evt):
        plate_type = self.plate_types.GetStringSelection()

        self._current_well_plate_type = plate_type

        self._send_cmd(['set_well_plate', [self.name, plate_type,], {}], False)

    def _on_move_plate_out(self, evt):
        self._send_cmd(['move_plate_out', [self.name,], {}], False)

    def _on_move_plate_well(self, evt):
        well = self._selected_well

        proceed = True

        try:
            row = well[0]
            col = well[1:]
        except Exception:
            error = 'Selected well "{}" is not a valid well'.format(well)
            proceed = False

        if proceed:
            self._send_cmd(['move_plate_load', [self.name, row, col,], {}], False)
        else:
            wx.CallAfter(wx.MessageBox, error, 'Invalid well selected',
                style=wx.OK|wx.ICON_ERROR)

    def _on_move_needle_in(self, evt):
        self._send_cmd(['move_needle_in', [self.name,], {}], False)

    def _on_move_needle_out(self, evt):
        self._send_cmd(['move_needle_out', [self.name,], {}], False)

    def _on_move_needle_load(self, evt):
        well = self._selected_well

        proceed = True

        try:
            row = well[0]
            col = well[1:]
        except Exception:
            error = 'Selected well "{}" is not a valid well'.format(well)
            proceed = False

        if proceed:
            self._send_cmd(['move_to_load', [self.name, row, col], {}], False)
        else:
            wx.CallAfter(wx.MessageBox, error, 'Invalid well selected',
                style=wx.OK|wx.ICON_ERROR)

    def _on_move_needle_clean(self, evt):
        self._move_to_clean()

    def _move_to_clean(self):
        self._send_cmd(['move_to_clean', [self.name,], {}], False)

    def _on_move_to_inject(self, evt):
        self._send_cmd(['move_to_inject', [self.name,], {}], False)

    def _on_inject_sample(self, evt):
        self._prepare_inject(True)

    def _prepare_inject(self, verbose):
        volume = self.load_volume.GetValue()
        rate = self.inj_rate.GetValue()
        start_delay = self.buffer_start_delay.GetValue()
        end_delay = self.buffer_end_delay.GetValue()
        trigger = self.trigger_on_inject.GetValue()
        vol_units = 'uL'
        rate_units = 'uL/min'
        clean_needle = self.clean_after_inject.GetValue()

        (volume, rate, start_delay, end_delay, trigger, vol_units, rate_units,
            errors) = self._validate_inject_params(volume, rate, start_delay,
                end_delay, trigger, vol_units, rate_units, verbose)

        if len(errors) == 0:
            self._inject(volume, rate, start_delay, end_delay, trigger,
                vol_units, rate_units, clean_needle)

    def _validate_inject_params(self, volume, rate, start_delay, end_delay,
        trigger, vol_units, rate_units, verbose):
        errors = []

        try:
            volume = float(volume)
        except Exception:
            errors.append('Volume must be a number.')

        if isinstance(volume, float):
            ul_vol = pumpcon.convert_volume(volume, vol_units, 'uL')
            if ul_vol < self.settings['min_load_volume']:
                errors.append('Volume must be >= {} uL'.format(
                    self.settings['min_load_volume']))
            elif ul_vol > self.settings['loop_volume']:
                errors.append('Volume must be <= {} uL'.format(
                    self.settings['loop_volume']))

        try:
            rate = float(rate)
        except Exception:
            errors.append('Injection rate must be a number.')

        if isinstance(rate, float):
            ul_min_rate = pumpcon.convert_flow_rate(rate, rate_units, 'uL/min')
            ul_min_max_rate = pumpcon.convert_flow_rate(self.settings['max_inject_rate'],
                'mL/min', 'uL/min')
            if ul_min_rate <= 0:
                errors.append('Injection rate must be > 0 uL/min')
            elif ul_min_rate > ul_min_max_rate:
                errors.append('Injection rate must <= {} uL/min'.format(
                    ul_min_max_rate))

        if trigger:
            try:
                start_delay = float(start_delay)
            except Exception:
                errors.append('Buffer start delay time must be a number.')

            if isinstance(start_delay, float):
                if start_delay < 0:
                    errors.append('Buffer start delay time must be >= 0')

        try:
            end_delay = float(end_delay)
        except Exception:
            errors.append('Buffer end delay time must be a number.')

        if isinstance(end_delay, float):
            if end_delay < 0:
                errors.append('Buffer end delay time must be >= 0')

        if len(errors) >0 and verbose:
            msg = 'The following field(s) have invalid values:'
            for err in errors:
                msg = msg + '\n- ' + err
            msg = msg + ('\n\nPlease correct these errors, then inject.')

            wx.CallAfter(wx.MessageBox, msg, 'Error in inject parameters',
                style=wx.OK|wx.ICON_ERROR)

        return (volume, rate, start_delay, end_delay, trigger, vol_units,
            rate_units, errors)

    def _inject(self, volume, rate, start_delay, end_delay, trigger, vol_units,
        rate_units, clean_needle):
        inj_cmd = ['inject_sample', [self.name, volume, rate, trigger,
            start_delay, end_delay, vol_units, rate_units], {}]

        self._send_cmd(inj_cmd, False)

        if clean_needle:
            self._send_cmd(['clean', [self.name,], {}], False)

    def home_motor(self, motor):
        self._send_cmd(['home_motor', [self.name, motor], {}], False)

    def _on_staff_ctrl_btn(self, evt):
        if self._staff_ctrl_window is None:
            self._staff_ctrl_window = StaffControlsFrame(self, self.settings, self)
            self._staff_ctrl_window.Show()
        else:
            self._staff_ctrl_window.Raise()

    def _init_device(self, settings):
        """
        Initializes the device parameters if any were provided. If enough are
        provided the device is automatically connected.
        """
        self._init_controls()

        connect_cmd = ['connect', [self.name, self.name, None],
            {'settings': settings}]

        self._send_cmd(connect_cmd, True)

        self._set_status_commands()

    def _init_controls(self):
        inj_rate = pumpcon.convert_flow_rate(self.settings['pump_rates']['sample'][1],
            'mL/min', 'uL/min')
        draw_rate = pumpcon.convert_flow_rate(self.settings['pump_rates']['sample'][0],
            'mL/min', 'uL/min')

        self.load_volume.SetValue(str(self.settings['default_load_vol']))
        self.buffer_start_delay.SetValue(str(self.settings['default_start_delay_time']))
        self.buffer_end_delay.SetValue(str(self.settings['default_end_delay_time']))
        self.inj_rate.SetValue(str(inj_rate))
        self.draw_rate.SetValue(str(draw_rate))
        self.dwell_time.SetValue(str(self.settings['load_dwell_time']))
        self.plate_types.SetStringSelection(self.settings['plate_type'])

        self._current_inj_rate = inj_rate
        self._current_draw_rate = draw_rate
        self._current_dwell_time = self.settings['load_dwell_time']
        self._current_well_plate_type = self.settings['plate_type']
        self._current_load_volume = self.settings['default_load_vol']
        self._current_buffer_start_delay = self.settings['default_start_delay_time']
        self._current_buffer_end_delay = self.settings['default_end_delay_time']

    def _set_status(self, cmd, val):
        if cmd == 'set_well_plate':
            if val != self._current_well_plate_type:
                self.plate_types.SetStringSelection(val)
                self._current_well_plate_type = val

        elif cmd == 'set_sample_draw_rate':
            if val != self._current_draw_rate:
                self.draw_rate.ChangeValue(str(val))
                self._current_draw_rate = val

        elif cmd == 'inject_sample':
            vol = val['volume']
            rate = val['rate']
            trigger = val['trigger']
            start_delay = val['start_delay']
            end_delay = val['end_delay']
            vol_units = val['vol_units']
            rate_units = val['rate_units']

            vol = pumpcon.convert_volume(vol, vol_units, 'uL')
            rate = pumpcon.convert_flow_rate(rate, rate_units, 'uL/min')

            if vol != self._current_load_volume:
                self.load_volume.ChangeValue(str(vol))
                self._current_load_volume = vol

            if rate != self._current_inj_rate:
                self.inj_rate.ChangeValue(str(rate))
                self._current_inj_rate = rate

            if trigger != self._current_trigger_on_inject:
                self.trigger_on_inject.ChangeValue(trigger)
                self._current_trigger_on_inject = trigger

            if start_delay != self._current_buffer_start_delay:
                self.buffer_start_delay.ChangeValue(str(start_delay))
                self._current_buffer_start_delay = start_delay

            if end_delay != self._current_buffer_end_delay:
                self.buffer_end_delay.ChangeValue(str(end_delay))
                self._current_buffer_end_delay = end_delay

        elif cmd == 'load_and_inject':
            vol = val['volume']
            rate = val['rate']
            trigger = val['trigger']
            start_delay = val['start_delay']
            end_delay = val['end_delay']
            vol_units = val['vol_units']
            rate_units = val['rate_units']
            row = val['row']
            column = val['column']

            well = '{}{}'.format(row, column)

            vol = pumpcon.convert_volume(vol, vol_units, 'uL')
            rate = pumpcon.convert_flow_rate(rate, rate_units, 'uL/min')

            if vol != self._current_load_volume:
                self.load_volume.ChangeValue(str(vol))
                self._current_load_volume = vol

            if rate != self._current_inj_rate:
                self.inj_rate.ChangeValue(str(rate))
                self._current_inj_rate = rate

            if trigger != self._current_trigger_on_inject:
                self.trigger_on_inject.ChangeValue(trigger)
                self._current_trigger_on_inject = trigger

            if start_delay != self._current_buffer_start_delay:
                self.buffer_start_delay.ChangeValue(str(start_delay))
                self._current_buffer_start_delay = start_delay

            if end_delay != self._current_buffer_end_delay:
                self.buffer_end_delay.ChangeValue(str(end_delay))
                self._current_buffer_end_delay = end_delay

            if well != self._selected_well:
                self._set_selected_well(well)

        elif cmd == 'load_sample' or cmd == 'load_and_move_to_inject':
            vol = val['volume']
            vol_units = val['vol_units']
            row = val['row']
            column = val['column']

            well = '{}{}'.format(row, column)

            vol = pumpcon.convert_volume(vol, vol_units, 'uL')

            if vol != self._current_load_volume:
                self.load_volume.ChangeValue(str(vol))
                self._current_load_volume = vol

            if well != self._selected_well:
                self._set_selected_well(well)

        elif cmd == 'set_sample_dwell_time':
            if val != self._current_dwell_time:
                self.dwell_time.ChangeValue(str(val))
                self._current_dwell_time = val

        elif cmd == 'get_status':
            if val != self._current_status:
                self.status.SetLabel(val)

                if self._current_status == 'Idle':
                    for btn in self._ctrl_btns:
                        btn.Disable()
                elif val == 'Idle':
                    for btn in self._ctrl_btns:
                        btn.Enable()
                self._current_status = val

    def _set_status_commands(self):
        status_cmd = ['get_status', [self.name,], {}]
        self._update_status_cmd(status_cmd, 1)

    def metadata(self):
        metadata = OrderedDict()

        return metadata

    def _get_automator_state(self):
        if self._current_status.lower() == 'idle':
            status = 'idle'
        elif self._current_status == 'Loading sample':
            status = 'load'
        elif self._current_status == 'Injecting sample':
            status = 'inject'
        elif self._current_status == 'Cleaning needle':
            status = 'clean'
        elif self._current_status == 'Changing well plate':
            status = 'change_well_plate'
        elif self._current_status == 'Moving to clean':
            status = 'move_to_clean'
        else:
            status = 'busy'

        return status

    def automator_callback(self, cmd_name, cmd_args, cmd_kwargs):
        success = True

        if cmd_name == 'status':
            state = self._get_automator_state()

        elif cmd_name == 'full_status':
            state = self._get_automator_state()

            if state != 'busy':
                state = copy.copy(self._current_status)
            else:
                state = 'Busy'

        elif cmd_name == 'abort':
            self._abort()
            state = 'idle'

        elif cmd_name == 'load_and_inject':
            volume = cmd_args['volume']
            rate = cmd_args['rate']
            start_delay = cmd_args['start_delay']
            end_delay = cmd_args['end_delay']
            trigger = cmd_args['trigger']
            row = cmd_args['row']
            col = cmd_args['column']
            vol_units = 'uL'
            rate_units = 'uL/min'
            draw_rate = cmd_args['draw_rate']
            dwell_time = cmd_args['dwell_time']
            clean_needle = cmd_args['clean_needle']

            self._load_and_inject(row, col, volume, rate, start_delay,
                end_delay, trigger, vol_units, rate_units, draw_rate,
                dwell_time, clean_needle)

            state = 'load'

        elif cmd_name == 'change_plate':
            wx.CallAfter(self._change_plate)
            state = 'change_well_plate'

        elif cmd_name == 'clean_needle':
            self._clean_needle()
            state = 'clean'

        elif cmd_name == 'move_to_clean':
            self._move_to_clean()
            state = 'move_to_clean'

        elif cmd_name == 'load_and_move_to_inject':
            volume = cmd_args['volume']
            row = cmd_args['row']
            col = cmd_args['column']
            vol_units = cmd_args['vol_units']
            rate_units = cmd_args['rate_units']
            draw_rate = cmd_args['draw_rate']
            dwell_time = cmd_args['dwell_time']

            self._load_and_move_to_inject(row, col, volume, vol_units,
                rate_units, draw_rate, dwell_time)

            state = 'load'

        elif cmd_name == 'inject':
            volume = cmd_args['volume']
            rate = cmd_args['rate']
            start_delay = cmd_args['start_delay']
            end_delay = cmd_args['end_delay']
            trigger = cmd_args['trigger']
            vol_units = 'uL'
            rate_units = 'uL/min'
            clean_needle = cmd_args['clean_needle']

            self._inject(volume, rate, start_delay, end_delay, trigger,
                vol_units, rate_units, clean_needle)

            state = 'inject'

        return state, success

    def _on_close(self):
        """Device specific stuff goes here"""
        pass

    def on_exit(self):
        self.close()

class StaffControlsFrame(wx.Frame):

    def __init__(self, as_panel, settings, *args, **kwargs):

        wx.Frame.__init__(self, *args, **kwargs)

        self.as_panel = as_panel
        self.settings = settings

        self.Bind(wx.EVT_CLOSE, self.OnClose)

        self._create_pump_comm()
        self._create_valve_comm()

        self._create_layout()

        self.Fit()
        self.Raise()

    def _FromDIP(self, size):
        # This is a hack to provide easy back compatibility with wxpython < 4.1
        try:
            return self.FromDIP(size)
        except Exception:
            return size

    def _create_layout(self):
        parent = wx.Panel(self)

        motor_top_sizer = self._create_motor_sizer(parent)

        pump_top_sizer = self._create_pump_sizer(parent)
        valve_top_sizer = self._create_valve_sizer(parent)

        fluidics_sizer = wx.BoxSizer(wx.HORIZONTAL)
        fluidics_sizer.Add(pump_top_sizer, flag=wx.RIGHT, border=self._FromDIP(5))
        fluidics_sizer.Add(valve_top_sizer)

        panel_sizer = wx.BoxSizer(wx.VERTICAL)
        panel_sizer.Add(motor_top_sizer, flag=wx.ALL|wx.EXPAND,
            border=self._FromDIP(5))
        panel_sizer.Add(fluidics_sizer, flag=wx.LEFT|wx.RIGHT|wx.BOTTOM|wx.EXPAND,
            border=self.FromDIP(5))

        parent.SetSizer(panel_sizer)

        top_sizer = wx.BoxSizer(wx.VERTICAL)
        top_sizer.Add(parent, flag=wx.EXPAND, proportion=1)

        self.SetSizer(top_sizer)

    def _create_motor_sizer(self, parent):
        motor_box = wx.StaticBox(parent, label='Motors and Homing')

        needle_ctrl = motorcon.EpicsMXMotorPanel(
            self.settings['device_data']['kwargs']['needle_motor']['args'][0],
            None, motor_box)
        plate_x_ctrl = motorcon.EpicsMXMotorPanel(
            self.settings['device_data']['kwargs']['plate_x_motor']['args'][0],
            None, motor_box)
        plate_z_ctrl = motorcon.EpicsMXMotorPanel(
            self.settings['device_data']['kwargs']['plate_z_motor']['args'][0],
            None, motor_box)
        coflow_y_ctrl = motorcon.EpicsMXMotorPanel(
            self.settings['device_data']['kwargs']['coflow_y_motor']['args'][0],
            None, motor_box)

        motor_sizer = wx.FlexGridSizer(cols=4, vgap=self._FromDIP(5),
            hgap=self._FromDIP(5))
        motor_sizer.Add(needle_ctrl, flag=wx.EXPAND)
        motor_sizer.Add(plate_x_ctrl, flag=wx.EXPAND)
        motor_sizer.Add(plate_z_ctrl, flag=wx.EXPAND)
        motor_sizer.Add(coflow_y_ctrl, flag=wx.EXPAND)

        motor_sizer.AddGrowableCol(0)
        motor_sizer.AddGrowableCol(1)
        motor_sizer.AddGrowableCol(2)
        motor_sizer.AddGrowableCol(3)

        self._home_needle_btn = wx.Button(motor_box, label='Home Needle Y')
        self._home_plate_x_btn = wx.Button(motor_box, label='Home Plate X')
        self._home_plate_z_btn = wx.Button(motor_box, label='Home Plate Z')

        self._home_needle_btn.Bind(wx.EVT_BUTTON, self._on_home_btn)
        self._home_plate_x_btn.Bind(wx.EVT_BUTTON, self._on_home_btn)
        self._home_plate_z_btn.Bind(wx.EVT_BUTTON, self._on_home_btn)

        home_sizer = wx.BoxSizer(wx.HORIZONTAL)
        home_sizer.Add(self._home_needle_btn, flag=wx.RIGHT, border=self._FromDIP(5))
        home_sizer.Add(self._home_plate_x_btn, flag=wx.RIGHT, border=self._FromDIP(5))
        home_sizer.Add(self._home_plate_z_btn)

        motor_top_sizer = wx.StaticBoxSizer(motor_box, wx.VERTICAL)
        motor_top_sizer.Add(motor_sizer, flag=wx.ALL|wx.EXPAND, border=self._FromDIP(5))
        motor_top_sizer.Add(home_sizer, flag=wx.LEFT|wx.RIGHT|wx.BOTTOM,
            border=self._FromDIP(5))

        return motor_top_sizer

    def _create_pump_comm(self):
        self.pump_com_thread = pumpcon.PumpCommThread('ASPumpComm')
        self.pump_com_thread.start()

        self.pump_devices = []

        self.pump_setup_devices = [
            self.settings['device_data']['kwargs']['sample_pump'],
            self.settings['device_data']['kwargs']['clean1_pump'],
            self.settings['device_data']['kwargs']['clean2_pump'],
            self.settings['device_data']['kwargs']['clean3_pump'],
            ]

        self._pump_settings = {
            'remote'        : False,
            'remote_device' : 'pump',
            'remote_ip'     : '',
            'remote_port'   : '',
            'com_thread'    : self.pump_com_thread
            }

    def _create_pump_sizer(self, parent):
        pump_box = wx.StaticBox(parent, label='Pump Control')

        pump_sizer = wx.BoxSizer(wx.HORIZONTAL)

        for device in self.pump_setup_devices:
            dev_settings = {}
            for key, val in self._pump_settings.items():
                if key != 'com_thread':
                    dev_settings[key] = copy.deepcopy(val)
                else:
                    dev_settings[key] = val

            dev_settings['device_data'] = device
            new_device = pumpcon.PumpPanel(pump_box, wx.ID_ANY,
                dev_settings)

            pump_sizer.Add(new_device, 1, flag=wx.EXPAND|wx.ALL,
                border=self._FromDIP(3))
            self.pump_devices.append(new_device)

        pump_top_sizer = wx.StaticBoxSizer(pump_box, wx.VERTICAL)
        pump_top_sizer.Add(pump_sizer, proportion=1, flag=wx.EXPAND|wx.ALL,
            border=self._FromDIP(5))

        return pump_top_sizer

    def _create_valve_comm(self):
        self.valve_com_thread = valvecon.ValveCommThread('ASValveComm')
        self.valve_com_thread.start()

        self.valve_devices = []

        self.valve_setup_devices = [
            self.settings['device_data']['kwargs']['needle_valve'],
            ]

        self._valve_settings = {
            'remote'        : False,
            'remote_device' : 'valve',
            'remote_ip'     : '',
            'remote_port'   : '',
            'com_thread'    : self.valve_com_thread
            }

    def _create_valve_sizer(self, parent):
        valve_box = wx.StaticBox(parent, label='Valve Control')

        valve_sizer = wx.BoxSizer(wx.HORIZONTAL)

        for device in self.valve_setup_devices:
            dev_settings = {}
            for key, val in self._valve_settings.items():
                if key != 'com_thread':
                    dev_settings[key] = copy.deepcopy(val)
                else:
                    dev_settings[key] = val

            dev_settings['device_data'] = device
            new_device = valvecon.ValvePanel(valve_box, wx.ID_ANY,
                dev_settings)

            valve_sizer.Add(new_device, 1, flag=wx.EXPAND|wx.ALL,
                border=self._FromDIP(3))
            self.valve_devices.append(new_device)

        valve_top_sizer = wx.StaticBoxSizer(valve_box, wx.VERTICAL)
        valve_top_sizer.Add(valve_sizer, proportion=1, flag=wx.EXPAND|wx.ALL,
            border=self._FromDIP(5))

        return valve_top_sizer

    def _on_home_btn(self, evt):
        evt_obj = evt.GetEventObject()

        motor = None

        if evt_obj == self._home_needle_btn:
            motor = 'needle_y'
        elif evt_obj == self._home_plate_x_btn:
            motor = 'plate_x'
        elif evt_obj == self._home_plate_z_btn:
            motor = 'plate_z'

        if motor is not None:
            self.as_panel.home_motor(motor)

    def OnClose(self, evt):
        self.as_panel._staff_ctrl_window = None

        for device in self.pump_devices:
            device.close()

        self.pump_com_thread.stop()
        self.pump_com_thread.join()

        for device in self.valve_devices:
            device.close()

        self.valve_com_thread.stop()
        self.valve_com_thread.join()

        self.Destroy()


class AutosamplerFrame(utils.DeviceFrame):

    def __init__(self, name, settings, *args, **kwargs):
        """
        Initializes the device frame. Takes frame name, utils.CommManager thread
        (or subclass), the device_panel class, and args and kwargs for the wx.Frame class.
        """
        super(AutosamplerFrame, self).__init__(name, settings, AutosamplerPanel,
            *args, **kwargs)

        # Enable these to init devices on startup
        self.setup_devices = self.settings.pop('device_init', None)

        self._init_devices()


#Settings
default_autosampler_settings = {
    'device_init'           : [{'name': 'Autosampler', 'args': [], 'kwargs': {
        'needle_motor'          : {'name': 'needle_y', 'args': ['18ID_DMC_E05:35'],
                                    'kwargs': {}},
        'plate_x_motor'         : {'name': 'plate_x', 'args': ['18ID_DMC_E01:7'],
                                        'kwargs': {}},
        'plate_z_motor'         : {'name': 'plate_z', 'args': ['18ID_DMC_E01:8'],
                                        'kwargs': {}},
        'coflow_y_motor'        : {'name': 'coflow_y', 'args': ['18ID_DMC_E01:6'],
                                        'kwargs': {}},
        'needle_valve'          : {'name': 'Needle',
                                        'args':['Cheminert', 'COM11'],
                                        'kwargs': {'positions' : 6,
<<<<<<< HEAD
                                        'comm_lock': threading.RLock()}},
        'sample_pump'           : {'name': 'sample', 'args': ['Hamilton PSD6', 'COM9'],
=======
                                        'comm_lock': None}},
        'sample_pump'           : {'name': 'sample', 'args': ['Hamilton PSD6', 'COM3'],
>>>>>>> 7571086a
                                    'kwargs': {'syringe_id': '0.1 mL, Hamilton Glass',
                                    'pump_address': '1', 'dual_syringe': 'False',
                                    'diameter': 1.46, 'max_volume': 0.1,
                                    'max_rate': 1, 'comm_lock': None,},
                                    'ctrl_args': {'flow_rate' : 100,
                                    'refill_rate' : 100, 'units': 'uL/min'}},
        'clean1_pump'           : {'name': 'water', 'args': ['KPHM100', 'COM10'],
                                    'kwargs': {'flow_cal': '319.2',
                                    'comm_lock': None},
                                    'ctrl_args': {'flow_rate': 1}},
        'clean2_pump'           : {'name': 'ethanol', 'args': ['KPHM100', 'COM12'],
                                    'kwargs': {'flow_cal': '319.2',
                                    'comm_lock': None},
                                    'ctrl_args': {'flow_rate': 1}},
        'clean3_pump'           : {'name': 'hellmanex', 'args': ['KPHM100', 'COM8'],
                                    'kwargs': {'flow_cal': '319.2',
                                    'comm_lock': None},
                                    'ctrl_args': {'flow_rate': 1}},

        }},], # Compatibility with the standard format
    'device_communication'  : 'local',
    'remote_device'         : 'autosampler',
    'remote_ip'             : '164.54.204.53',
    'remote_port'           : '5557',
    'remote'                : False,
    'volume_units'          : 'uL',
    'components'            : [],

    # 'motor_home_velocity'   : {'x': 10, 'y': 10, 'z': 10},
    # 'motor_velocity'        : {'x': 75, 'y': 75, 'z': 75}, #112
    # 'motor_acceleration'    : {'x': 500, 'y': 500, 'z': 500},
    'home_settings'         : {'plate_x': {'dir': -1, 'step': 0.1, 'pos': 0},
                                'plate_z': {'dir': 1, 'step': 0.1, 'pos': 0},
                                'needle_y': {'dir': -1, 'step': 0.01, 'pos': -2.20}}, #Direction 1/-1 for positive/negative. step is step size off limit, pos is what to set the home position as.
    'base_position'         : {'plate_x': 272.0, 'plate_z': -81.4, 'needle_y': 109.6}, # A1 well position, needle height at chiller plate top
    'clean_offsets'         : {'plate_x': 99, 'plate_z': -21.6, 'needle_y': -3}, # Relative to base position
    'needle_out_offset'     : 5, # mm
    'needle_in_position'    : 0,
    'plate_out_position'    : {'plate_x': -31, 'plate_z': 0},
    'plate_load_position'   : {'plate_x': 0, 'plate_z': -75.9},
    'coflow_y_ref_position' : 0, # Position for coflow y motor when base position was set
    'plate_type'            : 'Thermo-Fast 96 well PCR',
    # 'plate_type'            : 'Abgene 96 well deepwell storage',
    'clean_valve_positions' : {'empty': 5, 'clean1': 1, 'clean2': 2, 'clean3': 3, 'clean4': 4},
    'syringe_valve_positions': {'sample': 'Output', 'clean': 'Bypass', 'purge': 'Input'},
    'clean_seq'             : [('clean1', 'dispense', 5, 1), #A set of (a, b, c, d) a is the valve position, b is the command, and c and d are input params for the command
                                ('clean3', 'dispense', 5, 1),
                                ('clean1', 'dispense', 5, 1),
                                ('clean2', 'dispense', 5, 1), # rate, volume in ml/min and ml
                                ('clean4', 'wait', 60, 0),], #wait time in s, N/A
    'pump_rates'            : {'sample': (0.3, 0.1), 'buffer': (0.3, 0.1), 'purge': (1, 1)}, # (refill, infuse) rates in ml/min
    'max_inject_rate'       : 0.5,
    'max_draw_rate'         : 0.5,
    'loop_volume'           : 100, #Loop volume in uL
    'min_load_volume'       : 2.0,
    'default_load_vol'      : 10.0,
    'default_start_delay_time': 10.0,
    'default_end_delay_time': 30.0,
    'load_dwell_time'       : 35.0, #Time to wait in well after aspirating
    'inject_connect_vol'    : 0, #Volume to eject from the needle after loading before re-entering the cell, to ensure a wet-to-wet entry for the needle and prevent bubbles, uL
    'inject_connect_rate'   : 100, #Rate to eject the inject connect volume at, in uL/min
    'reserve_vol'           : 1, #Volume to reserve from dispensing when measuring sample, to avoid bubbles, uL
    'inline_panel'          : False,
    }


if __name__ == '__main__':
    logger = logging.getLogger()
    logger.setLevel(logging.DEBUG)
    h1 = logging.StreamHandler(sys.stdout)
    h1.setLevel(logging.INFO)
    # h1.setLevel(logging.DEBUG)
    # h1.setLevel(logging.ERROR)

    # formatter = logging.Formatter('%(asctime)s - %(message)s')
    formatter = logging.Formatter('%(asctime)s - %(name)s - %(threadName)s - %(levelname)s - %(message)s')
    h1.setFormatter(formatter)
    logger.addHandler(h1)

    # logger = logging.getLogger('biocon')
    # logger.setLevel(logging.DEBUG)
    # h1 = logging.StreamHandler(sys.stdout)
    # h1.setLevel(logging.INFO)
    # formatter = logging.Formatter('%(asctime)s - %(name)s - %(threadName)s - %(levelname)s - %(message)s')
    # h1.setFormatter(formatter)
    # logger.addHandler(h1)

    #  # Local
    # com_thread = ASCommThread('ASComm')
    # com_thread.start()

    # Remote
    com_thread = None

    settings = default_autosampler_settings
    settings['components'] = ['autosampler']

    settings['com_thread'] = com_thread

    settings['remote'] = True
    settings['device_communication'] = 'remote'
    # settings['device_data'] = settings['device_init'][0]

    #Note, on linux to access serial ports must first sudo chmod 666 /dev/ttyUSB*
    # my_autosampler = Autosampler(settings)

    app = wx.App()

    # standard_paths = wx.StandardPaths.Get() #Can't do this until you start the wx app
    # info_dir = standard_paths.GetUserLocalDataDir()

    # if not os.path.exists(info_dir):
    #     os.mkdir(info_dir)
    # # if not os.path.exists(os.path.join(info_dir, 'expcon.log')):
    # #     open(os.path.join(info_dir, 'expcon.log'), 'w')
    # h2 = handlers.RotatingFileHandler(os.path.join(info_dir, 'expcon.log'), maxBytes=10e6, backupCount=5, delay=True)
    # h2.setLevel(logging.DEBUG)
    # formatter2 = logging.Formatter('%(asctime)s - %(name)s - %(threadName)s - %(levelname)s - %(message)s')
    # h2.setFormatter(formatter2)

    # logger.addHandler(h2)

    logger.debug('Setting up wx app')
    frame = AutosamplerFrame('AutosamplerFrame', settings, parent=None,
        title='Autosampler Control')
    frame.Show()
    app.MainLoop()

<|MERGE_RESOLUTION|>--- conflicted
+++ resolved
@@ -3034,13 +3034,8 @@
         'needle_valve'          : {'name': 'Needle',
                                         'args':['Cheminert', 'COM11'],
                                         'kwargs': {'positions' : 6,
-<<<<<<< HEAD
-                                        'comm_lock': threading.RLock()}},
+                                        'comm_lock': None}},
         'sample_pump'           : {'name': 'sample', 'args': ['Hamilton PSD6', 'COM9'],
-=======
-                                        'comm_lock': None}},
-        'sample_pump'           : {'name': 'sample', 'args': ['Hamilton PSD6', 'COM3'],
->>>>>>> 7571086a
                                     'kwargs': {'syringe_id': '0.1 mL, Hamilton Glass',
                                     'pump_address': '1', 'dual_syringe': 'False',
                                     'diameter': 1.46, 'max_volume': 0.1,

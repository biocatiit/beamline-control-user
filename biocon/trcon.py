#
#    Project: BioCAT user beamline control software (BioCON)
#             https://github.com/biocatiit/beamline-control-user
#
#
#    Principal author:       Jesse Hopkins
#
#    This is free software: you can redistribute it and/or modify
#    it under the terms of the GNU General Public License as published by
#    the Free Software Foundation, either version 3 of the License, or
#    (at your option) any later version.
#
#    This software is distributed in the hope that it will be useful,
#    but WITHOUT ANY WARRANTY; without even the implied warranty of
#    MERCHANTABILITY or FITNESS FOR A PARTICULAR PURPOSE.  See the
#    GNU General Public License for more details.
#
#    You should have received a copy of the GNU General Public License
#    along with this software.  If not, see <http://www.gnu.org/licenses/>.
from __future__ import absolute_import, division, print_function, unicode_literals
from builtins import object, range, map
from io import open

from collections import OrderedDict, deque, defaultdict
import logging
import sys
import math
from decimal import Decimal as D
from decimal import ROUND_CEILING
import time
import threading
import copy
import traceback
import os

if __name__ != '__main__':
    logger = logging.getLogger(__name__)

import wx
import numpy as np
import epics
import scipy

import motorcon
import pumpcon
import fmcon
import valvecon
import client
import XPS_C8_drivers as xps_drivers
import utils

class TRScanPanel(wx.Panel):
    """
    This flow meter panel supports standard settings, including connection settings,
    for a flow meter. It is meant to be embedded in a larger application and can
    be instanced several times, once for each flow meter. It communciates
    with the flow meters using the :py:class:`FlowMeterCommThread`. Currently
    it only supports the :py:class:`BFS`, but it should be easy to extend for
    other flow meters. The only things that should have to be changed are
    are adding in flow meter-specific readouts, modeled after how the
    ``bfs_pump_sizer`` is constructed in the :py:func:`_create_layout` function,
    and then add in type switching in the :py:func:`_on_type` function.
    """
    def __init__(self, settings, *args, **kwargs):
        """
        Initializes the custom thread. Important parameters here are the
        list of known commands ``_commands`` and known pumps ``known_fms``.

        :param wx.Window parent: Parent class for the panel.

        :param int panel_id: wx ID for the panel.

        :param str panel_name: Name for the panel

        :param list all_comports: A list containing all comports that the flow meter
            could be connected to.

        :param collections.deque fm_cmd_q: The ``fm_cmd_q`` that was passed to
            the :py:class:`FlowMeterCommThread`.

        :param collections.deque fm_return_q: The ``fm_return_q`` that was passed to
            the :py:class:`FlowMeterCommThread`.

        :param list known_fms: The list of known flow meter types, obtained from
            the :py:class:`FlowMeterCommThread`.

        :param str fm_name: An identifier for the flow meter, displayed in the
            flow meter panel.

        :param str fm_type: One of the ``known_fms``, corresponding to the flow
            meter connected to this panel. Only required if you are connecting
            the flow meter when the panel is first set up (rather than manually
            later).

        :param str comport: The comport the flow meter is connected to. Only required
            if you are connecting the flow meter when the panel is first set up (rather
            than manually later).

        :param list fm_args: Flow meter specific arguments for initialization.
            Only required if you are connecting the flow meter when the panel is first
            set up (rather than manually later).

        :param dict fm_kwargs: Flow meter specific keyword arguments for initialization.
            Only required if you are connecting the flow meter when the panel is first
            set up (rather than manually later).

        """

        super(TRScanPanel, self).__init__(*args, **kwargs)
        logger.debug('Initializing TRScanPanel')

        self.settings = settings
        self.motor = None

        self.xps = None

        self._abort_event = threading.Event()
        self._centering_abort_event = threading.Event()
        self.centering_done_event = threading.Event()

        self._create_layout()
        self._init_values()

    def _FromDIP(self, size):
        # This is a hack to provide easy back compatibility with wxpython < 4.1
        try:
            return self.FromDIP(size)
        except Exception:
            return size

    def _create_layout(self):
        """Creates the layout for the panel."""

        pos_units = self.settings['position_units']
        speed_units = self.settings['speed_units']
        accel_units = self.settings['accel_units']
        time_units = self.settings['time_units']

        self.x_start = wx.TextCtrl(self, size=(70, -1),
            validator=utils.CharValidator('float_neg'))
        self.x_end = wx.TextCtrl(self, size=(70, -1),
            validator=utils.CharValidator('float_neg'))
        self.y_start = wx.TextCtrl(self, size=(70, -1),
            validator=utils.CharValidator('float_neg'))
        self.y_end = wx.TextCtrl(self, size=(70, -1),
            validator=utils.CharValidator('float_neg'))
        self.x_step = wx.TextCtrl(self, size=(60, -1),
            validator=utils.CharValidator('float'))
        self.y_step = wx.TextCtrl(self, size=(60, -1),
            validator=utils.CharValidator('float'))

        self.x_start.Bind(wx.EVT_TEXT, self._on_param_change)
        self.x_end.Bind(wx.EVT_TEXT, self._on_param_change)
        self.x_step.Bind(wx.EVT_TEXT, self._on_param_change)
        self.y_start.Bind(wx.EVT_TEXT, self._on_param_change)
        self.y_end.Bind(wx.EVT_TEXT, self._on_param_change)
        self.y_step.Bind(wx.EVT_TEXT, self._on_param_change)

        scan_sizer = wx.FlexGridSizer(rows=3, cols=4, vgap=5, hgap=10)
        scan_sizer.AddSpacer(1)
        scan_sizer.Add(wx.StaticText(self, label='Start [{}]'.format(pos_units)),
            flag=wx.ALIGN_CENTER_HORIZONTAL)
        scan_sizer.Add(wx.StaticText(self, label='End [{}]'.format(pos_units)),
            flag=wx.ALIGN_CENTER_HORIZONTAL)
        scan_sizer.Add(wx.StaticText(self, label='Step [{}]'.format(pos_units)),
            flag=wx.ALIGN_CENTER_HORIZONTAL)
        scan_sizer.Add(wx.StaticText(self, label='X'),
            flag=wx.ALIGN_CENTER_VERTICAL)
        scan_sizer.Add(self.x_start, flag=wx.ALIGN_CENTER_VERTICAL)
        scan_sizer.Add(self.x_end, flag=wx.ALIGN_CENTER_VERTICAL)
        scan_sizer.Add(self.x_step, flag=wx.ALIGN_CENTER_VERTICAL)
        scan_sizer.Add(wx.StaticText(self, label='Y'),
            flag=wx.ALIGN_CENTER_VERTICAL)
        scan_sizer.Add(self.y_start, flag=wx.ALIGN_CENTER_VERTICAL)
        scan_sizer.Add(self.y_end, flag=wx.ALIGN_CENTER_VERTICAL)
        scan_sizer.Add(self.y_step, flag=wx.ALIGN_CENTER_VERTICAL)

        self.scan_speed = wx.TextCtrl(self, size=(60, -1),
            validator=utils.CharValidator('float'))
        self.num_scans = wx.TextCtrl(self, size=(60, -1),
            validator=utils.CharValidator('float'))

        self.scan_speed.Bind(wx.EVT_TEXT, self._on_param_change)
        self.num_scans.Bind(wx.EVT_TEXT, self._on_param_change)

        settings_sizer = wx.FlexGridSizer(rows=2, cols=2, vgap=5, hgap=5)
        settings_sizer.Add(wx.StaticText(self,
            label='Scan speed [{}]:'.format(speed_units)),
            flag=wx.ALIGN_CENTER_VERTICAL)
        settings_sizer.Add(self.scan_speed, flag=wx.ALIGN_CENTER_VERTICAL)
        settings_sizer.Add(wx.StaticText(self, label='Number of scans:'),
            flag=wx.ALIGN_CENTER_VERTICAL)
        settings_sizer.Add(self.num_scans)

        advanced_settings_pane = wx.CollapsiblePane(self, label='Advanced Settings')
        advanced_settings_pane.Bind(wx.EVT_COLLAPSIBLEPANE_CHANGED, self._on_collapse)
        adv_win = advanced_settings_pane.GetPane()

        self.return_speed = wx.TextCtrl(adv_win, size=(60, -1),
            validator=utils.CharValidator('float'))
        self.scan_acceleration = wx.TextCtrl(adv_win, size=(60, -1),
            validator=utils.CharValidator('float'))
        self.return_acceleration = wx.TextCtrl(adv_win, size=(60, -1),
            validator=utils.CharValidator('float'))
        self.scan_start_offset_dist = wx.TextCtrl(adv_win, size=(60, -1),
            validator=utils.CharValidator('float'))
        self.scan_end_offset_dist = wx.TextCtrl(adv_win, size=(60, -1),
            validator=utils.CharValidator('float'))
        self.constant_scan_speed = wx.CheckBox(adv_win, label='Constant scan speed')

        self.scan_type =wx.Choice(adv_win, choices=['Vector', 'Grid'])
        self.step_axis = wx.Choice(adv_win, choices=['X', 'Y', 'None'])
        self.step_speed = wx.TextCtrl(adv_win, size=(60, -1),
            validator=utils.CharValidator('float'))
        self.step_acceleration = wx.TextCtrl(adv_win, size=(60, -1),
            validator=utils.CharValidator('float'))

        self.gridpoints_from_file = wx.CheckBox(adv_win, label='Use steps from file')
        self.pick_file = wx.Button(adv_win, label='Select steps')
        self.step_filename = wx.TextCtrl(adv_win)

        self.pco_direction = wx.Choice(adv_win, choices=['x', 'y'])
        self.encoder_resolution = wx.TextCtrl(adv_win, size=(80, -1),
            validator=utils.CharValidator('float'))
        self.encoder_precision = wx.TextCtrl(adv_win, size=(80, -1),
            validator=utils.CharValidator('int'))

        self.return_speed.Bind(wx.EVT_TEXT, self._on_param_change)
        self.scan_acceleration.Bind(wx.EVT_TEXT, self._on_param_change)
        self.return_acceleration.Bind(wx.EVT_TEXT, self._on_param_change)
        self.scan_start_offset_dist.Bind(wx.EVT_TEXT, self._on_param_change)
        self.scan_end_offset_dist.Bind(wx.EVT_TEXT, self._on_param_change)
        self.constant_scan_speed.Bind(wx.EVT_CHECKBOX, self._on_param_change)
        self.scan_type.Bind(wx.EVT_CHOICE, self._on_param_change)
        self.step_axis.Bind(wx.EVT_CHOICE, self._on_param_change)
        self.step_speed.Bind(wx.EVT_TEXT, self._on_param_change)
        self.step_acceleration.Bind(wx.EVT_TEXT, self._on_param_change)
        self.gridpoints_from_file.Bind(wx.EVT_TEXT, self._on_param_change)
        self.pco_direction.Bind(wx.EVT_CHOICE, self._on_param_change)
        self.encoder_resolution.Bind(wx.EVT_TEXT, self._on_param_change)
        self.encoder_precision.Bind(wx.EVT_TEXT, self._on_param_change)

        self.pick_file.Bind(wx.EVT_BUTTON, self._on_pick_file)


        if 'exposure' in self.settings['components']:
            self.test_scan = wx.Button(adv_win, label='Run test')
            self.test_scan.Bind(wx.EVT_BUTTON, self._on_test_scan)

        adv_sizer = wx.BoxSizer(wx.VERTICAL)

        adv_settings_sizer = wx.GridBagSizer(hgap=5, vgap=5)
        adv_settings_sizer.Add(wx.StaticText(adv_win,
            label='Return speed [{}]:'.format(speed_units)), (0,0),
            flag=wx.ALIGN_CENTER_VERTICAL)
        adv_settings_sizer.Add(self.return_speed, (0,1),)
        adv_settings_sizer.Add(wx.StaticText(adv_win,
            label='Scan accel. [{}]:'.format(accel_units)), (1,0),
            flag=wx.ALIGN_CENTER_VERTICAL)
        adv_settings_sizer.Add(self.scan_acceleration, (1,1),)
        adv_settings_sizer.Add(wx.StaticText(adv_win,
            label='Return accel. [{}]:'.format(accel_units)), (2,0),
            flag=wx.ALIGN_CENTER_VERTICAL)
        adv_settings_sizer.Add(self.return_acceleration, (2,1),)
        adv_settings_sizer.Add(self.constant_scan_speed, (3, 0), span=(0,2))
        adv_settings_sizer.Add(wx.StaticText(adv_win,
            label='Start offset [{}]:'.format(pos_units)), (4,0),
            flag=wx.ALIGN_CENTER_VERTICAL)
        adv_settings_sizer.Add(self.scan_start_offset_dist, (4,1),)
        adv_settings_sizer.Add(wx.StaticText(adv_win,
            label='End offset [{}]:'.format(pos_units)), (5,0),
            flag=wx.ALIGN_CENTER_VERTICAL)
        adv_settings_sizer.Add(self.scan_end_offset_dist, (5,1),)
        adv_settings_sizer.Add(wx.StaticText(adv_win, label='Scan type:'), (6,0),
            flag=wx.ALIGN_CENTER_VERTICAL)
        adv_settings_sizer.Add(self.scan_type, (6,1), flag=wx.ALIGN_CENTER_VERTICAL)
        adv_settings_sizer.Add(wx.StaticText(adv_win, label='Step axis:'), (7,0),
            flag=wx.ALIGN_CENTER_VERTICAL)
        adv_settings_sizer.Add(self.step_axis, (7,1), flag=wx.ALIGN_CENTER_VERTICAL)
        adv_settings_sizer.Add(wx.StaticText(adv_win,
            label='Step speed [{}]:'.format(speed_units)), (8,0),
            flag=wx.ALIGN_CENTER_VERTICAL)
        adv_settings_sizer.Add(self.step_speed, (8,1),)
        adv_settings_sizer.Add(wx.StaticText(adv_win,
            label='Step accel. [{}]:'.format(accel_units)), (9,0),
            flag=wx.ALIGN_CENTER_VERTICAL)
        adv_settings_sizer.Add(self.step_acceleration, (9,1),)
        adv_settings_sizer.Add(self.gridpoints_from_file, (10,0), span=(0,2))
        adv_settings_sizer.Add(self.step_filename, (11,0),
            flag=wx.ALIGN_CENTER_VERTICAL|wx.EXPAND)
        adv_settings_sizer.Add(self.pick_file, (11,1), flag=wx.ALIGN_CENTER_VERTICAL)
        adv_settings_sizer.Add(wx.StaticText(adv_win, label='PCO direction:'),
            (12,0), flag=wx.ALIGN_CENTER_VERTICAL)
        adv_settings_sizer.Add(self.pco_direction, (12,1),
            flag=wx.ALIGN_CENTER_VERTICAL)
        adv_settings_sizer.Add(wx.StaticText(adv_win,
            label='Encoder resolution [{}]:'.format(
            self.settings['position_units'])), (13,0),
            flag=wx.ALIGN_CENTER_VERTICAL)
        adv_settings_sizer.Add(self.encoder_resolution, (13,1),
            flag=wx.ALIGN_CENTER_VERTICAL)
        adv_settings_sizer.Add(wx.StaticText(adv_win, label='Encoder precision:'),
            (14,0), flag=wx.ALIGN_CENTER_VERTICAL)
        adv_settings_sizer.Add(self.encoder_precision, (14,1),
            flag=wx.ALIGN_CENTER_VERTICAL)

        adv_sizer.Add(adv_settings_sizer)

        if 'exposure' in self.settings['components']:
            adv_sizer.Add(self.test_scan, border=5,
                flag=wx.TOP|wx.ALIGN_CENTER_HORIZONTAL)

        adv_win.SetSizer(adv_sizer)

        centering_settings_pane = wx.CollapsiblePane(self, label='Centering Settings')
        centering_settings_pane.Bind(wx.EVT_COLLAPSIBLEPANE_CHANGED, self._on_collapse)
        ctr_win = centering_settings_pane.GetPane()

        self.auto_center = wx.CheckBox(ctr_win, label='Center before exposure')
        self.center_scan_axis = wx.Choice(ctr_win, choices=['X', 'Y'])
        self.center_scan_axis.SetStringSelection('Y')
        self.center_start = wx.TextCtrl(ctr_win, size=(60, -1),
            validator=utils.CharValidator('float_neg'))
        self.center_stop = wx.TextCtrl(ctr_win, size=(60, -1),
            validator=utils.CharValidator('float_neg'))
        self.center_step = wx.TextCtrl(ctr_win, size=(60, -1),
            validator=utils.CharValidator('float'))
        self.center_alt_pos = wx.TextCtrl(ctr_win, size=(60, -1),
            validator=utils.CharValidator('float_neg'))
        self.center_offset = wx.TextCtrl(ctr_win, size=(60, -1),
            validator=utils.CharValidator('float_neg'))
        self.run_centering = wx.Button(ctr_win, label='Center Mixer')
        self.run_centering.Bind(wx.EVT_BUTTON, self._on_run_centering)

        self.auto_center.SetValue(self.settings['center_mixer'])
        self.center_start.SetValue(str(self.settings['center_start']))
        self.center_stop.SetValue(str(self.settings['center_stop']))
        self.center_step.SetValue(str(self.settings['center_step']))
        self.center_offset.SetValue(str(self.settings['center_offset']))


        ctr_sub_sizer1 = wx.BoxSizer(wx.HORIZONTAL)
        ctr_sub_sizer1.Add(wx.StaticText(ctr_win, label='Center in:'),
            flag=wx.ALIGN_CENTER_VERTICAL)
        ctr_sub_sizer1.Add(self.center_scan_axis, border=self._FromDIP(5),
            flag=wx.ALIGN_CENTER_VERTICAL|wx.LEFT)

        ctr_sub_sizer2 = wx.FlexGridSizer(cols=3, hgap=self._FromDIP(5),
            vgap=self._FromDIP(5))
        ctr_sub_sizer2.Add(wx.StaticText(ctr_win, label='Start'),
            flag=wx.ALIGN_CENTER_VERTICAL|wx.ALIGN_CENTER_HORIZONTAL)
        ctr_sub_sizer2.Add(wx.StaticText(ctr_win, label='Stop'),
            flag=wx.ALIGN_CENTER_VERTICAL|wx.ALIGN_CENTER_HORIZONTAL)
        ctr_sub_sizer2.Add(wx.StaticText(ctr_win, label='Step'),
            flag=wx.ALIGN_CENTER_VERTICAL|wx.ALIGN_CENTER_HORIZONTAL)
        ctr_sub_sizer2.Add(self.center_start,
            flag=wx.ALIGN_CENTER_VERTICAL|wx.ALIGN_CENTER_HORIZONTAL)
        ctr_sub_sizer2.Add(self.center_stop,
            flag=wx.ALIGN_CENTER_VERTICAL|wx.ALIGN_CENTER_HORIZONTAL)
        ctr_sub_sizer2.Add(self.center_step,
            flag=wx.ALIGN_CENTER_VERTICAL|wx.ALIGN_CENTER_HORIZONTAL)

        ctr_sub_sizer3 = wx.FlexGridSizer(cols=2, hgap=self._FromDIP(5),
            vgap=self._FromDIP(5))
        ctr_sub_sizer3.Add(wx.StaticText(ctr_win, label='2nd axis pos.:'),
            flag=wx.ALIGN_CENTER_VERTICAL)
        ctr_sub_sizer3.Add(self.center_alt_pos, border=self._FromDIP(5),
            flag=wx.ALIGN_CENTER_VERTICAL|wx.LEFT)
        ctr_sub_sizer3.Add(wx.StaticText(ctr_win, label='Center offset:'),
            flag=wx.ALIGN_CENTER_VERTICAL)
        ctr_sub_sizer3.Add(self.center_offset, border=self._FromDIP(5),
            flag=wx.ALIGN_CENTER_VERTICAL|wx.LEFT)


        centering_sizer = wx.BoxSizer(wx.VERTICAL)
        centering_sizer.Add(self.auto_center, border=self._FromDIP(5),
            flag=wx.ALL)
        centering_sizer.Add(ctr_sub_sizer1, border=self._FromDIP(5),
            flag=wx.LEFT|wx.RIGHT|wx.BOTTOM)
        centering_sizer.Add(ctr_sub_sizer2, border=self._FromDIP(5),
            flag=wx.LEFT|wx.RIGHT|wx.BOTTOM)
        centering_sizer.Add(ctr_sub_sizer3, border=self._FromDIP(5),
            flag=wx.LEFT|wx.RIGHT|wx.BOTTOM)
        centering_sizer.Add(self.run_centering, border=self._FromDIP(5),
            flag=wx.LEFT|wx.RIGHT|wx.ALIGN_CENTER_HORIZONTAL)

        ctr_win.SetSizer(centering_sizer)

        tr_ctrl_sizer = wx.StaticBoxSizer(wx.StaticBox(self, label='Scan Controls'),
            wx.VERTICAL)
        tr_ctrl_sizer.Add(scan_sizer, border=5, flag=wx.ALL)
        tr_ctrl_sizer.Add(settings_sizer, border=5,
            flag=wx.LEFT|wx.RIGHT|wx.BOTTOM)
        tr_ctrl_sizer.Add(advanced_settings_pane, border=5,
            flag=wx.LEFT|wx.RIGHT|wx.BOTTOM)
        tr_ctrl_sizer.Add(centering_settings_pane, border=5,
            flag=wx.LEFT|wx.RIGHT|wx.BOTTOM)


        self.scan_length = wx.StaticText(self)
        self.total_length = wx.StaticText(self)
        self.scan_time = wx.StaticText(self)
        self.return_time = wx.StaticText(self)
        self.total_scan_time = wx.StaticText(self)
        self.num_images = wx.StaticText(self)

        scan_calcs_sizer = wx.FlexGridSizer(cols=2, vgap=2, hgap=5)
        scan_calcs_sizer.Add(wx.StaticText(self, label='Images per scan:'))
        scan_calcs_sizer.Add(self.num_images)
        scan_calcs_sizer.Add(wx.StaticText(self,
            label='Scan length [{}]:'.format(pos_units)))
        scan_calcs_sizer.Add(self.scan_length)
        scan_calcs_sizer.Add(wx.StaticText(self,
            label='Total length [{}]:'.format(pos_units)))
        scan_calcs_sizer.Add(self.total_length)
        scan_calcs_sizer.Add(wx.StaticText(self,
            label='Time per scan [{}]:'.format(time_units)))
        scan_calcs_sizer.Add(self.scan_time)
        scan_calcs_sizer.Add(wx.StaticText(self,
            label='Time per return [{}]:'.format(time_units)))
        scan_calcs_sizer.Add(self.return_time)
        scan_calcs_sizer.Add(wx.StaticText(self,
            label='Total time [{}]:'.format(time_units)))
        scan_calcs_sizer.Add(self.total_scan_time)

        scan_status_sizer = wx.StaticBoxSizer(wx.StaticBox(self, label='Scan Info'),
            wx.VERTICAL)
        scan_status_sizer.Add(scan_calcs_sizer, border=5, flag=wx.ALL)


        top_sizer = wx.BoxSizer(wx.VERTICAL)
        top_sizer.Add(tr_ctrl_sizer, flag=wx.EXPAND)
        top_sizer.Add(scan_status_sizer, border=10, flag=wx.EXPAND|wx.TOP)

        self.SetSizer(top_sizer)

    def _init_values(self):
        self.constant_scan_speed.SetValue(self.settings['constant_scan_speed'])
        self.x_start.ChangeValue(str(self.settings['x_start']))
        self.x_end.ChangeValue(str(self.settings['x_end']))
        self.y_start.ChangeValue(str(self.settings['y_start']))
        self.y_end.ChangeValue(str(self.settings['y_end']))
        self.scan_speed.ChangeValue(str(self.settings['scan_speed']))
        self.num_scans.ChangeValue(str(self.settings['num_scans']))
        self.return_speed.ChangeValue(str(self.settings['return_speed']))
        self.scan_acceleration.ChangeValue(str(self.settings['scan_acceleration']))
        self.return_acceleration.ChangeValue(str(self.settings['return_acceleration']))
        self.scan_start_offset_dist.ChangeValue(str(self.settings['scan_start_offset_dist']))
        self.scan_end_offset_dist.SetValue(str(self.settings['scan_end_offset_dist']))

        self.step_speed.SetValue('1')
        self.step_acceleration.SetValue('1')
        self.scan_type.SetStringSelection('Vector')
        self.step_axis.SetStringSelection('None')

        self.pco_direction.SetStringSelection(self.settings['pco_direction'])
        self.encoder_resolution.SetValue(str(self.settings['encoder_resolution']))
        self.encoder_precision.SetValue(str(self.settings['encoder_precision']))

        self.gridpoints = None

        if self.constant_scan_speed.IsChecked():
            self.scan_start_offset_dist.Disable()
            self.scan_end_offset_dist.Disable()
        else:
            self.scan_start_offset_dist.Enable()
            self.scan_end_offset_dist.Enable()

        meas_pv_name = self.settings['center_meas_pv']
        epics.get_pv(meas_pv_name) # initializing epics in the main thread is recommended

        if self.settings['motor_type'] == 'Newport_XPS':
            if self.xps is None:
                self.xps = xps_drivers.XPS()

            self.motor = motorcon.NewportXPSMotor('TRSAXS', self.xps, self.settings['motor_ip'],
                int(self.settings['motor_port']), 20, self.settings['motor_group_name'],
                2)

    def _on_collapse(self, evt):
        self.Layout()
        self.SendSizeEvent()

    def _on_pick_file(self, evt):
        dialog = wx.FileDialog(self, "Select grid points file", style=wx.FD_OPEN|wx.FD_FILE_MUST_EXIST)

        if dialog.ShowModal() == wx.ID_OK:
            fname = dialog.GetPath()
            dialog.Destroy()

            self.step_filename.SetValue(os.path.split(fname)[1])
            self.gridpoints_file = fname

            try:
                self.gridpoints = np.loadtxt(fname, unpack=True)

            except Exception:
                msg = ('The file {} does not have a readable format for gridpoints.')
                dialog = wx.MessageDialog(self, msg, 'File format error',
                    style=wx.OK|wx.ICON_ERROR)
                dialog.ShowModal()
                dialog.Destroy()


    def _on_param_change(self, evt):
        if evt.GetEventObject() == self.constant_scan_speed:
            if self.constant_scan_speed.IsChecked():
                self.scan_start_offset_dist.Disable()
                self.scan_end_offset_dist.Disable()
            else:
                self.scan_start_offset_dist.Enable()
                self.scan_end_offset_dist.Enable()

        self._param_change()

    def _on_test_scan(self, evt):
        if self.test_scan.GetLabel() == 'Run test':
            self._abort_event.clear()
            self.test_scan.SetLabel('Stop test')

            t = threading.Thread(target=self._run_test_scan)
            t.daemon = True
            t.start()

        else:
            self._abort_event.set()
            self.test_scan.SetLabel('Run test')

    def _run_test_scan(self):
        scan_settings, valid = self.get_scan_values()

        if valid:
            num_runs = scan_settings['num_scans']
            x_start = scan_settings['scan_x_start']
            x_end = scan_settings['scan_x_end']
            y_start = scan_settings['scan_y_start']
            y_end = scan_settings['scan_y_end']
            motor_type = scan_settings['motor_type']
            motor = scan_settings['motor']
            vect_scan_speed = scan_settings['vect_scan_speed']
            vect_scan_accel = scan_settings['vect_scan_accel']
            vect_return_speed = scan_settings['vect_return_speed']
            vect_return_accel = scan_settings['vect_return_accel']
            return_speed = scan_settings['return_speed']
            return_accel = scan_settings['return_accel']

            scan_type = scan_settings['scan_type']
            step_axis = scan_settings['step_axis']
            step_size = scan_settings['step_size']
            step_speed = scan_settings['step_speed']
            step_accel = scan_settings['step_acceleration']
            use_gridpoints = scan_settings['use_gridpoints']
            gridpoints = scan_settings['gridpoints']

            if motor_type == 'Newport_XPS':
                pco_start = scan_settings['pco_start']
                pco_end = scan_settings['pco_end']
                pco_step = scan_settings['pco_step']
                pco_direction = scan_settings['pco_direction']
                pco_pulse_width = scan_settings['pco_pulse_width']
                pco_encoder_settle_t = scan_settings['pco_encoder_settle_t']
                x_motor = str(scan_settings['motor_x_name'])
                y_motor = str(scan_settings['motor_y_name'])

            motor_cmd_q = deque()
            motor_answer_q = deque()
            abort_event = threading.Event()
            motor_con = motorcon.MotorCommThread(motor_cmd_q, motor_answer_q, abort_event, name='MotorCon')
            motor_con.start()

            motor_cmd_q.append(('add_motor', (motor, 'TR_motor'), {}))

            if motor_type == 'Newport_XPS':
                if pco_direction == 'x':
                    motor.stop_position_compare(x_motor)
                    motor.set_position_compare(x_motor, 0, pco_start, pco_end, pco_step)
                    motor.set_position_compare_pulse(x_motor, pco_pulse_width, pco_encoder_settle_t)
                else:
                    motor.stop_position_compare(y_motor)
                    motor.set_position_compare(y_motor, 1, pco_start, pco_end, pco_step)
                    motor.set_position_compare_pulse(y_motor, pco_pulse_width, pco_encoder_settle_t)

                motor.set_velocity(return_speed, x_motor, 0)
                motor.set_velocity(return_speed, y_motor, 1)
                motor.set_acceleration(return_accel, x_motor, 0)
                motor.set_acceleration(return_accel, y_motor, 1,)

            motor_cmd_q.append(('move_absolute', ('TR_motor', (x_start, y_start)), {}))

            if scan_type == 'vector':
                for current_run in range(1,num_runs+1):
                    logger.info('Scan %s started', current_run)

                    self._run_test_inner(motor, motor_type, motor_cmd_q,
                        vect_scan_speed, vect_scan_accel, vect_return_speed,
                        vect_return_accel, x_motor, y_motor, x_start, x_end,
                        y_start, y_end, current_run, pco_direction)

                    motor_cmd_q.append(('move_absolute', ('TR_motor', (x_start, y_start)), {}))

                    if self._abort_event.is_set():
                        break

            else:
                if not use_gridpoints:
                    if step_axis == 'x':
                        step_start = x_start
                        step_end = x_end
                    else:
                        step_start = y_start
                        step_end = y_end


                    if step_start < step_end:
                        mtr_positions = np.arange(step_start, step_end+step_size, step_size)

                        if mtr_positions[-1] > step_end:
                            mtr_positions = mtr_positions[:-1]

                    else:
                        mtr_positions = np.arange(step_end, step_start+step_size, step_size)
                        if mtr_positions[-1] > step_start:
                            mtr_positions = mtr_positions[:-1]
                        mtr_positions = mtr_positions[::-1]
                else:
                    mtr_positions = gridpoints

                for current_run in range(1, num_runs+1):
                    start = time.time()
                    timeout = False
                    while not motor.is_moving() and not timeout:
                        time.sleep(0.001) #Waits for motion to start
                        if time.time()-start>0.1:
                            timeout = True

                    while motor.is_moving():
                        if self._abort_event.is_set():
                            break
                        time.sleep(0.001)

                    if self._abort_event.is_set():
                        break

                    logger.info('Scan %s started', current_run)

                    for pos in mtr_positions:
                        if step_axis == 'x':
                            step_x_start = pos
                            step_x_end = pos
                            step_y_start = y_start
                            step_y_end = y_end
                            motor.set_velocity(step_speed, x_motor, 0)
                            motor.set_acceleration(step_accel, x_motor, 0)
                        else:
                            step_x_start = x_start
                            step_x_end = x_end
                            step_y_start = pos
                            step_y_end = pos
                            motor.set_velocity(step_speed, y_motor, 1)
                            motor.set_acceleration(step_accel, y_motor, 1)

                        motor_cmd_q.append(('move_absolute', ('TR_motor',
                            (step_x_start, step_y_start)), {}))

                        self._run_test_inner(motor, motor_type, motor_cmd_q,
                            vect_scan_speed, vect_scan_accel, vect_return_speed,
                            vect_return_accel, x_motor, y_motor, step_x_start,
                            step_x_end, step_y_start, step_y_end, current_run,
                            pco_direction)

                    if self._abort_event.is_set():
                        break

                    if step_axis == 'x':
                        motor.set_velocity(return_speed, x_motor, 0)
                        motor.set_acceleration(return_accel, x_motor, 0)
                    else:
                        motor.set_velocity(return_speed, y_motor, 1)
                        motor.set_acceleration(return_accel, y_motor, 1)

                    motor_cmd_q.append(('move_absolute', ('TR_motor', (x_start, y_start)), {}))

                    if self._abort_event.is_set():
                        break

        self.test_scan.SetLabel('Run test')

        start = time.time()
        timeout = False
        while not motor.is_moving() and not timeout:
            time.sleep(0.001) #Waits for motion to start
            if time.time()-start>0.5:
                timeout = True

        while motor.is_moving():
            if self._abort_event.is_set():
                break

            time.sleep(0.001)

        motor_con.stop()
        motor_con.join()

    def _run_test_inner(self, motor, motor_type, motor_cmd_q, vect_scan_speed,
        vect_scan_accel, vect_return_speed, vect_return_accel, x_motor, y_motor,
        x_start, x_end, y_start, y_end, current_run, pco_direction):
        start = time.time()
        timeout = False
        while not motor.is_moving() and not timeout:
            time.sleep(0.001) #Waits for motion to start
            if time.time()-start>0.1:
                timeout = True

        while motor.is_moving():
            if self._abort_event.is_set():
                return
            time.sleep(0.001)

        if self._abort_event.is_set():
            return

        if motor_type == 'Newport_XPS':
            if pco_direction == 'x':
                logger.debug('starting x pco')
                motor.start_position_compare(x_motor)
            else:
                logger.debug('starting y pco')
                motor.start_position_compare(y_motor)

            if vect_scan_speed[0] != 0:
                motor.set_velocity(vect_scan_speed[0], x_motor, 0)
            if vect_scan_speed[1] != 0:
                motor.set_velocity(vect_scan_speed[1], y_motor, 1)
            if vect_scan_accel[0] != 0:
                motor.set_acceleration(vect_scan_accel[0], x_motor, 0)
            if vect_scan_accel[1] != 0:
                motor.set_acceleration(vect_scan_accel[1], y_motor, 1)

        motor_cmd_q.append(('move_absolute', ('TR_motor', (x_end, y_end)), {}))

        start = time.time()
        timeout = False
        while not motor.is_moving() and not timeout:
            time.sleep(0.001) #Waits for motion to start
            if time.time()-start>0.5:
                timeout = True

        while motor.is_moving():
            if self._abort_event.is_set():
                break
            time.sleep(0.001)

        if motor_type == 'Newport_XPS':
            if pco_direction == 'x':
                motor.stop_position_compare(x_motor)
            else:
                motor.stop_position_compare(y_motor)

            if vect_return_speed[0] != 0:
                motor.set_velocity(vect_return_speed[0], x_motor, 0)
            if vect_return_speed[1] != 0:
                motor.set_velocity(vect_return_speed[1], y_motor, 1)
            if vect_return_accel[0] != 0:
                motor.set_acceleration(vect_return_accel[0], x_motor, 0)
            if vect_return_accel[1] != 0:
                motor.set_acceleration(vect_return_accel[1], y_motor, 1)

    def _param_change(self):
        calc = True
        constant_speed = self.constant_scan_speed.IsChecked()

        try:
            x_start = float(self.x_start.GetValue())
            x_end = float(self.x_end.GetValue())
            y_start = float(self.y_start.GetValue())
            y_end = float(self.y_end.GetValue())
            scan_speed = float(self.scan_speed.GetValue())
            num_scans = float(self.num_scans.GetValue())
            return_speed = float(self.return_speed.GetValue())
            scan_acceleration = float(self.scan_acceleration.GetValue())
            return_acceleration = float(self.return_acceleration.GetValue())
        except ValueError:
            calc = False

        if constant_speed and calc:
            if scan_acceleration != 0:
                accel_time = scan_speed/scan_acceleration
                scan_start_offset_dist = 0.5*scan_acceleration*(accel_time)**2
                scan_end_offset_dist = scan_start_offset_dist

                if round(scan_start_offset_dist, 3) <= 0.003:
                    scan_start_offset_dist = 0.004

                if round(scan_end_offset_dist, 3) <= 0.003:
                    scan_end_offset_dist = 0.004

                wx.CallAfter(self.scan_start_offset_dist.ChangeValue, str(round(scan_start_offset_dist, 3)))
                wx.CallAfter(self.scan_end_offset_dist.ChangeValue, str(round(scan_end_offset_dist, 3)))

        elif constant_speed and not calc:
            try:
                scan_speed = float(self.scan_speed.GetValue())
                scan_acceleration = float(self.scan_acceleration.GetValue())

                if scan_acceleration != 0:
                    accel_time = scan_speed/scan_acceleration
                    scan_start_offset_dist = 0.5*scan_acceleration*(accel_time)**2
                    scan_end_offset_dist = scan_start_offset_dist

                    if round(scan_start_offset_dist, 3) <= 0.003:
                        scan_start_offset_dist = 0.004

                    if round(scan_end_offset_dist, 3) <= 0.003:
                        scan_end_offset_dist = 0.004

                    wx.CallAfter(self.scan_start_offset_dist.ChangeValue, str(round(scan_start_offset_dist, 3)))
                    wx.CallAfter(self.scan_end_offset_dist.ChangeValue, str(round(scan_end_offset_dist, 3)))
            except ValueError:
                calc = False

        elif calc:
            try:
                scan_start_offset_dist = float(self.scan_start_offset_dist.GetValue())
                scan_end_offset_dist = float(self.scan_end_offset_dist.GetValue())

                if round(scan_start_offset_dist, 3) <= 0.003:
                    scan_start_offset_dist = 0.004
                    wx.CallAfter(self.scan_start_offset_dist.ChangeValue, str(round(scan_start_offset_dist, 3)))

                if round(scan_end_offset_dist, 3) <= 0.003:
                    scan_end_offset_dist = 0.004
                    wx.CallAfter(self.scan_end_offset_dist.ChangeValue, str(round(scan_end_offset_dist, 3)))

            except ValueError:
                calc = False

        if (calc and scan_speed != 0 and return_speed !=0 and
            scan_acceleration != 0 and return_acceleration !=0):

            scan_type = self.scan_type.GetStringSelection()
            step_axis = self.step_axis.GetStringSelection()
            x_step = self.x_step.GetValue()
            y_step = self.y_step.GetValue()
            step_speed = self.step_speed.GetValue()
            step_acceleration = self.step_acceleration.GetValue()

            use_grid_from_file = self.gridpoints_from_file.GetValue()

            if scan_type.lower() == 'grid' and not use_grid_from_file:
                if step_axis.lower() != 'none':
                    try:
                        if step_axis.lower() == 'x':
                            step = float(x_step)
                        else:
                            step = float(y_step)
                        step_speed = float(step_speed)
                        step_acceleration = float(step_acceleration)
                    except ValueError:
                        # traceback.print_exc()
                        calc = False
                else:
                    calc = False
                    step = None

                gridpoints = None

            elif scan_type.lower() == 'grid' and use_grid_from_file:
                gridpoints = self.gridpoints

            else:
                step = None
                gridpoints = None

            if calc:
                try:
                    (scan_length, total_length, time_per_scan, return_time,
                        total_time) = self._calc_scan_params(x_start, x_end, y_start,
                        y_end, scan_speed, return_speed, scan_acceleration,
                        return_acceleration, scan_start_offset_dist, scan_end_offset_dist,
                        num_scans, scan_type, step_axis, step, step_speed,
                        step_acceleration, gridpoints)

                    self.scan_length.SetLabel(str(round(scan_length, 3)))
                    self.total_length.SetLabel(str(round(total_length, 3)))
                    self.scan_time.SetLabel(str(round(time_per_scan, 3)))
                    self.return_time.SetLabel(str(round(return_time, 3)))
                    self.total_scan_time.SetLabel(str(round(total_time, 3)))
                except Exception:
                    # traceback.print_exc()
                    pass

                try:
                    return_vals = self._calc_exposure_params()
                except Exception:
                    # traceback.print_exc()
                    return_vals=[['calc_exposure_params_error'],]

                # print(return_vals)

                if return_vals and len(return_vals[0]) == 0:
                    num_images = return_vals[1]
                    self.num_images.SetLabel(str(num_images))

                    if 'exposure' in self.settings['components']:
                        exp_panel = wx.FindWindowByName('exposure')
                        exp_panel.set_exp_settings({'num_frames': num_images})

    def _calc_scan_params(self, x_start, x_end, y_start, y_end, scan_speed,
        return_speed, scan_acceleration, return_acceleration,
        scan_start_offset_dist, scan_end_offset_dist, num_scans, scan_type,
        step_axis, step_size, step_speed, step_acceleration, gridpoints):

        if scan_type.lower() == 'vector':

            scan_length = math.sqrt((x_end - x_start)**2+(y_end-y_start)**2)
            total_length = scan_length + scan_start_offset_dist + scan_end_offset_dist

            accel_time = scan_speed/scan_acceleration
            accel_dist = 0.5*scan_acceleration*(accel_time)**2

            if accel_dist > total_length/2.:
                accel_time = math.sqrt(total_length/scan_acceleration)
                time_per_scan = 2*accel_time
            else:
                time_per_scan = (total_length - accel_dist*2)/scan_speed + accel_time*2

            return_accel_time = return_speed/return_acceleration
            return_accel_dist = 0.5*return_acceleration*(return_accel_time)**2

            if return_accel_dist > total_length/2.:
                return_accel_time = math.sqrt(total_length/return_acceleration)
                return_time = 2*return_accel_time
            else:
                return_time = (total_length-return_accel_dist*2)/return_speed + return_accel_time*2

            total_time = (time_per_scan + return_time)*num_scans

        else:
            if step_axis.lower() == 'x':
                scan_length = abs(y_end - y_start)
                step_start = x_start
                step_end = x_end

            else:
                scan_length = abs(x_end - x_start)
                step_start = y_start
                step_end = y_end

            total_length = scan_length + scan_start_offset_dist + scan_end_offset_dist

            accel_time = scan_speed/scan_acceleration
            accel_dist = 0.5*scan_acceleration*(accel_time)**2

            if accel_dist > total_length/2.:
                accel_time = math.sqrt(total_length/scan_acceleration)
                time_per_scan = 2*accel_time
            else:
                time_per_scan = (total_length - accel_dist*2)/scan_speed + accel_time*2

            return_accel_time = return_speed/return_acceleration
            return_accel_dist = 0.5*return_acceleration*(return_accel_time)**2

            if return_accel_dist > total_length/2.:
                return_accel_time = math.sqrt(total_length/return_acceleration)
                return_time = 2*return_accel_time
            else:
                return_time = (total_length-return_accel_dist*2)/return_speed + return_accel_time*2

            total_vector_time = (time_per_scan + return_time)

            if gridpoints is None:
                if step_start < step_end:
                    mtr_positions = np.arange(step_start, step_end+step_size, step_size)
                else:
                    mtr_positions = np.arange(step_end, step_start+step_size, step_size)
                    mtr_positions = mtr_positions[::-1]

                num_steps = mtr_positions.size

                total_step_length = abs(step_start - step_end)

                accel_time = step_speed/step_acceleration
                accel_dist = 0.5*step_acceleration*(accel_time)**2

                if accel_dist > step_size/2.:
                    accel_time = math.sqrt(step_size/step_acceleration)
                    time_per_step = 2*accel_time
                else:
                    time_per_step = (step_size - accel_dist*2)/step_speed + accel_time*2

            else:
                delta_step = np.diff(gridpoints)

                total_step_length = abs(gridpoints[0]-gridpoints[-1])

                step_times = []

                for step_size in delta_step:
                    accel_time = step_speed/step_acceleration
                    accel_dist = 0.5*step_acceleration*(accel_time)**2

                    if accel_dist > step_size/2.:
                        accel_time = math.sqrt(step_size/step_acceleration)
                        time_per_step = 2*accel_time
                    else:
                        time_per_step = (step_size - accel_dist*2)/step_speed + accel_time*2

                    step_times.append(time_per_step)

                time_per_step - np.mean(step_times)

                num_steps = len(gridpoints)


            return_accel_time = return_speed/return_acceleration
            return_accel_dist = 0.5*return_acceleration*(return_accel_time)**2

            if return_accel_dist > total_step_length/2.:
                return_accel_time = math.sqrt(total_step_length/return_acceleration)
                scan_return_time = 2*return_accel_time
            else:
                scan_return_time = (total_step_length-return_accel_dist*2)/return_speed + return_accel_time*2

            total_time = (total_vector_time + time_per_step)*num_steps + scan_return_time
            total_time = total_time*num_scans

        return scan_length, total_length, time_per_scan, return_time, total_time

    def _calc_exposure_params(self):
        errors = []
        return_vals = []

        if 'exposure' in self.settings['components']:
            exp_panel = wx.FindWindowByName('exposure')
            exp_settings = exp_panel.exp_settings_decimal()

            if 'exp_time' in exp_settings and 'exp_period' in exp_settings:
                delta_t = max(exp_settings['exp_time']+
                    self.settings['min_off_time'], exp_settings['exp_period'])

                if self.settings['motor_type'] == 'Newport_XPS':
                    x_start = D(self.x_start.GetValue())
                    x_end = D(self.x_end.GetValue())
                    y_start = D(self.y_start.GetValue())
                    y_end = D(self.y_end.GetValue())
                    scan_speed = D(self.scan_speed.GetValue())
                    return_speed = D(self.return_speed.GetValue())
                    scan_acceleration = D(self.scan_acceleration.GetValue())
                    return_acceleration = D(self.return_acceleration.GetValue())
                    scan_type = self.scan_type.GetStringSelection().lower()
                    step_axis = self.step_axis.GetStringSelection().lower()
                    pco_direction = self.pco_direction.GetStringSelection()
                    encoder_resolution = D(self.encoder_resolution.GetValue())
                    encoder_precision = int(self.encoder_precision.GetValue())

                    (x_pco_step,
                        y_pco_step,
                        vect_scan_speed,
                        vect_scan_accel,
                        vect_return_speed,
                        vect_return_accel) = self._calc_pco_params(x_start,
                        x_end, y_start, y_end, scan_speed, return_speed,
                        scan_acceleration, return_acceleration, delta_t,
                        scan_type, step_axis, encoder_resolution,
                        encoder_precision)

                    if pco_direction == 'x':
                        pco_step = x_pco_step
                        if x_start < x_end:
                            pco_start = x_start
                            pco_end = x_end
                            backward = False
                        else:
                            pco_start = x_end
                            pco_end = x_start
                            backward = True
                        pco_speed = vect_scan_speed[0]
                    else:
                        # print('here')
                        pco_step = y_pco_step
                        if y_start < y_end:
                            pco_start = y_start
                            pco_end = y_end
                            backward = False
                        else:
                            pco_start = y_end
                            pco_end = y_start
                            backward = True
                        pco_speed = vect_scan_speed[1]

                    if pco_start % encoder_resolution != 0:
                        pco_start = self.round_to(pco_start, encoder_precision,
                            encoder_resolution)

                    if pco_end % encoder_resolution != 0:
                        pco_end = self.round_to(pco_end, encoder_precision,
                            encoder_resolution)

                    if abs(pco_start-pco_end) % pco_step == 0:
                        if backward:
                            pco_start += min(encoder_resolution, pco_step)
                        else:
                            pco_end -= min(encoder_resolution, pco_step)

                    if isinstance(pco_step, float):
                        # print(pco_step)
                        # print(pco_end)
                        # print(pco_start)
                        # num_images = int(round(float(abs(pco_end-pco_start))/pco_step))
                        num_images = int(round(ceil(float(abs(pco_end-pco_start))/pco_step)))
                    else:
                        # print(pco_step)
                        # print(pco_end)
                        # print(pco_start)
                        # num_images = int(round(abs(pco_end-pco_start)/pco_step))
                        num_images = abs(pco_end-pco_start)/pco_step
                        num_images = num_images.to_integral_exact(rounding=ROUND_CEILING)
                        num_images = int(num_images)

                    if delta_t < float(self.settings['pco_pulse_width'])*2/1e6:
                        errors.append(('Exposure period (greater than 2*PCO '
                            'pulse width, {} {})'.format(
                            self.settings['pco_pulse_width']*2/1e6,
                            self.settings['time_units'])))

                    if (float(self.settings['pco_encoder_settle_t'])/1e6 >
                        float(encoder_resolution)/float(pco_speed)):
                        errors.append(('Encoder settling time must be less '
                            'than encoder resolution divded by axis speed'))

                    return_vals.extend([num_images, pco_step, pco_start, pco_end,
                    vect_scan_speed, vect_scan_accel, vect_return_speed,
                    vect_return_accel, x_pco_step, y_pco_step, x_start,
                    y_start])

                else:
                    errors.append(('Motor type {} not known, cannot '
                        'calculate triggering settings.'.format(
                        self.settings['motor_type'])))

            else:
                errors.append(('Exposure time must be properly set to '
                    'calculate triggering settings.'))

            return_vals.insert(0, errors)

        return return_vals

    def metadata(self):
        metadata = OrderedDict()

        pos_units = self.settings['position_units']
        speed_units = self.settings['speed_units']
        accel_units = self.settings['accel_units']
        time_units = self.settings['time_units']

        try:
            x_start = float(self.x_start.GetValue())
            x_end = float(self.x_end.GetValue())
            y_start = float(self.y_start.GetValue())
            y_end = float(self.y_end.GetValue())
            scan_speed = float(self.scan_speed.GetValue())
            num_scans = float(self.num_scans.GetValue())
            return_speed = float(self.return_speed.GetValue())
            scan_acceleration = float(self.scan_acceleration.GetValue())
            return_acceleration = float(self.return_acceleration.GetValue())
            scan_start_offset_dist = float(self.scan_start_offset_dist.GetValue())
            scan_end_offset_dist = float(self.scan_end_offset_dist.GetValue())

            scan_type = self.scan_type.GetStringSelection()
            step_axis = self.step_axis.GetStringSelection()

            if step_axis.lower() == 'x':
                x_step = float(self.x_step.GetValue())
            elif step_axis.lower() == 'y':
                y_step = float(self.y_step.GetValue())
            step_speed = float(self.step_speed.GetValue())
            step_acceleration = float(self.step_acceleration.GetValue())

            use_grid_from_file = self.gridpoints_from_file.GetValue()

            if scan_type.lower() == 'grid' and not use_grid_from_file:
                if step_axis.lower() == 'x':
                    step_size = x_step
                elif step_axis.lower() == 'y':
                    step_size = y_step
                else:
                    step_size = None

                gridpoints = None

            elif scan_type.lower() == 'grid' and use_grid_from_file:
                gridpoints = self.gridpoints
                step_size = None

            else:
                step_size = None
                gridpoints = None


            (scan_length, total_length, time_per_scan, return_time,
                total_time) = self._calc_scan_params(x_start, x_end, y_start,
                y_end, scan_speed, return_speed, scan_acceleration,
                return_acceleration, scan_start_offset_dist, scan_end_offset_dist,
                num_scans, scan_type, step_axis, step_size, step_speed,
                step_acceleration, gridpoints)

            metadata['Scan type:'] = scan_type
            if scan_type.lower() == 'grid':
                metadata['Vector scan length [{}]:'.format(pos_units)] = scan_length
                metadata['Step axis:'] = step_axis

                if use_grid_from_file:
                    metadata['Using gridpoints from:'] = self.gridpoints_file
            else:
                metadata['Scan length [{}]:'.format(pos_units)] = scan_length
            metadata['Number of scans:'] = num_scans
            metadata['Time per scan [{}]:'.format(time_units)] = time_per_scan
            metadata['Return time [{}]:'.format(time_units)] = return_time
            metadata['Total time [{}]:'.format(time_units)] = total_time
            metadata['X scan start [{}]:'.format(pos_units)] = x_start
            metadata['X scan end [{}]:'.format(pos_units)] = x_end

            if scan_type.lower() == 'grid' and step_axis.lower() == 'x' and not use_grid_from_file:
                metadata['X scan step [{}]:'.format(pos_units)] = x_step

            metadata['Y scan start [{}]:'.format(pos_units)] = y_start
            metadata['Y scan end [{}]:'.format(pos_units)] = y_end

            if scan_type.lower() == 'grid' and step_axis.lower() == 'y' and not use_grid_from_file:
                metadata['Y scan step [{}]:'.format(pos_units)] = y_step

            metadata['Scan speed [{}]:'.format(speed_units)] = scan_speed
            metadata['Return speed [{}]:'.format(speed_units)] = return_speed
            metadata['Scan acceleration [{}]:'.format(accel_units)] = scan_acceleration
            metadata['Return acceleration [{}]:'.format(accel_units)] = return_acceleration

            if scan_type.lower() == 'grid':
                metadata['Step speed [{}]:'.format(speed_units)] = step_speed
                metadata['Step acceleration [{}]:'.format(accel_units)] = step_acceleration

            metadata['Scan start offset [{}]:'.format(pos_units)] = scan_start_offset_dist
            metadata['Scan end offset [{}]:'.format(pos_units)] = scan_end_offset_dist

        except (ValueError, ZeroDivisionError):
            print(traceback.print_exc())

        return metadata

    def get_scan_values(self):
        valid = True

        x_start = self.x_start.GetValue()
        x_end = self.x_end.GetValue()
        x_step = self.x_step.GetValue()
        y_start = self.y_start.GetValue()
        y_end = self.y_end.GetValue()
        y_step = self.y_step.GetValue()
        scan_speed = self.scan_speed.GetValue()
        num_scans = self.num_scans.GetValue()
        return_speed = self.return_speed.GetValue()
        scan_acceleration = self.scan_acceleration.GetValue()
        return_acceleration = self.return_acceleration.GetValue()
        scan_start_offset_dist = self.scan_start_offset_dist.GetValue()
        scan_end_offset_dist = self.scan_end_offset_dist.GetValue()
        scan_type = self.scan_type.GetStringSelection().lower()
        step_axis = self.step_axis.GetStringSelection().lower()
        step_speed = self.step_speed.GetValue()
        step_acceleration = self.step_acceleration.GetValue()
        use_grid_from_file = self.gridpoints_from_file.GetValue()
        pco_direction = self.pco_direction.GetStringSelection()
        encoder_resolution = self.encoder_resolution.GetValue()
        encoder_precision = self.encoder_precision.GetValue()

        errors = []

        pos_units = self.settings['position_units']
        speed_units = self.settings['speed_units']
        accel_units = self.settings['accel_units']

        try:
            x_start = float(x_start)
        except Exception:
            errors.append('Starting X position (between {} and {} {})'.format(
                self.settings['x_range'][0], self.settings['x_range'][1],
                pos_units))

        try:
            x_end = float(x_end)
        except Exception:
            errors.append('Final X position (between {} and {} {})'.format(
                self.settings['x_range'][0], self.settings['x_range'][1],
                pos_units))

        try:
            y_start = float(y_start)
        except Exception:
            errors.append('Starting Y position (between {} and {} {})'.format(
                self.settings['y_range'][0], self.settings['y_range'][1],
                pos_units))

        try:
            y_end = float(y_end)
        except Exception:
            errors.append('Final Y position (between {} and {} {})'.format(
                self.settings['y_range'][0], self.settings['y_range'][1],
                pos_units))

        try:
            scan_speed = float(scan_speed)
        except Exception:
            errors.append('Scan speed (between {} and {} {})'.format(
                self.settings['speed_lim'][0], self.settings['speed_lim'][1],
                speed_units))

        try:
            return_speed = float(return_speed)
        except Exception:
            errors.append('Return speed (between {} and {} {})'.format(
                self.settings['speed_lim'][0], self.settings['speed_lim'][1],
                speed_units))

        try:
            scan_acceleration = float(scan_acceleration)
        except Exception:
            errors.append('Scan acceleration (between {} and {} {})'.format(
                self.settings['acceleration_lim'][0],
                self.settings['acceleration_lim'][1], accel_units))

        try:
            return_acceleration = float(return_acceleration)
        except Exception:
            errors.append('Return acceleration (between {} and {} {})'.format(
                self.settings['acceleration_lim'][0],
                self.settings['acceleration_lim'][1], accel_units))

        try:
            encoder_resolution = float(encoder_resolution)
        except Exception:
            errors.append('Encoder resolution must be a number.')

        try:
            encoder_precision = int(encoder_precision)
        except Exception:
            errors.append('Encoder precision must be an integer.')

        try:
            scan_start_offset_dist = float(scan_start_offset_dist)
        except Exception:
            errors.append('Start offset (greater than or equal to 0)')

        try:
            scan_end_offset_dist = float(scan_end_offset_dist)
        except Exception:
            errors.append('End offset (greater than or equal to 0)')

        try:
            num_scans = int(num_scans)
        except Exception:
            errors.append('Number of scans (greater than 0)')

        if (isinstance(x_start, float) and isinstance(x_end, float) and
            isinstance(y_start, float) and isinstance(y_end, float)):

            tot_dist = math.sqrt((x_end - x_start)**2 + (y_end-y_start)**2)
            if tot_dist == 0:
                errors.append('Scan length (greater than 0 {})'.format(
                pos_units))

        if scan_type == 'grid':
            if step_axis == 'none':
                errors.append('For a grid scan you must specify the step axis (X or Y).')
            else:
                if step_axis != pco_direction:
                    if not use_grid_from_file:
                        if step_axis == 'x':
                            try:
                                step_size = float(x_step)
                            except Exception:
                                errors.append('X step size (greater than 0)')
                        else:
                            try:
                                step_size = float(y_step)
                            except Exception:
                                errors.append('Y step size (greater than 0)')
                        gridpoints = None

                    try:
                        step_speed = float(step_speed)
                    except Exception:
                        errors.append('Step speed (greater than 0)')

                    try:
                        step_acceleration = float(step_acceleration)
                    except Exception:
                        errors.append('Step acceleration (greater than 0)')

                    if use_grid_from_file:
                        if self.gridpoints is None:
                            errors.append('You must select a file for the gridpoints.')

                        else:
                            if not (all(self.gridpoints == sorted(self.gridpoints)) or
                                all(self.gridpoints[::-1] == sorted(self.gridpoints))):

                                errors.append('Gridpoints should be specified in ascending or descending order.')

                            else:
                                gridpoints = self.gridpoints
                                step_size = None

                                if step_axis == 'x':
                                    x_start = gridpoints[0]
                                    x_end = gridpoints[-1]

                                    wx.CallAfter(self.x_start.ChangeValue, str(x_start))
                                    wx.CallAfter(self.x_end.ChangeValue, str(x_end))
                                    wx.CallAfter(self.x_step.ChangeValue, '')

                                else:
                                    y_start = gridpoints[0]
                                    y_end = gridpoints[-1]

                                    wx.CallAfter(self.y_start.ChangeValue, str(y_start))
                                    wx.CallAfter(self.y_end.ChangeValue, str(y_end))
                                    wx.CallAfter(self.y_step.ChangeValue, '')
                else:
                    errors.append('PCO (vector) direction should be different from the step direction')
        else:
            step_size = None
            gridpoints = None


        if isinstance(x_start, float):
            if (x_start < self.settings['x_range'][0] or
                x_start > self.settings['x_range'][1]):
                errors.append('Starting X position (between {} and {} {})'.format(
                self.settings['x_range'][0], self.settings['x_range'][1],
                pos_units))

        if isinstance(x_end, float):
            if (x_end < self.settings['x_range'][0] or
                x_end > self.settings['x_range'][1]):
                errors.append('Final X position (between {} and {} {})'.format(
                self.settings['x_range'][0], self.settings['x_range'][1],
                pos_units))

        if isinstance(y_start, float):
            if (y_start < self.settings['y_range'][0] or
                y_start > self.settings['y_range'][1]):
                errors.append('Starting Y position (between {} and {} {})'.format(
                self.settings['y_range'][0], self.settings['y_range'][1],
                pos_units))

        if isinstance(y_end, float):
            if (y_end < self.settings['y_range'][0] or
                y_end > self.settings['y_range'][1]):
                errors.append('Final Y position (between {} and {} {})'.format(
                self.settings['y_range'][0], self.settings['y_range'][1],
                pos_units))

        if isinstance(scan_speed, float):
            if (scan_speed <= self.settings['speed_lim'][0] or
                scan_speed > self.settings['speed_lim'][1]):
                errors.append('Scan speed (between {} and {} {})'.format(
                self.settings['speed_lim'][0], self.settings['speed_lim'][1],
                pos_units))

        if isinstance(return_speed, float):
            if (return_speed <= self.settings['speed_lim'][0] or
                return_speed > self.settings['speed_lim'][1]):
                errors.append('Return speed (between {} and {} {})'.format(
                self.settings['speed_lim'][0], self.settings['speed_lim'][1],
                pos_units))

        if isinstance(scan_acceleration, float):
            if (scan_acceleration <= self.settings['acceleration_lim'][0] or
                scan_acceleration > self.settings['acceleration_lim'][1]):
                errors.append('Scan acceleration (between {} and {} {})'.format(
                self.settings['acceleration_lim'][0],
                self.settings['acceleration_lim'][1], pos_units))

        if isinstance(return_acceleration, float):
            if (return_acceleration <= self.settings['acceleration_lim'][0] or
                return_acceleration > self.settings['acceleration_lim'][1]):
                errors.append('Return acceleration (between {} and {} {})'.format(
                self.settings['acceleration_lim'][0],
                self.settings['acceleration_lim'][1], pos_units))

        if (isinstance(scan_start_offset_dist, float) and isinstance(x_start, float)
            and isinstance(x_end, float) and isinstance(y_start, float) and
            isinstance(y_end, float)):

            if scan_type == 'vector':
                tot_dist = math.sqrt((x_end - x_start)**2 + (y_end-y_start)**2)
                if tot_dist != 0:
                    x_prop = abs((x_end - x_start)/tot_dist)
                else:
                    x_prop = 1
            else:
                x_prop = 1

            if scan_type == 'vector' or (scan_type == 'grid' and step_axis == 'y'):
                if x_start < x_end:
                    scan_x_start = x_start - scan_start_offset_dist*x_prop
                else:
                    scan_x_start = x_start + scan_start_offset_dist*x_prop

                if (scan_x_start < self.settings['x_range'][0] or
                    scan_x_start > self.settings['x_range'][1]):
                    errors.append(('Starting X position plus (or minus) start '
                        'offset (between {} and {} {})'.format(
                        self.settings['x_range'][0], self.settings['x_range'][1],
                        pos_units)))
            else:
                scan_x_start = x_start

        if (isinstance(scan_end_offset_dist, float) and isinstance(x_start, float)
            and isinstance(x_end, float) and isinstance(y_start, float) and
            isinstance(y_end, float)):

            if scan_type == 'vector':
                tot_dist = math.sqrt((x_end - x_start)**2 + (y_end-y_start)**2)
                if tot_dist != 0:
                    x_prop = abs((x_end - x_start)/tot_dist)
                else:
                    x_prop = 1
            else:
                x_prop = 1

            if scan_type == 'vector' or (scan_type == 'grid' and step_axis == 'y'):
                if x_end < x_start:
                    scan_x_end = x_end - scan_end_offset_dist*x_prop
                else:
                    scan_x_end = x_end + scan_end_offset_dist*x_prop

                if (scan_x_end < self.settings['x_range'][0] or
                    scan_x_end > self.settings['x_range'][1]):
                    errors.append(('Final X position plus (or minus) end '
                        'offset (between {} and {} {})'.format(
                        self.settings['x_range'][0], self.settings['x_range'][1],
                        pos_units)))
            else:
                scan_x_end = x_end

        if (isinstance(scan_start_offset_dist, float) and isinstance(x_start, float)
            and isinstance(x_end, float) and isinstance(y_start, float) and
            isinstance(y_end, float)):

            if scan_type == 'vector':
                tot_dist = math.sqrt((x_end - x_start)**2 + (y_end-y_start)**2)
                if tot_dist != 0:
                    y_prop = abs((y_end-y_start)/tot_dist)
                else:
                    y_prop = 1
            else:
                y_prop = 1

            if scan_type == 'vector' or (scan_type == 'grid' and step_axis == 'x'):
                if y_start < y_end:
                    scan_y_start = y_start - scan_start_offset_dist*y_prop
                else:
                    scan_y_start = y_start + scan_start_offset_dist*y_prop

                if (scan_y_start < self.settings['y_range'][0] or
                    scan_y_start > self.settings['y_range'][1]):
                    errors.append(('Starting Y position plus (or minus) start '
                        'offset (between {} and {} {})'.format(
                        self.settings['y_range'][0], self.settings['y_range'][1],
                        pos_units)))
            else:
                scan_y_start = y_start

        if (isinstance(scan_end_offset_dist, float) and isinstance(x_start, float)
            and isinstance(x_end, float) and isinstance(y_start, float) and
            isinstance(y_end, float)):

            if scan_type == 'vector':
                tot_dist = math.sqrt((x_end - x_start)**2 + (y_end-y_start)**2)
                if tot_dist != 0:
                    y_prop = abs((y_end-y_start)/tot_dist)
                else:
                    y_prop = 1
            else:
                y_prop = 1

            if scan_type == 'vector' or (scan_type == 'grid' and step_axis == 'x'):
                if y_end < y_start:
                    scan_y_end = y_end - scan_end_offset_dist*y_prop
                else:
                    scan_y_end = y_end + scan_end_offset_dist*y_prop

                if (scan_y_end < self.settings['y_range'][0] or
                    scan_y_end > self.settings['y_range'][1]):
                    errors.append(('Final Y position plus (or minus) end '
                        'offset (between {} and {} {})'.format(
                        self.settings['y_range'][0], self.settings['y_range'][1],
                        pos_units)))
            else:
                scan_y_end = y_end


        if scan_type == 'grid':
            if isinstance(step_speed, float):
                if (step_speed <= self.settings['speed_lim'][0] or
                    step_speed > self.settings['speed_lim'][1]):
                    errors.append('Step speed (between {} and {} {})'.format(
                    self.settings['speed_lim'][0], self.settings['speed_lim'][1],
                    pos_units))

            if isinstance(step_acceleration, float):
                if (step_acceleration <= self.settings['acceleration_lim'][0] or
                    step_acceleration > self.settings['acceleration_lim'][1]):
                    errors.append('Step acceleration (between {} and {} {})'.format(
                    self.settings['acceleration_lim'][0],
                    self.settings['acceleration_lim'][1], pos_units))

        if isinstance(num_scans, int):
            if num_scans <= 0:
                errors.append('Number of scans (greater than 0)')

        if len(errors) > 0:
            valid = False

        if valid:
            try:
                (scan_length,
                    total_length,
                    time_per_scan,
                    return_time,
                    total_time) = self._calc_scan_params(x_start, x_end, y_start,
                    y_end, scan_speed, return_speed, scan_acceleration,
                    return_acceleration, scan_start_offset_dist, scan_end_offset_dist,
                    num_scans, scan_type, step_axis, step_size, step_speed,
                    step_acceleration, gridpoints)

            except Exception:
                # print(traceback.print_exc())
                valid = False
                errors.append('Error calculating scan parameters')

            try:
                return_vals = self._calc_exposure_params()

                if return_vals and len(return_vals[0])>0:
                    errors.extend(return_vals[0])

            except Exception:
                print(traceback.print_exc())
                valid = False


        if len(errors) > 0:
            valid = False
            scan_values = {}

            msg = 'The following field(s) have invalid values:'
            for err in errors:
                msg = msg + '\n- ' + err
            msg = msg + ('\n\nPlease correct these errors, then start the scan.')

            wx.CallAfter(wx.MessageBox, msg, 'Error in scan parameters',
                style=wx.OK|wx.ICON_ERROR)

        else:
            scan_values = {
                'x_start'               : x_start,
                'x_end'                 : x_end,
                'y_start'               : y_start,
                'y_end'                 : y_end,
                'scan_x_start'          : scan_x_start,
                'scan_x_end'            : scan_x_end,
                'scan_y_start'          : scan_y_start,
                'scan_y_end'            : scan_y_end,
                'scan_speed'            : scan_speed,
                'return_speed'          : return_speed,
                'scan_accel'            : scan_acceleration,
                'return_accel'          : return_acceleration,
                'num_scans'             : num_scans,
                'scan_start_offset_dist': scan_start_offset_dist,
                'scan_end_offset_dist'  : scan_end_offset_dist,
                'scan_length'           : scan_length,
                'total_length'          : total_length,
                'time_per_scan'         : time_per_scan,
                'return_time'           : return_time,
                'total_time'            : total_time,
                'motor_type'            : self.settings['motor_type'],
                'motor'                 : self.motor,
                'scan_type'             : scan_type,
                'step_axis'             : step_axis,
                'step_size'             : step_size,
                'step_speed'            : step_speed,
                'step_acceleration'     : step_acceleration,
                'gridpoints'            : gridpoints,
                'use_gridpoints'        : use_grid_from_file,
            }

            if self.settings['motor_type'] == 'Newport_XPS':
                scan_values['num_images'] = return_vals[1]
                scan_values['pco_step'] = return_vals[2]
                scan_values['pco_start'] = return_vals[3]
                scan_values['pco_end'] = return_vals[4]
                scan_values['vect_scan_speed'] = return_vals[5]
                scan_values['vect_scan_accel'] = return_vals[6]
                scan_values['vect_return_speed'] = return_vals[7]
                scan_values['vect_return_accel'] = return_vals[8]
                scan_values['x_pco_step'] = return_vals[9]
                scan_values['y_pco_step'] = return_vals[10]
                scan_values['x_pco_start'] = return_vals[11]
                scan_values['y_pco_start'] = return_vals[12]

                scan_values['motor_group_name'] = self.settings['motor_group_name']
                scan_values['motor_x_name'] = self.settings['motor_x_name']
                scan_values['motor_y_name'] = self.settings['motor_y_name']
                scan_values['pco_direction'] = pco_direction
                scan_values['pco_pulse_width'] = self.settings['pco_pulse_width']
                scan_values['pco_encoder_settle_t'] =  self.settings['pco_encoder_settle_t']

            logger.info(scan_values)

        return scan_values, valid

    def _calc_vector_params(self, x_start, x_end, y_start, y_end, scan_speed,
        return_speed, scan_acceleration, return_acceleration, scan_type,
        step_axis):

        if scan_type == 'vector':
            if x_start == x_end:
                scan_speed_y = scan_speed
                return_speed_y = return_speed
                scan_acceleration_y = scan_acceleration
                return_acceleration_y = return_acceleration

                scan_speed_x = 0
                return_speed_x = 0
                scan_acceleration_x = 0
                return_acceleration_x = 0

            elif y_start == y_end:
                scan_speed_x = scan_speed
                return_speed_x = return_speed
                scan_acceleration_x = scan_acceleration
                return_acceleration_x = return_acceleration

                scan_speed_y = 0
                return_speed_y = 0
                scan_acceleration_y = 0
                return_acceleration_y = 0

            else:
                tot_dist = ((x_end - x_start)**D(2) + (y_end-y_start)**D(2))**(D(0.5))
                x_prop = abs((x_end - x_start)/tot_dist)
                y_prop = abs((y_end-y_start)/tot_dist)

                scan_speed_x = scan_speed*x_prop
                return_speed_x = return_speed*x_prop
                scan_acceleration_x = scan_acceleration*x_prop
                return_acceleration_x = return_acceleration*x_prop

                scan_speed_y = scan_speed*y_prop
                return_speed_y = return_speed*y_prop
                scan_acceleration_y = scan_acceleration*y_prop
                return_acceleration_y = return_acceleration*y_prop

        else:
            if step_axis == 'x':
                scan_speed_y = scan_speed
                return_speed_y = return_speed
                scan_acceleration_y = scan_acceleration
                return_acceleration_y = return_acceleration

                scan_speed_x = 0
                return_speed_x = 0
                scan_acceleration_x = 0
                return_acceleration_x = 0

            elif step_axis == 'y':
                scan_speed_x = scan_speed
                return_speed_x = return_speed
                scan_acceleration_x = scan_acceleration
                return_acceleration_x = return_acceleration

                scan_speed_y = 0
                return_speed_y = 0
                scan_acceleration_y = 0
                return_acceleration_y = 0

        vect_scan_speed = (scan_speed_x, scan_speed_y)
        vect_scan_accel = (scan_acceleration_x, scan_acceleration_y)
        vect_return_speed = (return_speed_x, return_speed_y)
        vect_return_accel = (return_acceleration_x, return_acceleration_y)

        return vect_scan_speed, vect_scan_accel, vect_return_speed, vect_return_accel


    def _calc_pco_params(self, x_start, x_end, y_start, y_end, scan_speed,
        return_speed, scan_acceleration, return_acceleration, delta_t,
        scan_type, step_axis, encoder_resolution, encoder_precision):
        """ For Newport XPS controller with encoded stages"""

        (vect_scan_speed, vect_scan_accel,
            vect_return_speed, vect_return_accel) = self._calc_vector_params(x_start,
            x_end, y_start, y_end, scan_speed, return_speed, scan_acceleration,
            return_acceleration, scan_type, step_axis)

        x_pco_step = delta_t*D(vect_scan_speed[0])
        y_pco_step = delta_t*D(vect_scan_speed[1])

        if x_pco_step % encoder_resolution != 0:
            x_pco_step = x_pco_step + encoder_resolution/D('2') #Round up
            x_pco_step = self.round_to(x_pco_step, encoder_precision,
            encoder_resolution)

        if y_pco_step % encoder_resolution != 0:
            y_pco_step = y_pco_step + encoder_resolution/D('2') #Round up
            y_pco_step = self.round_to(y_pco_step, encoder_precision,
            encoder_resolution)

        return x_pco_step, y_pco_step, vect_scan_speed, vect_scan_accel, vect_return_speed, vect_return_accel

    def round_to(self, x, prec, base):
        # print(type(x))
        # print(type(prec))
        # print(type(base))
        # return round(float(base)*round(x/base), prec)
        return x.quantize(base)

    def _on_run_centering(self, evt):
        if self.run_centering.GetLabel() == 'Center Mixer':
            self.run_centering.SetLabel('Stop Centering')

            wx.CallAfter(self.start_centering)

        else:
            self._centering_abort_event.set()
            self.run_centering.SetLabel('Center Mixer')

    def run_and_wait_for_centering(self):
        if self.auto_center.GetValue():
            self.start_centering()

            while not self.centering_done_event.is_set():
                wx.GetApp().Yield()
                time.sleep(0.1)

    def start_centering(self):
        scan_settings, valid = self.get_centering_values()

        if valid:
            self._centering_abort_event.clear()
            self.centering_done_event.clear()
            centering_thread = threading.Thread(target=self.do_centering_scan,
                args=(scan_settings,))
            centering_thread.daemon = True
            centering_thread.start()


    def get_centering_values(self):
        axis = self.center_scan_axis.GetStringSelection()
        start = self.center_start.GetValue()
        stop = self.center_stop.GetValue()
        step = self.center_step.GetValue()
        alt_pos = self.center_alt_pos.GetValue()
        center_offset = self.center_offset.GetValue()

        if axis.lower() == 'x':
            speed = self.settings['center_x_speed']
            accel = self.settings['center_x_accel']
            alt_speed = self.settings['center_y_speed']
            alt_accel = self.settings['center_y_accel']
            scan_start = self.x_start.GetValue()
            scan_stop = self.x_end.GetValue()
        else:
            speed = self.settings['center_y_speed']
            accel = self.settings['center_y_accel']
            alt_speed = self.settings['center_x_speed']
            alt_accel = self.settings['center_x_accel']
            scan_start = self.y_start.GetValue()
            scan_stop = self.y_end.GetValue()

        meas_pv = self.settings['center_meas_pv']
        scaler_pv = self.settings['center_scaler_pv']
        meas_time = self.settings['center_meas_time']
        fw_height = self.settings['center_fw_height']
        motor_type = self.settings['motor_type']
        motor = self.motor

        shutter_pvs = self.settings['center_shutter_pvs']

        errors = []

        try:
            start = float(start)
        except Exception:
            errors.append('Start position')

        try:
            stop = float(stop)
        except Exception:
            errors.append('Stop position')

        try:
            step = float(step)
        except Exception:
            errors.append('Step size')

        try:
            alt_pos = float(alt_pos)
        except Exception:
            errors.append('2nd axis position')

        try:
            center_offset = float(center_offset)
        except Exception:
            errors.append('Center offset')

        try:
            scan_start = float(scan_start)
        except Exception:
            scan_start = None

        try:
            scan_stop = float(scan_stop)
        except Exception:
            scan_stop = None

        if len(errors) > 0:
            valid = False
            scan_settings = {}

            msg = 'The following field(s) have invalid values:'
            for err in errors:
                msg = msg + '\n- ' + err
            msg = msg + ('\n\nPlease correct these errors, then start the centering.')

            wx.CallAfter(wx.MessageBox, msg, 'Error in centering parameters',
                style=wx.OK|wx.ICON_ERROR)

        else:
            valid = True
            scan_settings = {
                'axis'          : axis,
                'start'         : start,
                'stop'           : stop,
                'step'          : step,
                'alt_pos'       : alt_pos,
                'speed'         : speed,
                'accel'         : accel,
                'alt_speed'     : alt_speed,
                'alt_accel'     : alt_accel,
                'meas_pv'       : meas_pv,
                'scaler_pv'     : scaler_pv,
                'meas_time'     : meas_time,
                'fw_height'     : fw_height,
                'center_offset' : center_offset,
                'motor_type'    : motor_type,
                'motor'         : motor,
                'scan_start'    : scan_start,
                'scan_stop'     : scan_stop,
                'shutter_pvs'   : shutter_pvs,
                'motor_x_name'  : self.settings['motor_x_name'],
                'motor_y_name'  : self.settings['motor_y_name'],
            }

        return scan_settings, valid

    def do_centering_scan(self, scan_settings):
        axis = scan_settings['axis']
        start = scan_settings['start']
        stop = scan_settings['stop']
        step = scan_settings['step']
        alt_pos = scan_settings['alt_pos']
        speed = scan_settings['speed']
        accel = scan_settings['accel']
        alt_speed = scan_settings['speed']
        alt_accel = scan_settings['accel']
        meas_pv_name = scan_settings['meas_pv']
        scaler_pv_name = scan_settings['scaler_pv']
        meas_time = scan_settings['meas_time']
        fw_height = scan_settings['fw_height']
        center_offset = scan_settings['center_offset']
        scan_start = scan_settings['scan_start']
        scan_stop = scan_settings['scan_stop']
        shutter_pvs = scan_settings['shutter_pvs']

        motor_type = scan_settings['motor_type']
        motor = scan_settings['motor']

        meas_pv = epics.get_pv(meas_pv_name)
        count_time = epics.get_pv('{}.TP'.format(scaler_pv_name))
        count_start = epics.get_pv('{}.CNT'.format(scaler_pv_name))

        for shutter in shutter_pvs:
            pv_name = shutter['name']
            pv = epics.get_pv(pv_name)
            shutter['pv'] = pv

        if motor_type == 'Newport_XPS':
            x_motor = str(scan_settings['motor_x_name'])
            y_motor = str(scan_settings['motor_y_name'])

        if motor_type == 'Newport_XPS':
            if axis.lower() == 'x':
                motor.set_velocity(speed, x_motor, 0)
                motor.set_velocity(alt_speed, y_motor, 1)
                motor.set_acceleration(accel, x_motor, 0)
                motor.set_acceleration(alt_accel, y_motor, 1)
                scan_positioner = x_motor
                alt_positioner = y_motor
                scan_mindex = 0
                alt_mindex = 1

            else:
                motor.set_velocity(alt_speed, x_motor, 0)
                motor.set_velocity(speed, y_motor, 1)
                motor.set_acceleration(alt_accel, x_motor, 0)
                motor.set_acceleration(accel, y_motor, 1)
                scan_positioner = y_motor
                alt_positioner = x_motor
                scan_mindex = 1
                alt_mindex = 0

        initial_pos_alt = motor.get_positioner_position(alt_positioner,
                alt_mindex)
        initial_pos = motor.get_positioner_position(scan_positioner, scan_mindex)

        start += initial_pos
        stop += initial_pos

        if axis.lower() == 'x':
            motor.move_absolute((start, alt_pos))
        else:
            motor.move_absolute((alt_pos, start))

        if start < stop:
            mtr1_positions = np.arange(start, stop+step, step)
        else:
            mtr1_positions = np.arange(stop, start+step, step)
            mtr1_positions = mtr1_positions[::-1]

        count_time.put(meas_time)

        if self._centering_abort_event.is_set():
            self.centering_done_event.set()
            wx.CallAfter(self.run_centering.SetLabel, 'Center Mixer')
            return

        scaler_vals = np.zeros_like(mtr1_positions)

        for shutter in shutter_pvs:
            open_val = shutter['open']
            pv = shutter['pv']
            pv.put(open_val)

        print('Centering mixer channel')
        for num, mtr1_pos in enumerate(mtr1_positions):
            if mtr1_pos != mtr1_positions[0]:
                # logger.info('Moving motor 1 position to {}'.format(mtr1_pos))
                motor.move_positioner_absolute(scan_positioner,
                    scan_mindex, mtr1_pos)
            # mtr1.wait_for_motor_stop()
            # if not motor.is_moving():
            #     while not motor.is_moving():
            #         time.sleep(0.01)
            #         if self._centering_abort_event.is_set():
            #             motor.stop()
            #             for shutter in shutter_pvs:
            #                 close_val = shutter['close']
            #                 pv = shutter['pv']
            #                 pv.put(close_val)
            #             wx.CallAfter(self.run_centering.SetLabel, 'Center Mixer')
            #             return


            while motor.is_moving():
                time.sleep(0.01)
                if self._centering_abort_event.is_set():
                    motor.stop()
                    self.centering_done_event.set()
                    for shutter in shutter_pvs:
                        close_val = shutter['close']
                        pv = shutter['pv']
                        pv.put(close_val)
                    wx.CallAfter(self.run_centering.SetLabel, 'Center Mixer')
                    return

            count_start.put(1,wait=True)

            while count_start.get() != 0:
                time.sleep(0.01)
                if self._centering_abort_event.is_set():
                    self.centering_done_event.set()
                    for shutter in shutter_pvs:
                        close_val = shutter['close']
                        pv = shutter['pv']
                        pv.put(close_val)
                    wx.CallAfter(self.run_centering.SetLabel, 'Center Mixer')
                    return

            counts = meas_pv.get()
            scaler_vals[num] = counts
            print('Mtr: {} Cts: {}'.format(mtr1_pos, counts))

        for shutter in shutter_pvs:
            close_val = shutter['close']
            pv = shutter['pv']
            pv.put(close_val)

        center, fwhm = self._calc_fw_position(mtr1_positions, scaler_vals,
            fw_height)

        print('Found channel center at: {}'.format(center))

        center += center_offset
        center = round(center, 6)

        print('Setting scan center at: {}'.format(center))

        if axis.lower() == 'x':
            motor.move_absolute((center, initial_pos_alt))
            wx.CallAfter(self.x_start.SetValue, str(center))

            while self.x_start.GetValue() != str(center):
                time.sleep(0.01)
            if scan_start is not None and scan_stop is not None:
                diff = center - scan_start
                new_stop = scan_stop + diff
                wx.CallAfter(self.x_end.SetValue, str(new_stop))

                while self.x_end.GetValue() != str(new_stop):
                    time.sleep(0.01)
        else:
            motor.move_absolute((initial_pos_alt, center))
            wx.CallAfter(self.y_start.SetValue, str(center))
            while self.y_start.GetValue() != str(center):
                time.sleep(0.01)

            if scan_start is not None and scan_stop is not None:
                diff = center - scan_start
                new_stop = scan_stop + diff
                wx.CallAfter(self.y_end.SetValue, str(new_stop))

                while self.y_end.GetValue() != str(new_stop):
                    time.sleep(0.01)

        meas_pv.disconnect()
        count_time.disconnect()
        count_start.disconnect()
        self.centering_done_event.set()
        wx.CallAfter(self.run_centering.SetLabel, 'Center Mixer')
        print('Centering Done')

    def _calc_fw_position(self, mtr_pos, scaler_vals, fw_height):
        """
        FW height is the value at which to calulcate the FW. So fw_height
        of 0.5 calcultes FW half max, a fw_height of 0.25 would be FW quarter max,
        and so on.
        """
        if mtr_pos is not None and len(mtr_pos)>3:
            y = scaler_vals - np.max(scaler_vals)*fw_height
            if mtr_pos[0]>mtr_pos[1]:
                spline = scipy.interpolate.UnivariateSpline(mtr_pos[::-1], y[::-1], s=0)
            else:
                spline = scipy.interpolate.UnivariateSpline(mtr_pos, y, s=0)

            try:
                roots = spline.roots()
                if roots.size == 2:
                    r1 = roots[0]
                    r2 = roots[1]

                    if mtr_pos[1]>mtr_pos[0]:
                        if r1>r2:
                            index1 = np.searchsorted(mtr_pos, r1, side='right')
                            index2 = np.searchsorted(mtr_pos, r2, side='right')
                        else:
                            index1 = np.searchsorted(mtr_pos, r2, side='right')
                            index2 = np.searchsorted(mtr_pos, r1, side='right')

                        mean = np.mean(y[index1:index2])
                    else:
                        if r1>r2:
                            index1 = np.searchsorted(mtr_pos[::-1], r1, side='right')
                            index2 = np.searchsorted(mtr_pos[::-1], r2, side='right')
                        else:
                            index1 = np.searchsorted(mtr_pos[::-1], r2, side='right')
                            index2 = np.searchsorted(mtr_pos[::-1], r1, side='right')

                        mean = np.mean(y[::-1][index1:index2])

                    if mean<=0:
                        r1 = 0
                        r2 = 0

                elif roots.size>2:
                    max_diffs = np.argsort(abs(np.diff(roots)))[::-1]
                    for rmax in max_diffs:
                        r1 = roots[rmax]
                        r2 = roots[rmax+1]

                        if mtr_pos[1]>mtr_pos[0]:
                            if r1<r2:
                                index1 = np.searchsorted(mtr_pos, r1, side='right')
                                index2 = np.searchsorted(mtr_pos, r2, side='right')
                            else:
                                index1 = np.searchsorted(mtr_pos, r2, side='right')
                                index2 = np.searchsorted(mtr_pos, r1, side='right')

                            mean = np.mean(y[index1:index2])
                        else:
                            if r1<r2:
                                index1 = np.searchsorted(mtr_pos[::-1], r1, side='right')
                                index2 = np.searchsorted(mtr_pos[::-1], r2, side='right')
                            else:
                                index1 = np.searchsorted(mtr_pos[::-1], r2, side='right')
                                index2 = np.searchsorted(mtr_pos[::-1], r1, side='right')

                            mean = np.mean(y[::-1][index1:index2])

                        if mean>0:
                            break
                else:
                    r1 = 0
                    r2 = 0
            except Exception:
              r1 = 0
              r2 = 0

            fwhm = np.fabs(r2-r1)

            if r1 < r2:
                center = r1 + fwhm/2.
            else:
                center = r2 + fwhm/2.

        return center, fwhm

    def update_params(self):
        self._param_change()

    def on_exit(self):
        self._centering_abort_event.set()
        self._abort_event.set()

        if self.motor is not None:
            self.motor.disconnect()

class TRFlowPanel(wx.Panel):
    """
    This flow meter panel supports standard settings, including connection settings,
    for a flow meter. It is meant to be embedded in a larger application and can
    be instanced several times, once for each flow meter. It communciates
    with the flow meters using the :py:class:`FlowMeterCommThread`. Currently
    it only supports the :py:class:`BFS`, but it should be easy to extend for
    other flow meters. The only things that should have to be changed are
    are adding in flow meter-specific readouts, modeled after how the
    ``bfs_pump_sizer`` is constructed in the :py:func:`_create_layout` function,
    and then add in type switching in the :py:func:`_on_type` function.
    """
    def __init__(self, settings, *args, **kwargs):
        """
        Initializes the custom thread. Important parameters here are the
        list of known commands ``_commands`` and known pumps ``known_fms``.

        :param wx.Window parent: Parent class for the panel.

        :param int panel_id: wx ID for the panel.

        :param str panel_name: Name for the panel

        :param list all_comports: A list containing all comports that the flow meter
            could be connected to.

        :param collections.deque fm_cmd_q: The ``fm_cmd_q`` that was passed to
            the :py:class:`FlowMeterCommThread`.

        :param collections.deque fm_return_q: The ``fm_return_q`` that was passed to
            the :py:class:`FlowMeterCommThread`.

        :param list known_fms: The list of known flow meter types, obtained from
            the :py:class:`FlowMeterCommThread`.

        :param str fm_name: An identifier for the flow meter, displayed in the
            flow meter panel.

        :param str fm_type: One of the ``known_fms``, corresponding to the flow
            meter connected to this panel. Only required if you are connecting
            the flow meter when the panel is first set up (rather than manually
            later).

        :param str comport: The comport the flow meter is connected to. Only required
            if you are connecting the flow meter when the panel is first set up (rather
            than manually later).

        :param list fm_args: Flow meter specific arguments for initialization.
            Only required if you are connecting the flow meter when the panel is first
            set up (rather than manually later).

        :param dict fm_kwargs: Flow meter specific keyword arguments for initialization.
            Only required if you are connecting the flow meter when the panel is first
            set up (rather than manually later).

        """

        super(TRFlowPanel, self).__init__(*args, **kwargs)
        logger.debug('Initializing TRFlowPanel')

        self.settings = settings

        if self.settings['mixer_type'] == 'chaotic':
            self.chaotic_mixer = True
        else:
            self.chaotic_mixer = False

        self._create_layout()
        self._init_connections()
        self._init_values()
        self._init_valves()
        self._init_pumps()
        self._init_flowmeters()

        if self.settings['simulated']:
            self.stop_simulation = threading.Event()
            self.sim_thread = threading.Thread(target=self._simulated_mode)
            self.sim_thread.daemon = True
            self.sim_thread.start()

    def _FromDIP(self, size):
        # This is a hack to provide easy back compatibility with wxpython < 4.1
        try:
            return self.FromDIP(size)
        except Exception:
            return size

    def _init_connections(self):
        self.pump_cmd_q = deque()
        self.pump_return_q = deque()
        self.pump_status_q = deque()
        self.pump_abort_event = threading.Event()
        self.pump_return_lock = threading.Lock()

        self.fm_cmd_q = deque()
        self.fm_return_q = deque()
        self.fm_status_q = deque()
        self.fm_abort_event = threading.Event()
        self.fm_return_lock = threading.Lock()

        self.valve_cmd_q = deque()
        self.valve_return_q = deque()
        self.valve_status_q = deque()
        self.valve_abort_event = threading.Event()
        self.valve_return_lock = threading.Lock()

        self.timeout_event = threading.Event()

        if self.settings['device_communication'] == 'local':
            self.pump_con = self.settings['pump_com_thread']
            self.pump_con.add_new_communication('pump_control',
                self.pump_cmd_q, self.pump_return_q,
                self.pump_status_q)

            self.fm_con = self.settings['fm_com_thread']
            self.fm_con.add_new_communication('fm_control',
                self.fm_cmd_q, self.fm_return_q,
                self.fm_status_q)

            self.valve_con = self.settings['valve_com_thread']
            self.valve_con.add_new_communication('valve_control',
                self.valve_cmd_q, self.valve_return_q,
                self.valve_status_q)

            self.local_devices = True

        else:
            pump_ip = self.settings['remote_pump_ip']
            pump_port = self.settings['remote_pump_port']
            self.pump_con = client.ControlClient(pump_ip, pump_port,
                self.pump_cmd_q, self.pump_return_q,
                self.pump_abort_event, self.timeout_event,
                name='PumpControlClient', status_queue=self.pump_status_q)

            fm_ip = self.settings['remote_fm_ip']
            fm_port = self.settings['remote_fm_port']
            self.fm_con = client.ControlClient(fm_ip, fm_port,
                self.fm_cmd_q, self.fm_return_q,
                self.fm_abort_event, self.timeout_event, name='FMControlClient',
                status_queue=self.fm_status_q)

            valve_ip = self.settings['remote_valve_ip']
            valve_port = self.settings['remote_valve_port']
            self.valve_con = client.ControlClient(valve_ip, valve_port,
                self.valve_cmd_q, self.valve_return_q,
                self.valve_abort_event, self.timeout_event,
                name='ValveControlClient', status_queue=self.valve_status_q)

            self.local_devices = False

            self.pump_con.start()
            self.fm_con.start()
            self.valve_con.start()

    def _init_values(self):
        if self.settings['mixer_type'] == 'chaotic':
            self.settings['max_flow'] = self.settings['max_flow_ch']
        elif self.settings['mixer_type'] == 'laminar':
            self.settings['max_flow'] = self.settings['max_flow_lam']

        self.valves = {}
        self.pumps = {}
        self.fms = {}

        self.error_dialog = None
        self._purging_pumps = False
        self._refilling_pumps = False
        self._purge_refill_start_time = 0
        self._changing_buffer = False
        self._buffer_change_cycle = 0

        self.stop_valve_monitor = threading.Event()
        self.pause_valve_monitor = threading.Event()
        self.valve_monitor_thread = threading.Thread(target=self._monitor_valve_position)
        self.valve_monitor_thread.daemon = True

        self.stop_pump_monitor = threading.Event()
        self.pause_pump_monitor = threading.Event()
        self.pump_monitor_thread = threading.Thread(target=self._monitor_pump_status)
        self.pump_monitor_thread.daemon = True

        self.stop_fm_monitor = threading.Event()
        self.pause_fm_monitor = threading.Event()
        self.pause_fm_den_T_monitor = threading.Event()
        self.fm_monitor_thread = threading.Thread(target=self._monitor_fm_status)
        self.fm_monitor_thread.daemon = True

        self.valve_monitor_interval = 2
        self.pump_monitor_interval = 2
        self.fm_monitor_interval = 2
        self.fm_monitor_all_interval = 10

        self.pump_ret_lock = threading.Lock()
        self.valve_ret_lock = threading.Lock()
        self.fm_ret_lock = threading.Lock()

        #For communicating with exposure thread
        self.start_flow_event = threading.Event()
        self.stop_flow_event = threading.Event()
        self.autoinject_event = threading.Event()
        self.start_exposure_event = threading.Event()

    def _init_valves(self):

        valve_list = [
            ('injection_valve', self.inj_valve_positions),
            ('sample_valve', self.sample_valve_positions),
            ('buffer1_valve', self.buffer1_valve_positions),
            ('buffer2_valve', self.buffer2_valve_positions),
            ]

        for valves in valve_list:
            valve_basename = valves[0]
            valve_widgets = valves[1]
            valve_settings = self.settings[valve_basename]

            for i, widget in enumerate(valve_widgets):
                settings = valve_settings[i]

                name = settings['name']
                args = settings['args']
                args.insert(0, name)
                kwargs = settings['kwargs']

                widget.SetMin(1)
                widget.SetMax(int(kwargs['positions']))
                widget.SetName(name)

                connect_cmd = ('connect', args, kwargs)

                init = self._send_valvecmd(connect_cmd, response=True)

                if init is None or (not init and not self.timeout_event.is_set()):
                    logger.error('Failed to connect to the {}.'.format(name.replace('_', ' ')))

                    msg = ('Could not connect to the {}. Contact your beamline '
                        'scientist.'.format(name.replace('_', ' ')))

                    dialog = wx.MessageDialog(self, msg, 'Connection error',
                        style=wx.OK|wx.ICON_ERROR)
                    dialog.ShowModal()
                    dialog.Destroy()

                self.valves[name] = (valve_basename, name, args, kwargs)

        # self.get_all_valve_positions()

        logger.info('Valve initializiation successful.')

        self.valve_monitor_thread.start()

    def _init_pumps(self):
        logger.info('Initializing pumps on startup')
        pump_list = [
            ('buffer2_pump', self.settings['buffer2_pump']),
            ('sample_pump', self.settings['sample_pump']),
            ('buffer1_pump', self.settings['buffer1_pump']),
            ]

        all_init = True
        failed_connections = []

        self.pump_names = defaultdict(list)

        for pump_data in pump_list:
            pump_type = pump_data[0]
            pumps = pump_data[1]

            for pump in pumps:
                name = pump['name']
                args = pump['args']
                kwargs = pump['kwargs']
                ctrl_args = pump['ctrl_args']

                args.insert(0, name)

                self.pump_names[pump_type].append(name)

                continuous = ctrl_args['continuous']

                if not continuous:
                    syringe = kwargs['syringe_id']
                    kwargs.update(copy.deepcopy(pumpcon.known_syringes[syringe]))

                connect_cmd = ['connect', args, kwargs]

                init = self._send_pumpcmd(connect_cmd, response=True)

                if init is None:
                    all_init = False
                else:
                    all_init = all_init and init

                self.pumps[name] = (pump_type, name, args, kwargs, ctrl_args)

                if init:
                    self.set_units(name, self.settings['flow_units'])
                    self.set_pump_status(name, 'Connected')
                    self.pump_panels[name].connected = True
                    self.pump_panels[name].set_max_pressure()
                    self.pump_panels[name].set_flow_accel()

                else:
                    failed_connections.append(name)

        if not all_init and not self.timeout_event.is_set():
            logger.error('Failed to connect to pumps: %s.',
                ' '.join(failed_connections))

            msg = ('Could not connect to pumps: {}. Contact your beamline '
                'scientist.'.format(' '.join(failed_connections)))

            dialog = wx.MessageDialog(self, msg, 'Connection error',
                style=wx.OK|wx.ICON_ERROR)
            dialog.ShowModal()
            dialog.Destroy()

        elif all_init:
            self.pump_monitor_thread.start()

            logger.info('Pump initializiation successful')

            self._on_flow_change(None)

    def _init_flowmeters(self):
        outlet_fm = self.settings['outlet_fm']
        self.outlet_fm_name = outlet_fm['name']

        logger.info('Initializing flow meters on startup')

        outlet_args = outlet_fm['args']
        outlet_args.insert(0, self.outlet_fm_name)
        outlet_kwargs = outlet_fm['kwargs']

        outlet_connect_cmd = ('connect', outlet_args, outlet_kwargs)

        self.fms[self.outlet_fm_name] = (self.outlet_fm_name, outlet_fm['args'],
            outlet_fm['kwargs'])

        try:
            outlet_init = self._send_fmcmd(outlet_connect_cmd, response=True)
        except Exception:
            outlet_init = False

        if (outlet_init is None or (not outlet_init
                    and not self.timeout_event.is_set())):
            logger.error('Failed to connect to the outlet flow meter.')

            msg = ('Could not connect to the TR-SAXS outlet flow meter. '
                'Contact your beamline scientist.')

            dialog = wx.MessageDialog(self, msg, 'Connection error',
                style=wx.OK|wx.ICON_ERROR)
            dialog.ShowModal()
            dialog.Destroy()

        if outlet_init:
            self._send_fmcmd(('set_units', (self.outlet_fm_name,
                self.settings['flow_units']), {}))

            if outlet_args[1] == 'BFS' or outlet_args[1] == 'Soft':
                ret = self._send_fmcmd(('get_density', (self.outlet_fm_name,),
                    {}), True)

                if ret is not None:
                    self._set_fm_values(self.outlet_fm_name, density=ret)

                ret = self._send_fmcmd(('get_temperature', (self.outlet_fm_name,),
                    {}), True)

                if ret is not None:
                    self._set_fm_values(self.outlet_fm_name, T=ret)

            ret = self._send_fmcmd(('get_flow_rate', (self.outlet_fm_name,),
                {}), True)

            if ret is not None:
                self._set_fm_values(self.outlet_fm_name, flow_rate=ret)

            logger.info('TR-SAXS flow meters initialization successful')

        else:
            self.stop_fm_monitor.set()

        self.fm_monitor_thread.start()

    def _create_layout(self):

        basic_flow_box_sizer = wx.StaticBoxSizer(wx.HORIZONTAL, self, 'Flow Controls')
        basic_flow_parent = basic_flow_box_sizer.GetStaticBox()

        if self.chaotic_mixer:
            self.total_flow = wx.TextCtrl(basic_flow_parent, value=self.settings['total_flow_rate_ch'],
                style=wx.TE_PROCESS_ENTER, validator=utils.CharValidator('float_te'),
                size=self._FromDIP((60, -1)))
            self.dilution_ratio = wx.TextCtrl(basic_flow_parent, value=self.settings['dilution_ratio'],
                style=wx.TE_PROCESS_ENTER, validator=utils.CharValidator('float_te'),
                size=self._FromDIP((60, -1)))

            self.total_flow.Bind(wx.EVT_TEXT_ENTER, self._on_flow_change)
            self.total_flow.Bind(wx.EVT_KILL_FOCUS, self._on_flow_change)
            self.dilution_ratio.Bind(wx.EVT_TEXT_ENTER, self._on_flow_change)
            self.dilution_ratio.Bind(wx.EVT_KILL_FOCUS, self._on_flow_change)

            flow_sizer = wx.FlexGridSizer(cols=2, vgap=self._FromDIP(2), hgap=self._FromDIP(2))
            flow_sizer.Add(wx.StaticText(basic_flow_parent, label='Total flow rate [{}]:'
                ''.format(self.settings['flow_units'])), flag=wx.ALIGN_CENTER_VERTICAL)
            flow_sizer.Add(self.total_flow, flag=wx.ALIGN_CENTER_VERTICAL)
            flow_sizer.Add(wx.StaticText(basic_flow_parent, label='Dilution ratio:'),
                flag=wx.ALIGN_CENTER_VERTICAL)
            flow_sizer.Add(self.dilution_ratio, flag=wx.ALIGN_CENTER_VERTICAL)
        else:
            self.total_flow = wx.TextCtrl(basic_flow_parent, value=self.settings['total_flow_rate_lam'],
                style=wx.TE_PROCESS_ENTER, validator=utils.CharValidator('float_te'),
                size=self._FromDIP((60, -1)))
            self.sample_ratio = wx.TextCtrl(basic_flow_parent, value=self.settings['sample_ratio'],
                style=wx.TE_PROCESS_ENTER, validator=utils.CharValidator('float_te'),
                size=self._FromDIP((60, -1)))
            self.sheath_ratio = wx.TextCtrl(basic_flow_parent, value=self.settings['sheath_ratio'],
                style=wx.TE_PROCESS_ENTER, validator=utils.CharValidator('float_te'),
                size=self._FromDIP((60, -1)))

            self.total_flow.Bind(wx.EVT_TEXT_ENTER, self._on_flow_change)
            self.total_flow.Bind(wx.EVT_KILL_FOCUS, self._on_flow_change)
            self.sample_ratio.Bind(wx.EVT_TEXT_ENTER, self._on_flow_change)
            self.sample_ratio.Bind(wx.EVT_KILL_FOCUS, self._on_flow_change)
            self.sheath_ratio.Bind(wx.EVT_TEXT_ENTER, self._on_flow_change)
            self.sheath_ratio.Bind(wx.EVT_KILL_FOCUS, self._on_flow_change)

            flow_sizer = wx.FlexGridSizer(cols=2, vgap=self._FromDIP(2), hgap=self._FromDIP(2))
            flow_sizer.Add(wx.StaticText(basic_flow_parent, label='Total flow rate [{}]:'
                ''.format(self.settings['flow_units'])), flag=wx.ALIGN_CENTER_VERTICAL)
            flow_sizer.Add(self.total_flow, flag=wx.ALIGN_CENTER_VERTICAL)
            flow_sizer.Add(wx.StaticText(basic_flow_parent, label='Sample/buffer ratio:'),
                flag=wx.ALIGN_CENTER_VERTICAL)
            flow_sizer.Add(self.sample_ratio, flag=wx.ALIGN_CENTER_VERTICAL)
            flow_sizer.Add(wx.StaticText(basic_flow_parent, label='Sheath/buffer ratio:'),
                flag=wx.ALIGN_CENTER_VERTICAL)
            flow_sizer.Add(self.sheath_ratio, flag=wx.ALIGN_CENTER_VERTICAL)

        start_all = wx.Button(basic_flow_parent, label='Start pumps')
        stop_all = wx.Button(basic_flow_parent, label='Stop pumps')

        start_all.Bind(wx.EVT_BUTTON, self._on_start_all)
        stop_all.Bind(wx.EVT_BUTTON, self._on_stop_all)

        self.stop_after_run = wx.CheckBox(basic_flow_parent, label='Stop pumps after experiment')
        self.stop_after_run.SetValue(True)

        all_continuous = True
        for pump in self.settings['sample_pump']:
            if not pump['ctrl_args']['continuous']:
                all_continuous = False
                break

        if all_continuous:
            for pump in self.settings['buffer1_pump']:
                if not pump['ctrl_args']['continuous']:
                    all_continuous = False
                    break

        if all_continuous:
            for pump in self.settings['buffer2_pump']:
                if not pump['ctrl_args']['continuous']:
                    all_continuous = False
                    break

        self.refill_after_run = wx.CheckBox(basic_flow_parent, label='Refill pumps after experiment')
        self.refill_after_run.SetValue(False)
        self.refill_after_run.Hide()

        self.change_buffer = wx.Button(basic_flow_parent, label='Change Buffer')
        self.change_buffer.Bind(wx.EVT_BUTTON, self._on_change_buffer)
        self.change_buffer.Hide()

        self.stop_change_buffer = wx.Button(basic_flow_parent, label='Stop Buffer Change')
        self.stop_change_buffer.Bind(wx.EVT_BUTTON, self._on_stop_change_buffer)
        self.stop_change_buffer.Disable()
        self.stop_change_buffer.Hide()

        if not all_continuous:
            self.refill_after_run.SetValue(True)
            self.refill_after_run.Show()

            refill_all = wx.Button(basic_flow_parent, label='Refill pumps')
            refill_all.Bind(wx.EVT_BUTTON, self._on_refill_all)

            purge_all = wx.Button(basic_flow_parent, label='Purge pumps')
            purge_all.Bind(wx.EVT_BUTTON, self._on_purge_all)

            self.change_buffer.Show()
            self.stop_change_buffer.Show()

        flow_button_sizer = wx.GridBagSizer(vgap=self._FromDIP(2), hgap=self._FromDIP(2))
        flow_button_sizer.Add(start_all, (0,0), flag=wx.ALIGN_CENTER_VERTICAL)
        flow_button_sizer.Add(stop_all, (0,1), flag=wx.ALIGN_CENTER_VERTICAL)
        flow_button_sizer.Add(self.stop_after_run, (1,0), span=(1,2),
            flag=wx.ALIGN_CENTER_VERTICAL)

        if not all_continuous:
            flow_button_sizer.Add(self.refill_after_run, (2,0), span=(1,2),
            flag=wx.ALIGN_CENTER_VERTICAL)
            flow_button_sizer.Add(refill_all, (3,0), span=(1,1),
                flag=wx.ALIGN_CENTER_VERTICAL)
            flow_button_sizer.Add(purge_all, (3,1), span=(1,1),
                flag=wx.ALIGN_CENTER_VERTICAL)
            flow_button_sizer.Add(self.change_buffer, (4,0), span=(1,1),
                flag=wx.ALIGN_CENTER_VERTICAL)
            flow_button_sizer.Add(self.stop_change_buffer, (4,1), span=(1,1),
                flag=wx.ALIGN_CENTER_VERTICAL)
        else:
            flow_button_sizer.Add(self.refill_after_run, (2,0), span=(1,2),
                flag=wx.ALIGN_CENTER_VERTICAL)
            flow_button_sizer.Add(self.change_buffer, (4,0), span=(1,1),
                flag=wx.ALIGN_CENTER_VERTICAL)
            flow_button_sizer.Add(self.stop_change_buffer, (4,1), span=(1,1),
                flag=wx.ALIGN_CENTER_VERTICAL)

        basic_flow_box_sizer.Add(flow_sizer, flag=wx.ALL, border=self._FromDIP(2))
        basic_flow_box_sizer.Add(flow_button_sizer, flag=wx.ALL, border=self._FromDIP(2))


        info_box_sizer = wx.StaticBoxSizer(wx.VERTICAL, self, 'Flow Info')
        info_parent = info_box_sizer.GetStaticBox()

        self.max_flow_time = wx.StaticText(info_parent, size=self._FromDIP((60, -1)))
        self.current_flow_time = wx.StaticText(info_parent, size=(60, -1))
        self.outlet_flow = wx.StaticText(info_parent)

        info_sizer = wx.FlexGridSizer(cols=2, hgap=self._FromDIP(2), vgap=self._FromDIP(2))
        info_sizer.Add(wx.StaticText(info_parent, label='Cur. flow time [s]:'),
            flag=wx.ALIGN_CENTER_VERTICAL)
        info_sizer.Add(self.current_flow_time, flag=wx.ALIGN_CENTER_VERTICAL)
        info_sizer.Add(wx.StaticText(info_parent, label='Max. flow time [s]:'),
            flag=wx.ALIGN_CENTER_VERTICAL)
        info_sizer.Add(self.max_flow_time, flag=wx.ALIGN_CENTER_VERTICAL)
        info_sizer.Add(wx.StaticText(info_parent, label='Outlet flow [{}]:'.format(self.settings['flow_units'])),
            flag=wx.ALIGN_CENTER_VERTICAL)
        info_sizer.Add(self.outlet_flow)

        info_box_sizer.Add(info_sizer)
        info_box_sizer.AddStretchSpacer(1)


        basic_ctrls = wx.BoxSizer(wx.HORIZONTAL)
        basic_ctrls.Add(basic_flow_box_sizer, flag=wx.RIGHT, border=self._FromDIP(2))
        basic_ctrls.Add(info_box_sizer, flag=wx.EXPAND)


        controls_pane = wx.CollapsiblePane(self, label="Advanced controls")
        controls_pane.Bind(wx.EVT_COLLAPSIBLEPANE_CHANGED, self._on_collapse)
        controls_win = controls_pane.GetPane()

        ctrl_parent = controls_win

        valve_box_sizer = wx.StaticBoxSizer(wx.VERTICAL, ctrl_parent, "Valves")
        valve_parent = valve_box_sizer.GetStaticBox()
        valve_sizer = wx.FlexGridSizer(cols=4, vgap=self._FromDIP(2), hgap=self._FromDIP(2))

        self.inj_valve_positions = []
        for valve in self.settings['injection_valve']:
            valve_pos = utils.IntSpinCtrl(valve_parent)
            valve_pos.Bind(utils.EVT_MY_SPIN, self._on_position_change)
            self.inj_valve_positions.append(valve_pos)

        self.sample_valve_positions = []
        for valve in self.settings['sample_valve']:
            valve_pos = utils.IntSpinCtrl(valve_parent)
            valve_pos.Bind(utils.EVT_MY_SPIN, self._on_position_change)
            self.sample_valve_positions.append(valve_pos)

        self.buffer1_valve_positions = []
        for valve in self.settings['buffer1_valve']:
            valve_pos = utils.IntSpinCtrl(valve_parent)
            valve_pos.Bind(utils.EVT_MY_SPIN, self._on_position_change)
            self.buffer1_valve_positions.append(valve_pos)

        self.buffer2_valve_positions = []
        for valve in self.settings['buffer2_valve']:
            valve_pos = utils.IntSpinCtrl(valve_parent)
            valve_pos.Bind(utils.EVT_MY_SPIN, self._on_position_change)
            self.buffer2_valve_positions.append(valve_pos)

        num_valves = max(len(self.inj_valve_positions),
            len(self.sample_valve_positions), len(self.buffer1_valve_positions),
            len(self.buffer2_valve_positions))

        if len(self.inj_valve_positions) > 0:
            valve_sizer.Add(wx.StaticText(valve_parent,
                label=self.settings['injection_valve_label']),
                flag=wx.ALIGN_CENTER_VERTICAL)
        if len(self.sample_valve_positions) > 0:
            valve_sizer.Add(wx.StaticText(valve_parent,
                label=self.settings['sample_valve_label']),
                flag=wx.ALIGN_CENTER_VERTICAL)
        if len(self.buffer1_valve_positions) > 0:
            valve_sizer.Add(wx.StaticText(valve_parent,
                label=self.settings['buffer1_valve_label']),
                flag=wx.ALIGN_CENTER_VERTICAL)
        if len(self.buffer2_valve_positions) > 0:
            valve_sizer.Add(wx.StaticText(valve_parent,
                label=self.settings['buffer2_valve_label']),
                flag=wx.ALIGN_CENTER_VERTICAL)


        for i in range(num_valves):
            if i < len(self.inj_valve_positions):
                valve_sizer.Add(self.inj_valve_positions[i],
                    flag=wx.ALIGN_CENTER_VERTICAL)
            else:
                valve_sizer.AddSpacer(self._FromDIP(1))

            if i < len(self.sample_valve_positions):
                valve_sizer.Add(self.sample_valve_positions[i],
                    flag=wx.ALIGN_CENTER_VERTICAL)
            else:
                valve_sizer.AddSpacer(self._FromDIP(1))

            if i < len(self.buffer1_valve_positions):
                valve_sizer.Add(self.buffer1_valve_positions[i],
                    flag=wx.ALIGN_CENTER_VERTICAL)
            else:
                valve_sizer.AddSpacer(self._FromDIP(1))

            if i < len(self.buffer2_valve_positions):
                valve_sizer.Add(self.buffer2_valve_positions[i],
                    flag=wx.ALIGN_CENTER_VERTICAL)
            else:
                valve_sizer.AddSpacer(self._FromDIP(1))

        self.set_valve_position = wx.CheckBox(valve_parent,
            label='Set valve positions on start/refill')
        self.set_valve_position.SetValue(self.settings['auto_set_valves'])

        valve_box_sizer.Add(valve_sizer, flag=wx.ALL, border=self._FromDIP(2))
        valve_box_sizer.Add(self.set_valve_position, flag=wx.TOP, border=self._FromDIP(2))
        valve_box_sizer.AddStretchSpacer(1)


        pump_box_sizer = wx.StaticBoxSizer(wx.VERTICAL, ctrl_parent, "Pumps")
        pump_parent = pump_box_sizer.GetStaticBox()
        pump_sizer = wx.BoxSizer(wx.HORIZONTAL)

        self.sample_pump_panels = []
        self.buffer1_pump_panels = []
        self.buffer2_pump_panels = []
        self.pump_panels = {}

        for pump in self.settings['buffer2_pump']:
            panel = TRPumpPanel(pump_parent, self, pump)

            pump_sizer.Add(panel, flag=wx.LEFT|wx.TOP|wx.BOTTOM,
                border=self._FromDIP(2))

            self.pump_panels[pump['name']] = panel

            self.buffer2_pump_panels.append(panel)

        for pump in self.settings['sample_pump']:
            panel = TRPumpPanel(pump_parent, self, pump)

            pump_sizer.Add(panel, flag=wx.LEFT|wx.TOP|wx.BOTTOM,
                border=self._FromDIP(2))

            self.pump_panels[pump['name']] = panel

            self.sample_pump_panels.append(panel)

        for pump in self.settings['buffer1_pump']:
            panel = TRPumpPanel(pump_parent, self, pump)

            pump_sizer.Add(panel, flag=wx.LEFT|wx.TOP|wx.BOTTOM,
                border=self._FromDIP(2))

            self.pump_panels[pump['name']] = panel

            self.buffer1_pump_panels.append(panel)

        pump_sizer.AddSpacer(self._FromDIP(2))

        pump_box_sizer.Add(pump_sizer)


        fm_box_sizer = wx.StaticBoxSizer(wx.VERTICAL, ctrl_parent, "Flow Meter")
        fm_parent = fm_box_sizer.GetStaticBox()


        self.outlet_density = wx.StaticText(fm_parent, size=self._FromDIP((60, -1)))
        self.outlet_T = wx.StaticText(fm_parent)

        fm_sizer = wx.FlexGridSizer(cols=3, vgap=self._FromDIP(2), hgap=self._FromDIP(2))
        fm_sizer.Add(wx.StaticText(fm_parent, label='Density:'),
            flag=wx.ALIGN_CENTER_VERTICAL)
        fm_sizer.Add(self.outlet_density, flag=wx.ALIGN_CENTER_VERTICAL)
        fm_sizer.Add(wx.StaticText(fm_parent, label='g/L'),
            flag=wx.ALIGN_CENTER_VERTICAL)
        fm_sizer.Add(wx.StaticText(fm_parent, label='Temperature:'),
            flag=wx.ALIGN_CENTER_VERTICAL)
        fm_sizer.Add(self.outlet_T, flag=wx.ALIGN_CENTER_VERTICAL)
        fm_sizer.Add(wx.StaticText(fm_parent, label='C'),
            flag=wx.ALIGN_CENTER_VERTICAL)

        fm_box_sizer.Add(fm_sizer, flag=wx.ALL, border=self._FromDIP(2))
        fm_box_sizer.AddStretchSpacer(1)

        exp_start_box_sizer = wx.StaticBoxSizer(wx.VERTICAL, ctrl_parent, "Exposure Start")
        exp_start_parent = exp_start_box_sizer.GetStaticBox()

        self.start_condition = wx.Choice(exp_start_parent, choices=['Immediately',
            'Fixed delay', 'At flow rate', 'None'])
        self.start_delay = wx.TextCtrl(exp_start_parent, size=self._FromDIP((80, -1)),
            value=self.settings['autostart_delay'],
            validator=utils.CharValidator('float'))
        self.start_flow = wx.TextCtrl(exp_start_parent, size=self._FromDIP((80, -1)),
            value=self.settings['autostart_flow'],
            validator=utils.CharValidator('float'))
        self.start_condition.SetStringSelection(self.settings['autostart'])

        exp_start_sizer = wx.FlexGridSizer(cols=2, vgap=self._FromDIP(2), hgap=self._FromDIP(2))
        exp_start_sizer.Add(wx.StaticText(exp_start_parent, label='Autostart exposure:'),
            flag=wx.ALIGN_CENTER_VERTICAL)
        exp_start_sizer.Add(self.start_condition, flag=wx.ALIGN_CENTER_VERTICAL)
        exp_start_sizer.Add(wx.StaticText(exp_start_parent,
            label='Start flow [{}]:'.format(self.settings['flow_units'])),
            flag=wx.ALIGN_CENTER_VERTICAL)
        exp_start_sizer.Add(self.start_flow, flag=wx.ALIGN_CENTER_VERTICAL)
        exp_start_sizer.Add(wx.StaticText(exp_start_parent, label='Start delay [s]:'),
            flag=wx.ALIGN_CENTER_VERTICAL)
        exp_start_sizer.Add(self.start_delay, flag=wx.ALIGN_CENTER_VERTICAL)

        exp_start_box_sizer.Add(exp_start_sizer, flag=wx.ALL, border=self._FromDIP(2))
        exp_start_box_sizer.AddStretchSpacer(1)




        inj_box_sizer = wx.StaticBoxSizer(wx.VERTICAL, ctrl_parent, "Injection")
        inj_parent = inj_box_sizer.GetStaticBox()

        self.autoinject = wx.Choice(inj_parent, choices=['Immediately',
            'After scan', 'None'])
        self.autoinject_scan = wx.TextCtrl(inj_parent, size=self._FromDIP((60, -1)),
            value=self.settings['autoinject_scan'],
            validator=utils.CharValidator('int'))
        self.autoinject.SetStringSelection(self.settings['autoinject'])
        self.autoinject_delay = wx.TextCtrl(inj_parent, size=self._FromDIP((60, -1)),
            value=str(self.settings['autoinject_delay']),
            validator=utils.CharValidator('float'))

        inj_sizer = wx.FlexGridSizer(cols=2, vgap=self._FromDIP(2), hgap=self._FromDIP(2))
        inj_sizer.Add(wx.StaticText(inj_parent, label='Autoinject:'),
            flag=wx.ALIGN_CENTER_VERTICAL)
        inj_sizer.Add(self.autoinject, flag=wx.ALIGN_CENTER_VERTICAL)
        inj_sizer.Add(wx.StaticText(inj_parent, label='Start scan:'),
            flag=wx.ALIGN_CENTER_VERTICAL)
        inj_sizer.Add(self.autoinject_scan, flag=wx.ALIGN_CENTER_VERTICAL)
        inj_sizer.Add(wx.StaticText(inj_parent, label='Inter-valve delay [s]:'),
            flag=wx.ALIGN_CENTER_VERTICAL)
        inj_sizer.Add(self.autoinject_delay, flag=wx.ALIGN_CENTER_VERTICAL)

        inj_box_sizer.Add(inj_sizer, flag=wx.ALL, border=self._FromDIP(2))
        inj_box_sizer.AddStretchSpacer(1)

        sub_sizer1 = wx.BoxSizer(wx.HORIZONTAL)
        sub_sizer1.Add(valve_box_sizer, flag=wx.RIGHT|wx.EXPAND, border=self._FromDIP(2))
        sub_sizer1.Add(fm_box_sizer, flag=wx.RIGHT|wx.EXPAND, border=self._FromDIP(2))
        sub_sizer1.Add(exp_start_box_sizer, flag=wx.RIGHT|wx.EXPAND, border=self._FromDIP(2))
        sub_sizer1.Add(inj_box_sizer, flag=wx.EXPAND)

        ctrl_top_sizer = wx.BoxSizer(wx.VERTICAL)
        ctrl_top_sizer.Add(sub_sizer1, flag=wx.TOP|wx.BOTTOM, border=self._FromDIP(2))
        ctrl_top_sizer.Add(pump_box_sizer, flag=wx.BOTTOM, border=self._FromDIP(2))

        controls_win.SetSizer(ctrl_top_sizer)

        top_sizer = wx.BoxSizer(wx.VERTICAL)
        top_sizer.Add(basic_ctrls, flag=wx.ALL, border=self._FromDIP(2))
        top_sizer.Add(controls_pane, proportion=1, flag=wx.ALL, border=self._FromDIP(2))

        self.SetSizer(top_sizer)

    def _on_collapse(self, event):
        self.Layout()
        self.SendSizeEvent()

    def showMessageDialog(self, parent, msg, title, style):
        dialog = wx.MessageDialog(parent, msg, title, style=style)
        dialog.ShowModal()
        dialog.Destroy()

    def _on_flow_change(self, event):
        flow_rate = self.total_flow.GetValue()

        if self.chaotic_mixer:
            dilution = self.dilution_ratio.GetValue()
        else:
            sample_ratio = self.sample_ratio.GetValue()
            sheath_ratio = self.sheath_ratio.GetValue()

        errors = []

        try:
            flow_rate = float(flow_rate)
        except Exception:
            errors.append(('Total flow rate must be between 0 and {}'
                '.'.format(self.settings['max_flow'])))

        if isinstance(flow_rate, float):
            if flow_rate < 0 or flow_rate > self.settings['max_flow']:
                errors.append(('Total flow rate must be between 0 and {}'
                '.'.format(self.settings['max_flow'])))

        if self.chaotic_mixer:
            try:
                dilution = float(dilution)
            except Exception:
                errors.append(('Dilution ratio must be between 0 and {}'
                    '.'.format(self.settings['max_dilution'])))

            if isinstance(dilution, float):
                if dilution < 0 or dilution > self.settings['max_dilution']:
                    errors.append(('Total dilution ratio must be between 0 and {}'
                    '.'.format(self.settings['max_dilution'])))

        else:
            try:
                sample_ratio = float(sample_ratio)
            except Exception:
                errors.append(('Sample/buffer flow ratio must be a number.'))

            try:
                sheath_ratio = float(sheath_ratio)
            except Exception:
                errors.append(('Sheath/buffer flow ratio must be a number.'))

        if len(errors) > 0:
            msg = 'The following field(s) have invalid values:'
            for err in errors:
                msg = msg + '\n- ' + err
            msg = msg + ('\n\nPlease correct these errors.')

            self.total_flow.Unbind(wx.EVT_KILL_FOCUS)

            if self.chaotic_mixer:
                self.dilution_ratio.Unbind(wx.EVT_KILL_FOCUS)

            dialog = wx.MessageDialog(self, msg, 'Error in flow parameters',
                style=wx.OK|wx.ICON_ERROR)
            dialog.ShowModal()
            dialog.Destroy()

            self.total_flow.Bind(wx.EVT_KILL_FOCUS, self._on_flow_change)

            if self.chaotic_mixer:
                self.dilution_ratio.Bind(wx.EVT_KILL_FOCUS, self._on_flow_change)


        else:
            if self.chaotic_mixer:
                sample_flow = flow_rate/dilution
                buffer_flow = (flow_rate - sample_flow)/2.

                for name in self.pump_names['sample_pump']:
                    wx.CallAfter(self.set_pump_panel_flow_rate, name,
                        round(sample_flow/len(self.pump_names['sample_pump']), 5))

                for name in self.pump_names['buffer1_pump']:
                    wx.CallAfter(self.set_pump_panel_flow_rate, name,
                        round(buffer_flow/len(self.pump_names['buffer1_pump']), 5))

                for name in self.pump_names['buffer2_pump']:
                    wx.CallAfter(self.set_pump_panel_flow_rate, name,
                        round(buffer_flow/len(self.pump_names['buffer2_pump']),5))

            else:
                buffer_flow = flow_rate/(1+sample_ratio+sheath_ratio)
                sample_flow = buffer_flow*sample_ratio
                sheath_flow = buffer_flow*sheath_ratio

                #Account for two inlets:
                buffer_flow /= 2
                sheath_flow /= 2

                for name in self.pump_names['sample_pump']:
                    wx.CallAfter(self.set_pump_panel_flow_rate, name,
                        round(sample_flow/len(self.pump_names['sample_pump']), 5))

                for name in self.pump_names['buffer1_pump']:
                    wx.CallAfter(self.set_pump_panel_flow_rate, name, round(buffer_flow, 5))

                for name in self.pump_names['buffer2_pump']:
                    wx.CallAfter(self.set_pump_panel_flow_rate, name, round(sheath_flow, 5))

            wx.CallAfter(self.update_flow_info)

    def _on_start_all(self, evt):
        wx.CallAfter(self.start_all)

    def start_all(self, force=False):
        logger.info('Starting all pumps')
        self.pause_valve_monitor.set()
        self.pause_pump_monitor.set()

        # success = self.stop_all()

        # if not success:
        #     return

        self.get_all_valve_positions()
        self.get_all_pump_status()

        total_flow = 0

        for name, pump_panel in self.pump_panels.items():
            pump_status = pump_panel.moving

            if not pump_panel.continuous_flow:
                pump_volume = float(pump_panel.get_status_volume())
            else:
                pump_volume = 1

            if pump_status and not force:
                msg = ('Cannot start all pumps when one or more pumps '
                    'are already moving.')
                wx.CallAfter(self.showMessageDialog, self, msg, 'Failed to start pumps',
                        wx.OK|wx.ICON_ERROR)

                self.pause_valve_monitor.clear()
                self.pause_pump_monitor.clear()
                return False

            if pump_volume <= 0:
                msg = ('Cannot start all pumps when one or more pumps '
                    'have no loaded volume.')
                wx.CallAfter(self.showMessageDialog, self, msg, 'Failed to start pumps',
                        wx.OK|wx.ICON_ERROR)

                self.pause_valve_monitor.clear()
                self.pause_pump_monitor.clear()
                return False

            flow_rate = pump_panel.get_target_flow_rate()

            if pump_panel.get_dual_syringe():
                flow_rate = flow_rate*2

            if (((name in self.pump_names['buffer_pump1'] and len(self.pump_names['buffer_pump1'])== 1)
                or (name in self.pump_names['buffer_pump2'] and len(self.pump_names['buffer_pump2'])== 1)
                ) and not self.chaotic_mixer):
                flow_rate = flow_rate*2


            total_flow += flow_rate

        if total_flow <= 0 or total_flow > self.settings['max_flow']:
            msg = ('Cannot start all pumps when total flow rate is {1} {0}. '
                'Total flow rate must be between 0 and {2} {0}.'.format(
                    self.settings['flow_units'], total_flow, self.settings['max_flow']))
            wx.CallAfter(self.showMessageDialog, self, msg, 'Failed to start pumps',
                    wx.OK|wx.ICON_ERROR)

            self.pause_valve_monitor.clear()
            self.pause_pump_monitor.clear()
            return False


        if self.set_valve_position.IsChecked():
            names = []
            positions = []

            for valve in self.valves:
                basename = self.valves[valve][0]

                if basename in self.settings['valve_start_positions']:
                    names.append(valve)
                    positions.append(self.settings['valve_start_positions'][basename])

            success = self.set_multiple_valve_positions(names, positions)
        else:
            success = True

        if not success:
            msg = ('Could not start pumps, failed to set valve positions '
                'correctly.')
            wx.CallAfter(self.showMessageDialog, self, msg, 'Failed to start pumps',
                        wx.OK|wx.ICON_ERROR)

            self.pause_valve_monitor.clear()
            self.pause_pump_monitor.clear()
            return False

        else:
            for pump_panel in self.pump_panels.values():
                pump_panel.set_pump_direction(True)
                start = pump_panel.start_pump()

                success = success and start

        if not success:
            msg = ('Pumps failed to start correctly.')
            wx.CallAfter(self.showMessageDialog, self, msg, 'Failed to start pumps',
                wx.OK|wx.ICON_ERROR)

            self.stop_all()
            self.pause_valve_monitor.clear()
            self.pause_pump_monitor.clear()
            return False

        self.pause_valve_monitor.clear()
        self.pause_pump_monitor.clear()
        return True

    def _on_stop_all(self, evt):
        wx.CallAfter(self.stop_all)

    def stop_all(self):
        self._buffer_change_cycle = 0
        self._changing_buffer = False
        self.change_buffer.Enable()
        self.stop_change_buffer.Disable()

        success = self.stop_all_pumps()

        if not success:
            msg = ('Pumps failed to stop correctly.')
            wx.CallAfter(self.showMessageDialog, self, msg, 'Failed to stop pumps',
                wx.OK|wx.ICON_ERROR)

        return success

    def _on_refill_all(self, evt):
        wx.CallAfter(self.refill_all)

    def refill_all(self):
        logger.info('Refilling all pumps')
        self.pause_valve_monitor.set()
        self.pause_pump_monitor.set()

        self._refilling_pumps = False

        self.get_all_valve_positions()
        self.get_all_pump_status()


        for pump_panel in self.pump_panels.values():
            pump_status = pump_panel.get_status()

            if pump_status != 'Connected' and pump_status != 'Done':
                msg = ('Cannot refill all pumps when one or more pumps '
                    'are already moving.')
                dialog = wx.MessageDialog(self, msg, 'Failed to refill pumps',
                    style=wx.OK|wx.ICON_ERROR)
                dialog.ShowModal()
                dialog.Destroy()

                logger.error('Failed to refill all pumps, one or more pumps is already moving.')

                self.pause_valve_monitor.clear()
                self.pause_pump_monitor.clear()
                return False

        if self.set_valve_position.IsChecked():
            names = []
            positions = []

            for valve in self.valves:
                basename = self.valves[valve][0]

                if basename in self.settings['valve_refill_positions']:
                    names.append(valve)
                    positions.append(self.settings['valve_refill_positions'][basename])

            success = self.set_multiple_valve_positions(names, positions)
        else:
            success = True

        if not success:
            msg = ('Could not refill pumps, failed to set valve positions '
                'correctly.')
            dialog = wx.MessageDialog(self, msg, 'Failed to refill pumps',
                style=wx.OK|wx.ICON_ERROR)
            dialog.ShowModal()
            dialog.Destroy()

            logger.error('Failed to refill all pumps, could not set valve positions.')

            self.pause_valve_monitor.clear()
            self.pause_pump_monitor.clear()
            return False

        else:
            for pump_panel in self.pump_panels.values():
                if pump_panel.pump_mode == 'syringe':
                    pump_panel.set_pump_direction(False)
                    success = pump_panel.run_pump()

        if not success:
            msg = ('Pumps failed to refill correctly.')
            dialog = wx.MessageDialog(self, msg, 'Failed to refill pumps',
                style=wx.OK|wx.ICON_ERROR)
            dialog.ShowModal()
            dialog.Destroy()

            logger.error('Failed to refill all pumps, not all pumps started correctly.')

            self.stop_all()
            self.pause_valve_monitor.clear()
            self.pause_pump_monitor.clear()
            return False

        self._refilling_pumps = True
        self._purge_refill_start_time = time.time()

        self.pause_valve_monitor.clear()
        self.pause_pump_monitor.clear()
        return True

    def _on_purge_all(self, evt):
        wx.CallAfter(self.purge_all)

    def purge_all(self):
        logger.info('Purging all pumps')
        self.pause_valve_monitor.set()
        self.pause_pump_monitor.set()

        self.get_all_valve_positions()
        self.get_all_pump_status()

        self.purge_starting_frs = {}
        self._purging_pumps = False


        for pump_panel in self.pump_panels.values():
            pump_status = pump_panel.get_status()

            if pump_status != 'Connected' and pump_status != 'Done':
                msg = ('Cannot purge all pumps when one or more pumps '
                    'are already moving.')
                dialog = wx.MessageDialog(self, msg, 'Failed to purge pumps',
                    style=wx.OK|wx.ICON_ERROR)
                dialog.ShowModal()
                dialog.Destroy()

                logger.error('Failed to purge all pumps, one or more pumps is already moving.')

                self.pause_valve_monitor.clear()
                self.pause_pump_monitor.clear()
                return False

        if self.set_valve_position.IsChecked():
            names = []
            positions = []

            for valve in self.valves:
                basename = self.valves[valve][0]

                if basename in self.settings['valve_purge_positions']:
                    names.append(valve)
                    positions.append(self.settings['valve_purge_positions'][basename])

            success = self.set_multiple_valve_positions(names, positions)
        else:
            success = True

        if not success:
            msg = ('Could not purge pumps, failed to set valve positions '
                'correctly.')
            dialog = wx.MessageDialog(self, msg, 'Failed to purge pumps',
                style=wx.OK|wx.ICON_ERROR)
            dialog.ShowModal()
            dialog.Destroy()

            logger.error('Failed to purge all pumps, could not set valve positions.')

            self.pause_valve_monitor.clear()
            self.pause_pump_monitor.clear()
            return False

        else:
            for pump_name, pump_panel in self.pump_panels.items():
                if pump_panel.pump_mode == 'syringe':
                    pump_panel.set_pump_direction(True)
                    self.purge_starting_frs[pump_name] = pump_panel.get_target_flow_rate()
                    refill_rate = pump_panel.get_target_refill_rate()
                    pump_panel.change_flowrate(flow_rate=refill_rate)
                    success = pump_panel.run_pump()

        if not success:
            msg = ('Pumps failed to purge correctly.')
            dialog = wx.MessageDialog(self, msg, 'Failed to purge pumps',
                style=wx.OK|wx.ICON_ERROR)
            dialog.ShowModal()
            dialog.Destroy()

            logger.error('Failed to purge all pumps, not all pumps started correctly.')

            self.stop_all()

            for pump_name, rate in self.purge_starting_frs.items():
                pump_panel = self.pump_panels[pump_name]
                pump_panel.change_flowrate(flow_rate=rate)

            self.pause_valve_monitor.clear()
            self.pause_pump_monitor.clear()
            return False

        self._purging_pumps = True
        self._purge_refill_start_time = time.time()
        self.pause_valve_monitor.clear()
        self.pause_pump_monitor.clear()
        return True

    def _on_change_buffer(self, evt):
        wx.CallAfter(self.do_change_buffer)

    def do_change_buffer(self):
        self._buffer_change_cycle = 0
        self._changing_buffer = True

        success = self.purge_all()
        if not success:
            self._changing_buffer = False
        else:
            self.change_buffer.Disable()
            self.stop_change_buffer.Enable()
            logger.info('Starting buffer change cycle 1')

    def _on_stop_change_buffer(self, evt):
        wx.CallAfter(self.do_stop_change_buffer)

    def do_stop_change_buffer(self):
        self._buffer_change_cycle = 0
        self._changing_buffer = False
        logger.info('Stopped buffer change')
        self.stop_all()

    def update_flow_info(self):
        flow_times = []
        try:
            for pump_panel in self.pump_panels.values():
                if pump_panel.continuous_flow:
                    ft = -1
                else:
                    max_vol = pump_panel.get_max_volume()
                    flow_rate = pump_panel.get_target_flow_rate()
                    ft = max_vol/flow_rate

                flow_times.append(ft)

            flow_times = np.array(flow_times)

            if all(flow_times == -1):
                ft_label = 'N/A'
            else:
                ft_label ='{}'.format(round(min(flow_times[flow_times>-1])*60, 2))

            self.max_flow_time.SetLabel(ft_label)

            if self.settings['autostart_flow_ratio'] != 0:
                start_flow = round(float(self.total_flow.GetValue())*self.settings['autostart_flow_ratio'], 5)
                self.start_flow.SetValue(str(start_flow))

        except Exception:
            pass

    def update_current_flow_time(self):
        flow_times = []
        try:
            for pump_panel in self.pump_panels.values():
                if pump_panel.continuous_flow:
                    ft = -1
                else:
                    pump_volume = float(pump_panel.get_status_volume())
                    flow_rate = pump_panel.get_target_flow_rate()
                    ft = pump_volume/flow_rate

                flow_times.append(ft)

            flow_times = np.array(flow_times)

            if all(flow_times == -1):
                ft_label = 'N/A'
            else:
                ft_label ='{}'.format(round(min(flow_times[flow_times>-1])*60, 2))

            self.current_flow_time.SetLabel(ft_label)

        except Exception:
            pass

    def _on_position_change(self, evt):
        widget = evt.GetEventObject()
        position = int(widget.GetValue())
        name = widget.GetName()

        self.change_valve_position(name, position)

    def change_valve_position(self, name, position):
        self.pause_valve_monitor.set()

        cmd = ('set_position', (name, position), {})

        ret = self._send_valvecmd(cmd, True)

        if ret is not None:
            if ret:
                logger.info('Set {} position to {}'.format(name, position))
            else:
                logger.error('Failed to set {} position'.format(name))
                msg = ('Failed to set {} position'.format(name))

                wx.CallAfter(self.showMessageDialog, self, msg, 'Set position failed',
                    wx.OK|wx.ICON_ERROR)
        else:
            logger.error('Failed to set {} position, no response from the '
                'server.'.format(name))
            msg = ('Failed to set {} position, no response from the '
                'server.'.format(name))

            wx.CallAfter(self.showMessageDialog, self, msg, 'Set position failed',
                    wx.OK|wx.ICON_ERROR)

        wx.CallLater(2000, self.pause_valve_monitor.clear)

    def get_valve_position(self, valve_name):
        cmd = ('get_position', (valve_name,), {})

        position = self._send_valvecmd(cmd, True)

        if position is not None:
            wx.CallAfter(self._set_valve_status, valve_name, position)

    def get_all_valve_positions(self):
        cmd = ('get_position_multi', ([valve for valve in self.valves],), {})

        ret = self._send_valvecmd(cmd, True)

        if ret is not None:
            for i in range(len(ret[0])):
                wx.CallAfter(self._set_valve_status, ret[0][i], ret[1][i])

    def set_multiple_valve_positions(self, valve_names, positions):
        cmd = ('set_position_multi', (valve_names, positions), {})
        ret = self._send_valvecmd(cmd, True)

        if ret is not None:
            success = all(ret[1])
        else:
            success = False

        return success

    def _set_valve_status(self, valve_name, position):
        try:
            position = int(position)

            valve = self.FindWindowByName(valve_name, self)
            if valve is not None:
                try:
                    cur_pos = valve.GetValue()
                    if cur_pos is None or cur_pos == 'None':
                        valve.SafeChangeValue(str(position))
                        log = True
                    elif int(cur_pos) != position:
                        valve.SafeChangeValue(str(position))
                        log = True
                    else:
                        log = False
                except Exception:
                    pass
                    log = False
            else:
                log = False

            if log:
                logger.info('{} position changed to {}'.format(valve_name,
                    position))

        except Exception:
            traceback.print_exc()

    def _monitor_valve_position(self):
        logger.info('Starting continuous monitoring of valve positions')

        monitor_cmd = ('get_position_multi', ([valve for valve in self.valves],), {})

        while not self.stop_valve_monitor.is_set():
            # start_time = time.time()
            # if (not self.stop_valve_monitor.is_set() and
            #     not self.pause_valve_monitor.is_set()):
            #     ret = self._send_valvecmd(monitor_cmd, True)

            #     if (ret is not None and not self.pause_valve_monitor.is_set()):
            #         for i, name in enumerate(ret[0]):
            #             wx.CallAfter(self._set_valve_status, name, ret[1][i])

            if len(self.valve_status_q) > 0:
                new_status = self.valve_status_q.popleft()

                try:
                    device, cmd, val = new_status
                except Exception:
                    device = None

                if device is not None:
                    if cmd == 'get_position':
                        wx.CallAfter(self._set_valve_status, device, val)
            else:
                time.sleep(0.1)

            # while time.time() - start_time < self.valve_monitor_interval:
            #     time.sleep(0.1)

            if self.stop_valve_monitor.is_set():
                break

        logger.info('Stopping continuous monitoring of valve positions')

    def start_pump(self, pump_name, start, fixed, dispense, vol, pump_mode,
            units, pump_panel):
        self.pause_pump_monitor.set()
        if start:
            if dispense:
                cmd_name = 'dispense'
            else:
                cmd_name = 'aspirate'

            if pump_mode == 'continuous':
                if not fixed:
                    cmd = ('start_flow', (pump_name,), {})
                else:
                    cmd = (cmd_name, (pump_name, vol), {'units':units})
            else:
                if not fixed:
                    cmd = ('{}_all'.format(cmd_name), (pump_name,), {})
                else:
                    cmd = (cmd_name, (pump_name, vol,), {'units':units})

            ret = self._send_pumpcmd(cmd, True)

            if ret is not None:
                success = ret
            else:
                success = False

        else:
            cmd = ('stop', (pump_name,), {})
            ret = self._send_pumpcmd(cmd, True)

            if ret is not None:
                success = ret
            else:
                success = False

        # if success:
        #     self.get_pump_status(pump_name)

        self.pause_pump_monitor.clear()

        return success

    def stop_all_pumps(self):
        self.pause_pump_monitor.set()
        success = True
        names = [pump_name for pump_name in self.pumps]

        for pump_name in names:
            cmd = ('stop', (pump_name,), {})
            ret = self._send_pumpcmd(cmd, True)

            if ret is not None:
                success = ret and success
            else:
                success = False

        if success:
            self.get_all_pump_status()

        self.pause_pump_monitor.clear()

        return success

    def set_flow_rate(self, pump_name, flow_rate, pump_mode,
        dispense):
        if pump_mode == 'continuous':
            if dispense:
                mult = 1
            else:
                mult = -1
        else:
            mult = 1

        fr = float(flow_rate)*mult

        cmd = ('set_flow_rate', (pump_name, fr), {})

        self._send_pumpcmd(cmd)

        return True

    def set_refill_rate(self, pump_name, flow_rate, pump_mode,
        dispense):

        fr = float(flow_rate)

        cmd = ('set_refill_rate', (pump_name, fr), {})

        self._send_pumpcmd(cmd)

        return True

    def set_flow_accel(self, pump_name, accel):
        accel = float(accel)

        cmd = ('set_flow_accel', (pump_name, accel), {})

        self._send_pumpcmd(cmd)

        return True

    def set_max_pressure(self, pump_name, val):
        val = float(val)

        cmd = ('set_max_pressure', (pump_name, val), {})

        self._send_pumpcmd(cmd)

        return True

    def set_pump_panel_flow_rate(self, pump_name, flow_rate):
        pump_panel = self.pump_panels[pump_name]
        if pump_panel.get_dual_syringe():
            flow_rate = flow_rate/2.
        pump_panel.change_flowrate(flow_rate=flow_rate)

    def set_pump_panel_refill_rate(self, pump_name, flow_rate):
        pump_panel = self.pump_panels[pump_name]
        pump_panel.change_flowrate(refill_rate=flow_rate)

    def set_units(self, pump_name, units):
        cmd = ('set_units', (pump_name, units), {})
        self._send_pumpcmd(cmd)

    def set_pump_cal(self, pump_name, vals):
        cmd = ('set_pump_cal', (pump_name,), vals)
        self._send_pumpcmd(cmd)

        wx.CallAfter(self.update_flow_info)

    def set_pump_dual_syringe_type(self, pump_name, dual_syringe):
        cmd = ('set_pump_dual_syringe', (pump_name, dual_syringe), {})
        self._send_pumpcmd(cmd)
        wx.CallAfter(self._on_flow_change, None)

    def set_pump_volume(self, pump_name, volume):
        cmd = ('set_volume', (pump_name, volume), {})
        self._send_pumpcmd(cmd)

    def get_pump_status(self, pump_name):
        cmd = ('get_status', (pump_name,), {})

        ret = self._send_pumpcmd(cmd, True)

        if ret is not None:
            status_dict = ret
            self._set_pump_status(pump_name, status_dict)
            self._set_pump_settings(pump_name, status_dict)

    def get_all_pump_status(self):
        names = [pump_name for pump_name in self.pumps]
        cmd = ('get_status_multi', (names,), {})

        ret = self._send_pumpcmd(cmd, True)

        if ret is not None:
            for i, pump_name in enumerate(ret[0]):
                status_dict = ret[1][i]
                self._set_pump_status(pump_name, status_dict)
                self._set_pump_settings(pump_name, status_dict)

    def _set_pump_status(self, pump_name, status_dict):
        self.set_pump_moving(pump_name, status_dict['is_moving'])
        self.set_pump_status_direction(pump_name, status_dict['flow_dir'])
        self.set_pump_status_volume(pump_name, status_dict['volume'])
        self.set_pump_status_flow_rate(pump_name, status_dict['flow_rate'])
        self.set_pump_status_refill_rate(pump_name, status_dict['refill_rate'])
        self.set_pump_status_pressure(pump_name, status_dict['pressure'])

    def _set_pump_settings(self, pump_name, settings_dict):
        self.show_pump_faults(pump_name, settings_dict['faults'])
        self.set_pump_status_syringe(pump_name, settings_dict['syringe_id'])

    def set_pump_status(self, pump_name, status):
        if status != self.pump_panels[pump_name].get_status():
           self.pump_panels[pump_name].set_status(status)

    def set_pump_status_direction(self, pump_name, val):
        if val is not None and val != self.pump_panels[pump_name].get_pump_direction():
            self.pump_panels[pump_name].set_status_direction(val)

    def set_pump_status_volume(self, pump_name, val):
        if (val is not None
            and round(float(val), 3) != float(self.pump_panels[pump_name].get_status_volume())):
            self.pump_panels[pump_name].set_status_volume(val)

    def set_pump_status_flow_rate(self, pump_name, val):
        if val is not None:
            self.pump_panels[pump_name].set_status_flow_rate(val)

    def set_pump_status_refill_rate(self, pump_name, val):
        if val is not None:
            self.pump_panels[pump_name].set_status_refill_rate(val)

    def set_pump_status_pressure(self, pump_name, val):
        if (val is not None and
            round(float(val), 3) != float(self.pump_panels[pump_name].get_status_pressure())):
            self.pump_panels[pump_name].set_status_pressure(val)

    def set_pump_moving(self, pump_name, moving):
        if moving != self.pump_panels[pump_name].moving:
            self.pump_panels[pump_name].set_moving(moving)

    def show_pump_faults(self, pump_name, faults):
        if faults is not None:
            fault_list = []

            for fault, status in faults.items():
                if status:
                    fault_list.append(fault)

            if len(fault_list)> 0:
                msg = ('The following faults were detected in the {}:'.format(
                    pump_name.replace('_', ' ')))

                for key in faults:
                    if key != 'Fault' and faults[key]:
                        msg += '\n- {}'.format(key)

                wx.CallAfter(self.pump_panels[pump_name].show_faults_dialog, msg)

    def set_pump_status_syringe(self, pump_name, syringe_id):
        if syringe_id is not None:
            self.pump_panels[pump_name].set_status_syringe_id(syringe_id)

    def _monitor_pump_status(self):
        logger.info('Starting continuous monitoring of pump status')

        monitor_cmd = ('get_status_multi', ([pump for pump in self.pumps],), {})
        flow_monitor_time = 0

        while not self.stop_pump_monitor.is_set():
            # start_time = time.time()
            # if (not self.stop_pump_monitor.is_set() and
            #     not self.pause_pump_monitor.is_set()):
            #     self.get_all_pump_status()

            update_status = False

            if len(self.pump_status_q) > 0:
                new_status = self.pump_status_q.popleft()

                try:
                    device, cmd, val = new_status
                except Exception:
                    device = None

                if device is not None:
                    if cmd == 'get_full_status':
                        self._set_pump_status(device, val)
                        update_status = True
                    elif cmd == 'get_settings':
                        self._set_pump_settings(device, val)
            else:
                time.sleep(0.1)

            if self._purging_pumps and update_status:
                if time.time() - self._purge_refill_start_time > 10:
                    all_done = True
                    finished_pumps = []
                    for pump_name, rate in self.purge_starting_frs.items():
                        pump_panel = self.pump_panels[pump_name]

                        moving = pump_panel.moving
                        if not moving:
                            wx.CallAfter(pump_panel.change_flowrate, flow_rate=rate)
                            finished_pumps.append(pump_name)

                        all_done = all_done and not moving

                    for pump in finished_pumps:
                        del self.purge_starting_frs[pump]

                    if all_done:
                        self._purging_pumps = False

                        if self._changing_buffer:
                            if self._buffer_change_cycle < self.settings['buffer_change_cycles']:
                                wx.CallAfter(self.refill_all)
                                self._buffer_change_cycle += 1
                            else:
                                self._changing_buffer = False
                                wx.CallAfter(self.change_buffer.Enable)
                                wx.CallAfter(self.stop_change_buffer.Disable)
                                logger.info('Finished buffer change')

            if self._refilling_pumps and update_status:
                if time.time() - self._purge_refill_start_time > 10:
                    all_done = True
                    for pump_panel in self.pump_panels.values():
                        moving = pump_panel.moving
                        all_done = all_done and not moving

                    if all_done:
                        self._refilling_pumps = False

                        if self._changing_buffer:
                            if self._buffer_change_cycle < self.settings['buffer_change_cycles']:
                                wx.CallAfter(self.purge_all)
                                logger.info('Starting buffer change cycle %s', self._buffer_change_cycle+1)
                            else:
                                self._changing_buffer = False
                                wx.CallAfter(self.change_buffer.Enable)
                                wx.CallAfter(self.stop_change_buffer.Disable)
                                logger.info('Finished buffer change')

            # while time.time() - start_time < self.pump_monitor_interval:
            #     time.sleep(0.1)

            if update_status and time.time() - flow_monitor_time > 5:
                wx.CallAfter(self.update_current_flow_time)
                flow_monitor_time = time.time()

            if self.stop_pump_monitor.is_set():
                break

        logger.info('Stopping continuous monitoring of pump status')

    def _monitor_fm_status(self):
        logger.info('Starting continuous monitoring of flow rate')

        flow_cmd = ('get_fr_multi', ([fm for fm in self.fms],), {})
        all_cmd = ('get_all_multi', ([fm for fm in self.fms],), {})

        # monitor_all_time = time.time()

        while not self.stop_fm_monitor.is_set():
            # start_time = time.time()
            # if (not self.stop_fm_monitor.is_set() and
            #     not self.pause_fm_monitor.is_set()):

            #     if (time.time()-monitor_all_time < self.fm_monitor_all_interval
            #         or self.pause_fm_den_T_monitor.is_set()):
            #         ret = self._send_fmcmd(flow_cmd, True)

            #         if (ret is not None and not self.pause_fm_monitor.is_set()):

            #             for i, name in enumerate(ret[0]):
            #                 flow_rate = ret[1][i]
            #                 wx.CallAfter(self._set_fm_values, name,
            #                     flow_rate=flow_rate)
            #     else:
            #         ret = self._send_fmcmd(all_cmd, True)

            #         if (ret is not None and not self.pause_fm_monitor.is_set()):

            #             for i, name in enumerate(ret[0]):
            #                 flow_rate = ret[1][i][0]
            #                 density = ret[1][i][1]
            #                 T = ret[1][i][2]
            #                 wx.CallAfter(self._set_fm_values, name,
            #                     flow_rate=flow_rate, density=density, T=T)

            #         monitor_all_time = time.time()

            if len(self.fm_status_q) > 0:
                new_status = self.fm_status_q.popleft()

                try:
                    device, cmd, val = new_status
                except Exception:
                    device = None

                if device is not None:
                    if cmd == 'get_flow_rate':
                        wx.CallAfter(self._set_fm_values, device,
                            flow_rate=val)

                    elif cmd == 'get_density_and_temperature':
                        wx.CallAfter(self._set_fm_values, device,
                            density=val[0], T=val[1])
            else:
                time.sleep(0.1)

            # while time.time() - start_time < self.fm_monitor_interval:
            #     time.sleep(0.1)

            if self.stop_fm_monitor.is_set():
                break

        logger.info('Stopping continuous monitoring of flow rate')

    def _set_fm_values(self, fm_name, flow_rate=None, density=None, T=None):
        if fm_name == self.outlet_fm_name:
            rate_ctrl = self.outlet_flow
            density_ctrl = self.outlet_density
            T_ctrl = self.outlet_T

        if flow_rate is not None:
            try:
                flow_rate = round(float(flow_rate), 3)
                if float(rate_ctrl.GetLabel()) != flow_rate:
                    rate_ctrl.SetLabel('{}'.format(flow_rate))
            except Exception:
                rate_ctrl.SetLabel('{}'.format(flow_rate))

        if density is not None:
            try:
                density = round(float(density), 2)
                if float(density_ctrl.GetLabel()) != density:
                    density_ctrl.SetLabel('{}'.format(density))
            except Exception:
                density_ctrl.SetLabel('{}'.format(density))

        if T is not None:
            try:
                T = round(float(T), 2)
                if float(T_ctrl).GetLabel() != T:
                    T_ctrl.SetLabel('{}'.format(T))
            except Exception:
                T_ctrl.SetLabel('{}'.format(T))

    def get_flow_values(self):
        valid = True

        errors = []
        warnings = []

        self.pause_valve_monitor.set()
        self.pause_pump_monitor.set()

        self.get_all_valve_positions()
        self.get_all_pump_status()

        start_condition = self.start_condition.GetStringSelection()
        start_delay = self.start_delay.GetValue()
        start_flow = self.start_flow.GetValue()
        autoinject = self.autoinject.GetStringSelection()
        autoinject_scan = self.autoinject_scan.GetValue()
        autoinject_delay = self.autoinject_delay.GetValue()

        total_fr = 0

        for pump_name, pump_panel in self.pump_panels.items():
            flow_rate = pump_panel.get_target_flow_rate()

            try:
                flow_rate = float(flow_rate)
            except Exception:
                errors.append('Pump "{}" flow rate (greater than 0)'.format(pump_name))

            if isinstance(flow_rate, float):
                if flow_rate <= 0:
                    errors.append('Pump "{}" flow rate (greater than 0)'.format(pump_name))
                else:
                    total_fr = total_fr + flow_rate


        if start_condition == 'Fixed delay':
            try:
                start_delay = float(start_delay)
            except Exception:
                errors.append('Starting delay time (greater than 0)')

            if isinstance(start_delay, float):
                if start_delay < 0:
                    errors.append('Starting delay time (greater than 0)')

        if start_condition == 'At flow rate':
            try:
                float(start_flow)
            except Exception:
                errors.append('Starting flow rate (between 0 and {} {}'
                    ')'.format(total_fr, self.settings['flow_units']))

            if isinstance(start_flow, float):
                if start_flow < 0 or start_flow > total_fr:
                    errors.append('Starting flow rate (between 0 and {} {}'
                    ')'.format(total_fr, self.settings['flow_units']))

        if start_condition != 'None':
            for pump_name, pump_panel in self.pump_panels.items():
                pump_status = pump_panel.get_status()

                if pump_status != 'Connected' and pump_status != 'Done':
                    warnings.append(('Pump {} is moving. Usually pumps are '
                        'stopped before starting exposure. Flow rates may '
                        'not be the expected values.').format(pump_name))

            for pump_name, pump_panel in self.pump_panels.items():
                pump_volume = float(pump_panel.get_status_volume())

                if pump_volume <= 0 and not pump_panel.continuous_flow:
                    errors.append(('Pump {} has loaded volume <= 0').format(pump_name))

        if autoinject == 'After scan':
            try:
                autoinject_scan = int(autoinject_scan)
            except Exception:
                errors.append('Autoinject scan number must an integer >0')

            if isinstance(autoinject_scan, int):
                if autoinject_scan < 1:
                    errors.append('Autoinject scan number must an integer >0')

        try:
            autoinject_delay = float(autoinject_delay)
        except Exception:
            errors.append('Autoinject inter-valve delay must be a number >= 0')

        if isinstance(autoinject_scan, float):
            if autoinject_delay < 0:
                errors.append('Autoinject inter-valve delay must be a number >= 0')

        if len(warnings) > 0:
            valid = False

            msg = 'The following warning(s) were found:'
            for warn in warnings:
                msg = msg + '\n- ' + warn
            msg = msg + ('\n\nDo you want to continue?')

            dlg = wx.MessageDialog(self, msg, "Warning in scan parameters",
                style=wx.ICON_QUESTION|wx.YES_NO)
            proceed = dlg.ShowModal()
            dlg.Destroy()

            if proceed == wx.ID_YES:
                valid = True

        if len(errors) > 0:
            valid = False

            msg = 'The following field(s) have invalid values:'
            for err in errors:
                msg = msg + '\n- ' + err
            msg = msg + ('\n\nPlease correct these errors, then start the scan.')

            wx.CallAfter(wx.MessageBox, msg, 'Error in flow parameters',
                style=wx.OK|wx.ICON_ERROR)

        if valid:
            flow_values = {
                'start_condition'   : start_condition.lower().replace(' ', '_'),
                'start_delay'       : start_delay,
                'start_flow'        : start_flow,
                'autoinject'        : autoinject.lower().replace(' ', '_'),
                'autoinject_scan'   : autoinject_scan,
                'autoinject_delay'  : autoinject_delay,
                'start_flow_event'  : self.start_flow_event,
                'stop_flow_event'   : self.stop_flow_event,
                'autoinject_event'  : self.autoinject_event,
                'start_exp_event'   : self.start_exposure_event,
            }
        else:
            flow_values = {}


        self.pause_valve_monitor.clear()
        self.pause_pump_monitor.clear()

        return flow_values, valid

    def metadata(self):
        metadata = OrderedDict()

        flow_units = self.settings['flow_units']


        try:
            start_condition = self.start_condition.GetStringSelection()
            start_delay = self.start_delay.GetValue()
            start_flow = self.start_flow.GetValue()
            autoinject = self.autoinject.GetStringSelection()
            autoinject_scan = self.autoinject_scan.GetValue()

            total_fr = 0

            for pump_name, pump_panel in self.pump_panels.items():
                flow_rate = float(pump_panel.get_target_flow_rate())

                if pump_panel.get_dual_syringe():
                    flow_rate = flow_rate*2

                total_fr = total_fr + flow_rate

                if pump_name == self.settings['sample_pump'][0]['name']:
                    sample_fr = flow_rate
                elif pump_name == self.settings['buffer1_pump'][0]['name']:
                    buffer1_fr = flow_rate
                elif pump_name == self.settings['buffer2_pump'][0]['name']:
                    buffer2_fr = flow_rate

            metadata['Total flow rate [{}]:'.format(flow_units)] = total_fr

            if self.chaotic_mixer:
                metadata['Dilution ratio:'] = 1./(sample_fr/total_fr)
            else:
                metadata['Sample/buffer ratio:'] = sample_fr/buffer1_fr
                metadata['Sheath/buffer ratio:'] = buffer2_fr/buffer1_fr

            metadata['Sample flow rate [{}]:'.format(flow_units)] = sample_fr

            if self.chaotic_mixer:
                metadata['Buffer 1 flow rate [{}]:'.format(flow_units)] = buffer1_fr
                metadata['Buffer 2 flow rate [{}]:'.format(flow_units)] = buffer2_fr

            else:
                metadata['Buffer flow rate [{}]:'.format(flow_units)] = buffer1_fr
                metadata['Sheath flow rate [{}]:'.format(flow_units)] = buffer2_fr

            metadata['Exposure start setting:'] = start_condition
            if start_condition == 'Fixed delay':
                metadata['Exposure start delay [s]:'] = float(start_delay)
            elif start_condition == 'At flow rate':
                metadata['Exposure start flow rate [{}]:'.format(flow_units)] = float(start_flow)
            metadata['Autoinject start setting:'] = autoinject
            if autoinject == 'After scan':
                metadata['Autoinject after scan:'] = int(autoinject_scan)

        except Exception:
            traceback.print_exc()

        return metadata

    def prepare_for_exposure(self, settings):
        logger.info('Preparing flow controls for exposure')
        self.start_flow_event.clear()
        self.stop_flow_event.clear()
        self.autoinject_event.clear()
        self.start_exposure_event.clear()

        self.exp_thread = threading.Thread(target=self._start_flow_and_exposure, args=(settings,))
        self.exp_thread.daemon = True
        self.exp_thread.start()

    def _start_flow_and_exposure(self, settings):
        start_condition = settings['start_condition']
        autoinject = settings['autoinject']
        autoinject_valve_position = self.settings['autoinject_valve_pos']
        autoinject_delay = settings['autoinject_delay']
        start_delay = settings['start_delay']
        start_flow_rate = settings['start_flow']

        exp_panel = wx.FindWindowByName('exposure')

        success = True
        if self.stop_flow_event.is_set():
            success = False

        if success and start_condition != 'none':
            while not self.start_flow_event.is_set():
                time.sleep(0.01)
                if self.stop_flow_event.is_set():
                    success = False
                    break

            if success:
                success = self.start_all(True)
                start_time = time.time()

                if not success:
                    wx.CallAfter(exp_panel.stop_exp)

        if success and start_condition == 'immediately':
            self.start_exposure_event.set()

        if success and autoinject == 'immediately':
            success = self.inject_sample(autoinject_valve_position, autoinject_delay)

            if not success:
                wx.CallAfter(exp_panel.stop_exp)

        if success and start_condition == 'fixed_delay':
            logger.info('Waiting {} s to start exposure'.format(start_delay))

            while time.time()-start_time < start_delay:
                time.sleep(0.001)

                if self.stop_flow_event.is_set():
                    success = False
                    break

            if success:
                self.start_exposure_event.set()

        if success and start_condition == 'at_flow_rate':
            logger.info(('Waiting for flow rate to reach {} {} to start '
                'exposure'.format(start_flow_rate, self.settings['flow_units'])))

            success = self.wait_for_flow(start_flow_rate)

            if success:
                self.start_exposure_event.set()

        if success and autoinject == 'after_scan':
            while not self.autoinject_event.is_set():
                time.sleep(0.001)

                if self.stop_flow_event.is_set():
                    success = False
                    break

            if success:
                success = self.inject_sample(autoinject_valve_position, autoinject_delay)

                if not success:
                    wx.CallAfter(exp_panel.stop_exp)

        self.pause_valve_monitor.clear()
        self.pause_pump_monitor.clear()

    def inject_sample(self, valve_position, delay):
        injection_valves = []

        for valve in self.valves:
            if self.valves[valve][0] == 'injection_valve':
                injection_valves.append(valve)

        for i in range(len(self.inj_valve_positions)):
            valve_name = injection_valves[i]
            cmd = ('set_position', (valve_name, valve_position), {})
            ret = self._send_valvecmd(cmd, True)
            start = time.time()

            success = True

            if ret is not None:
                if ret:
                    logger.info('Injection valve {} switched to inject '
                        'position'.format(i))
                else:
                    success = False
                    logger.error('Injection valve {} failed to switch to '
                        'inject position'.format(i))
                    msg = ('Failed to inject sample')
                    wx.CallAfter(self.showMessageDialog, self, msg, 'Injection failed',
                        wx.OK|wx.ICON_ERROR)

            if success:
                if len(self.inj_valve_positions) > 1 and delay > 0:
                    while time.time() - start < delay:
                        time.sleep(0.01)

        return success

    def wait_for_flow(self, target_flow_rate):
        self.pause_fm_monitor.set()
        flow_cmd = ('get_flow_rate', (self.outlet_fm_name,), {})
        flow_rate = 0
        target_flow_rate = float(target_flow_rate)
        success = True

        start_time = time.time()

        while flow_rate < target_flow_rate:
            ret = self._send_fmcmd(flow_cmd, True)
            if ret is not None:
                flow_rate = float(ret)

            if self.stop_flow_event.is_set():
                success = False
                break

            if time.time() - start_time > self.fm_monitor_interval:
                wx.CallAfter(self._set_fm_values, self.outlet_fm_name,
                    flow_rate=flow_rate)
                start_time = time.time()

        self.pause_fm_monitor.clear()

        return success

    def on_exposure_stop(self):
        if self.stop_after_run.GetValue() and not self.refill_after_run.GetValue():
            self.stop_all()

        if self.refill_after_run.GetValue():
            self.stop_all()
            while True:
                stopped = True
                # self.get_all_pump_status()
                for pump_panel in self.pump_panels.values():
                    pump_status = pump_panel.get_status()

                    if pump_status != 'Done':
                        stopped = False

                if stopped:
                    break
                else:
                    time.sleep(0.01)
                    wx.GetApp().Yield()


            self.refill_all()

    def _send_valvecmd(self, cmd, response=False):
        ret_val = None

        if not self.timeout_event.is_set():
            # self.valve_status_q.clear() #Not using this status q for now

            ret_val = utils.send_cmd(cmd, self.valve_cmd_q, self.valve_return_q,
                self.timeout_event, self.valve_return_lock, not self.local_devices,
                'valve', response)

        else:
            msg = ('No connection to the flow control server. '
                'Contact your beamline scientist.')

            wx.CallAfter(self._show_error_dialog, msg, 'Connection error')

            self.stop_valve_monitor.set()


        return ret_val

    def _send_pumpcmd(self, cmd, response=False):
        ret_val = None

        if not self.timeout_event.is_set():
            # self.pump_status_q.clear() #Not using this status q for now

            ret_val = utils.send_cmd(cmd, self.pump_cmd_q, self.pump_return_q,
                self.timeout_event, self.pump_return_lock, not self.local_devices,
                'pump', response)

        else:
            msg = ('No connection to the flow control server. '
                'Contact your beamline scientist.')

            wx.CallAfter(self._show_error_dialog, msg, 'Connection error')

            self.stop_pump_monitor.set()


        return ret_val

    def _send_fmcmd(self, cmd, response=False):
        """
        Sends commands to the pump using the ``fm_cmd_q`` that was given
        to :py:class:`FlowMeterCommThread`.

        :param str cmd: The command to send, matching the command in the
            :py:class:`FlowMeterCommThread` ``_commands`` dictionary.
        """
        ret_val = None

        if not self.timeout_event.is_set():
            # self.fm_status_q.clear() #Don't use the status q for now

            ret_val = utils.send_cmd(cmd, self.fm_cmd_q, self.fm_return_q,
                self.timeout_event, self.fm_return_lock, not self.local_devices,
                'fm', response)

        else:
            msg = ('No connection to the flow control server. '
                'Contact your beamline scientist.')

            wx.CallAfter(self._show_error_dialog, msg, 'Connection error')

            self.stop_fm_monitor.set()

        return ret_val

    def _show_error_dialog(self, msg, title):
        if self.error_dialog is None:
            self.error_dialog = utils.WarningMessage(self, msg, title,
                self._on_close_error_dialog)
            self.error_dialog.Show()

    def _on_close_error_dialog(self):
        self.error_dialog = None

    def _simulated_mode(self):
        valve_start_positions = self.settings['valve_start_positions']
        valves_in_pos = {'sample_valve': (False, 1),
            'buffer1_valve' : (False, 1),
            'buffer2_valve' : (False, 1),
            }

        valve_list = [
            ('injection_valve', self.inj_valve_positions),
            ('sample_valve', self.sample_valve_positions),
            ('buffer1_valve', self.buffer1_valve_positions),
            ('buffer2_valve', self.buffer2_valve_positions),
            ]

        previous_flow = 0
        target_flow = 0
        fct = time.time()
        rise_tau=5
        fall_tau = 5

        while not self.stop_simulation.is_set():
            total_flow = 0

            for valve_type, valve_widgets in valve_list:

                if valve_type != 'injection_valve':
                    start_pos = valve_start_positions[valve_type]

                    in_pos_count = 0

                    for valve in valve_widgets:
                        current_pos = valve.GetValue()

                        try:
                            current_pos = int(current_pos)
                        except Exception:
                            current_pos = 0

                        if current_pos == start_pos:
                            in_pos_count = in_pos_count + 1.

                    if valve_type in valves_in_pos:
                        if len(valve_widgets) > 0:
                            if in_pos_count > 0:
                                in_pos = True
                            else:
                                in_pos = False

                            fraction = in_pos_count/len(valve_widgets)

                            valves_in_pos[valve_type] = (in_pos, fraction)

                        else:
                            fraction = 1
                            valves_in_pos[valve_type] = (True, fraction)

            for valve, in_pos_vals in valves_in_pos.items():
                if valve == 'sample_valve':
                    pump_name = 'Sample'
                elif valve == 'buffer1_valve':
                    if self.chaotic_mixer:
                        pump_name = 'Buffer 1'
                    else:
                        pump_name = 'Buffer'
                elif valve == 'buffer2_valve':
                    if self.chaotic_mixer:
                        pump_name = 'Buffer 2'
                    else:
                        pump_name = 'Sheath'
                else:
                    pump_name = None

                in_pos = in_pos_vals[0]
                fraction = in_pos_vals[1]

                if pump_name is not None and in_pos and pump_name in self.pump_panels:
                    flow_rate = self.pump_panels[pump_name].get_status_flow_rate()
                    is_moving = self.pump_panels[pump_name].get_moving()
                    pump_direction = self.pump_panels[pump_name].get_pump_direction()
                    dual_syringe = self.pump_panels[pump_name].get_dual_syringe()

                    if pump_direction == 'Aspirate':
                        flow_rate = -flow_rate
                    elif pump_direction == 'Dispense' and dual_syringe:
                        flow_rate = flow_rate*2.

                    flow_rate = flow_rate*fraction

                    if is_moving:
                       total_flow = total_flow + flow_rate


            if target_flow == total_flow:
                ct = time.time()
                if previous_flow < target_flow:
                    current_flow = (target_flow - previous_flow)*(1-np.exp(-(ct-fct)/rise_tau)) + previous_flow
                else:
                    current_flow = (target_flow - previous_flow)*(1-np.exp(-(ct-fct)/fall_tau)) + previous_flow

                if (target_flow != 0 and ((previous_flow < target_flow
                    and current_flow >= 0.99*target_flow)
                    or (previous_flow > target_flow and
                    current_flow <= 1.01*target_flow))):
                    current_flow = target_flow

                elif target_flow == 0:
                    if current_flow <= 0.01*previous_flow:
                        current_flow = target_flow

            else:
                previous_flow = current_flow
                target_flow = total_flow
                fct = time.time()
                ct = time.time()

                if previous_flow < target_flow:
                    current_flow = (target_flow - previous_flow)*(1-np.exp(-(ct-fct)/rise_tau)) + previous_flow
                else:
                    current_flow = (target_flow - previous_flow)*(1-np.exp(-(ct-fct)/fall_tau)) + previous_flow

                if (target_flow != 0 and ((previous_flow < target_flow
                    and current_flow >= 0.99*target_flow)
                    or (previous_flow > target_flow and
                    current_flow <= 1.01*target_flow))):
                    current_flow = target_flow

                elif target_flow == 0:
                    if current_flow <= 0.01*previous_flow:
                        current_flow = target_flow

            cmd = ('set_flow_rate', (self.outlet_fm_name, current_flow), {})
            self._send_fmcmd(cmd, True)

            time.sleep(0.1)

    def on_exit(self):
        logger.debug('Closing all device connections')

        self.stop_valve_monitor.set()
        self.stop_pump_monitor.set()
        self.stop_fm_monitor.set()

        try:
            self.valve_monitor_thread.join(5)
            self.pump_monitor_thread.join(5)
            self.fm_monitor_thread.join(5)
        except Exception:
            pass

        if self.settings['simulated']:
            self.stop_simulation.set()
            self.sim_thread.join(5)

        self.valve_con.stop()
        self.pump_con.stop()
        self.fm_con.stop()

        if not self.timeout_event.is_set():
            try:
                self.valve_con.join(5)
                self.pump_con.join(5)
                self.fm_con.join(5)
            except Exception:
                pass




class TRPumpPanel(wx.Panel):
    """
    Time resolved pump control panel
    """
    def __init__(self, parent, tr_panel, pump_settings):
        """
        Init.

        :param wx.Window parent: Parent class for the panel.
        """
        self.name = pump_settings['name']

        wx.Panel.__init__(self, parent, name=self.name)
        logger.debug('Initializing PumpPanel for pump %s', self.name)

        self.tr_flow_panel = tr_panel
        self.pump_type = pump_settings['args'][0]
        self.connected = False
        self.moving = False
        self.syringe_volume_val = 0
        self.pump_ctrl_direction = 'Dispense'
        self._actual_pump_direction = 'Dispense'
        self.continuous_flow = pump_settings['ctrl_args']['continuous']
        self.faults_dialog = None

        self.known_syringes = pumpcon.known_syringes

        if 'flow_rate' in pump_settings['ctrl_args']:
            flow_rate = str(pump_settings['ctrl_args']['flow_rate'])
        else:
            flow_rate = '0.1'

        if 'refill_rate' in pump_settings['ctrl_args']:
            refill_rate = str(pump_settings['ctrl_args']['refill_rate'])
        else:
            refill_rate = '0.1'

        if 'syringe_id' in pump_settings['kwargs']:
            syringe = pump_settings['kwargs']['syringe_id']
        else:
            syringe = None

        if 'dual_syringe' in pump_settings['kwargs']:
            dual_syringe = pump_settings['kwargs']['dual_syringe']
        else:
            dual_syringe = False

        if 'max_pressure' in pump_settings['ctrl_args']:
            max_pressure = str(pump_settings['ctrl_args']['max_pressure'])
        else:
            max_pressure = ''

        if 'flow_accel' in pump_settings['ctrl_args']:
            flow_accel = str(pump_settings['ctrl_args']['flow_accel'])
        else:
            flow_accel = '0.1'

        self._create_layout(flow_rate, refill_rate, syringe, dual_syringe,
            max_pressure, flow_accel)

    def _FromDIP(self, size):
        # This is a hack to provide easy back compatibility with wxpython < 4.1
        try:
            return self.FromDIP(size)
        except Exception:
            return size

    def _create_layout(self, flow_rate='', refill_rate='', syringe=None,
        dual_syringe=False, max_pressure='', flow_accel=''):
        """Creates the layout for the panel."""
        top_sizer = wx.StaticBoxSizer(wx.VERTICAL, self, self.name)
        parent = top_sizer.GetStaticBox()

        self.status = wx.StaticText(parent, label='Not connected')
        self.syringe_volume = wx.StaticText(parent, label='0', size=self._FromDIP((50,-1)),
            style=wx.ST_NO_AUTORESIZE)
        self.syringe_volume_label = wx.StaticText(parent, label='Current volume:')
        self.syringe_volume_units = wx.StaticText(parent, label='mL')
        self.set_syringe_volume = wx.Button(parent, label='Set Current Volume')
        self.set_syringe_volume.Bind(wx.EVT_BUTTON, self._on_set_volume)
        self.syringe_vol_gauge = wx.Gauge(parent, size=self._FromDIP((40, -1)),
            style=wx.GA_HORIZONTAL|wx.GA_SMOOTH)
        self.syringe_vol_gauge_low = wx.StaticText(parent, label='0')
        self.syringe_vol_gauge_high = wx.StaticText(parent, label='')
        self.pressure_label = wx.StaticText(parent, label='Pressure:')
        self.pressure = wx.StaticText(parent, label='0', size=self._FromDIP((40, -1)),
            style=wx.ST_NO_AUTORESIZE)
        self.pressure_units = wx.StaticText(parent, label='psi')
        self.flow_readback_label = wx.StaticText(parent, label='Flow Rate:')
        self.flow_readback = wx.StaticText(parent, label='0', size=self._FromDIP((60,-1)),
            style=wx.ST_NO_AUTORESIZE)
        self.flow_readback_units = wx.StaticText(parent, label='mL/min')

        self.vol_gauge = wx.BoxSizer(wx.HORIZONTAL)
        self.vol_gauge.Add(self.syringe_vol_gauge_low,
            flag=wx.ALIGN_CENTER_VERTICAL)
        self.vol_gauge.Add(self.syringe_vol_gauge, 1, border=self._FromDIP(2),
            flag=wx.LEFT|wx.ALIGN_CENTER_VERTICAL)
        self.vol_gauge.Add(self.syringe_vol_gauge_high, border=self._FromDIP(2),
            flag=wx.LEFT|wx.ALIGN_CENTER_VERTICAL)

        status_grid = wx.GridBagSizer(vgap=self._FromDIP(2), hgap=self._FromDIP(2))
        status_grid.Add(wx.StaticText(parent, label='Pump: '), (0,0),
            flag=wx.ALIGN_CENTER_VERTICAL)
        status_grid.Add(wx.StaticText(parent, label=self.name), (0,1), span=(1,2),
            flag=wx.ALIGN_CENTER_VERTICAL)
        status_grid.Add(wx.StaticText(parent, label='Status: '), (1,0),
            flag=wx.ALIGN_CENTER_VERTICAL)
        status_grid.Add(self.status, (1,1), span=(1,2),
            flag=wx.ALIGN_CENTER_VERTICAL|wx.EXPAND)
        status_grid.Add(self.syringe_volume_label, (2,0),
            flag=wx.ALIGN_CENTER_VERTICAL)
        status_grid.Add(self.syringe_volume, (2,1),
            flag=wx.ALIGN_CENTER_VERTICAL)
        status_grid.Add(self.syringe_volume_units, (2,2),
            flag=wx.ALIGN_CENTER_VERTICAL)
        status_grid.Add(self.vol_gauge, (3,1), span=(1,2),
            flag=wx.ALIGN_CENTER_VERTICAL|wx.EXPAND)
        status_grid.Add(self.set_syringe_volume, (4,1), span=(1,2),
            flag=wx.LEFT|wx.ALIGN_RIGHT|wx.ALIGN_CENTER_VERTICAL)

        self.ssi_status_sizer = wx.FlexGridSizer(cols=3, vgap=self._FromDIP(2), hgap=self._FromDIP(2))
        self.ssi_status_sizer.Add(self.pressure_label, flag=wx.ALIGN_CENTER_VERTICAL)
        self.ssi_status_sizer.Add(self.pressure, flag=wx.ALIGN_CENTER_VERTICAL)
        self.ssi_status_sizer.Add(self.pressure_units, flag=wx.ALIGN_CENTER_VERTICAL)
        self.ssi_status_sizer.Add(self.flow_readback_label, flag=wx.ALIGN_CENTER_VERTICAL)
        self.ssi_status_sizer.Add(self.flow_readback, flag=wx.ALIGN_CENTER_VERTICAL)
        self.ssi_status_sizer.Add(self.flow_readback_units, flag=wx.ALIGN_CENTER_VERTICAL)

        self.status_sizer = wx.StaticBoxSizer(wx.StaticBox(parent, label='Info'),
            wx.VERTICAL)
        self.status_sizer.Add(status_grid, 1, flag=wx.ALL|wx.EXPAND, border=self._FromDIP(2))
        self.status_sizer.Add(self.ssi_status_sizer, flag=wx.EXPAND)

        syr_types = sorted(self.known_syringes.keys(), key=lambda x: float(x.split()[0]))
        self.syringe_type = wx.Choice(parent, choices=syr_types)
        self.syringe_type_lbl = wx.StaticText(parent, label='Syringe:')
        self.mode_ctrl = wx.Choice(parent, choices=['Continuous flow', 'Fixed volume'])
        self.mode_ctrl.SetSelection(0)
        self.direction_ctrl = wx.Choice(parent, choices=['Dispense', 'Aspirate'])
        self.direction_ctrl.SetSelection(0)
        self.direction_lbl = wx.StaticText(parent, label='Direction:')
        self.flow_rate_ctrl = wx.TextCtrl(parent, value=flow_rate, size=self._FromDIP((80,-1)),
            style=wx.TE_PROCESS_ENTER, validator=utils.CharValidator('float_te'))
        self.flow_units_lbl = wx.StaticText(parent,
            label=self.tr_flow_panel.settings['flow_units'])
        self.refill_rate_lbl = wx.StaticText(parent, label='Refill rate:')
        self.refill_rate_ctrl = wx.TextCtrl(parent, value=refill_rate, size=self._FromDIP((80,-1)),
            validator=utils.CharValidator('float'))
        self.refill_rate_units = wx.StaticText(parent,
            label=self.tr_flow_panel.settings['flow_units'][:2])
        self.volume_lbl = wx.StaticText(parent, label='Volume:')
        self.volume_ctrl = wx.TextCtrl(parent, size=self._FromDIP((60,-1)),
            validator=utils.CharValidator('float'))
        self.vol_units_lbl = wx.StaticText(parent,
            label=self.tr_flow_panel.settings['flow_units'][:2])
        self.dual_syringe = wx.Choice(parent, choices=['True', 'False'])
        self.dual_syringe.SetStringSelection(str(dual_syringe))
        self.dual_syringe_lbl = wx.StaticText(parent, label='Dual syringe:')
        self.max_pressure_ctrl = wx.TextCtrl(parent, value=str(max_pressure), size=self._FromDIP((60, -1)),
            validator=utils.CharValidator('float_te'), style=wx.TE_PROCESS_ENTER)
        self.max_pressure_lbl = wx.StaticText(parent, label='Max Pressure:')
        self.pressure_units_lbl = wx.StaticText(parent,
            label=self.tr_flow_panel.settings['pressure_units'])
        self.flow_accel_ctrl = wx.TextCtrl(parent, value=str(flow_accel), size=self._FromDIP((60, -1)),
            validator=utils.CharValidator('float_te'), style=wx.TE_PROCESS_ENTER)
        self.flow_accel_lbl = wx.StaticText(parent, label='Flow accel.:')
        self.flow_accel_units_lbl = wx.StaticText(parent,
            label=self.tr_flow_panel.settings['flow_units']+'^2')

        self.flow_rate_ctrl.Bind(wx.EVT_KILL_FOCUS, self._on_fr_setting_change)
        self.flow_rate_ctrl.Bind(wx.EVT_TEXT_ENTER, self._on_fr_setting_change)
        self.direction_ctrl.Bind(wx.EVT_CHOICE, self._on_direction_change)

        self.max_pressure_ctrl.Bind(wx.EVT_TEXT, self._on_max_pressure_text)
        self.max_pressure_ctrl.Bind(wx.EVT_TEXT_ENTER, self._on_max_pressure_change)

        self.flow_accel_ctrl.Bind(wx.EVT_TEXT, self._on_flow_accel_text)
        self.flow_accel_ctrl.Bind(wx.EVT_TEXT_ENTER, self._on_flow_accel_change)

        if syringe is not None and syringe in syr_types:
            self.syringe_type.SetStringSelection(syringe)
        else:
            self.syringe_type.SetSelection(0)
        self.syringe_type.Bind(wx.EVT_CHOICE, self._on_syringe_type)

        self.dual_syringe.Bind(wx.EVT_CHOICE, self._on_dual_syringe)

        self.mode_ctrl.Bind(wx.EVT_CHOICE, self._on_mode)

        basic_ctrl_sizer = wx.GridBagSizer(vgap=self._FromDIP(2), hgap=self._FromDIP(2))
        basic_ctrl_sizer.Add(self.syringe_type_lbl, (0,0),
            flag=wx.ALIGN_CENTER_VERTICAL)
        basic_ctrl_sizer.Add(self.syringe_type, (0,1), span=(1,2),
            flag=wx.ALIGN_CENTER_VERTICAL)
        basic_ctrl_sizer.Add(self.dual_syringe_lbl, (1,0),
            flag=wx.ALIGN_CENTER_VERTICAL)
        basic_ctrl_sizer.Add(self.dual_syringe, (1,1), span=(1,2),
            flag=wx.ALIGN_CENTER_VERTICAL)
        basic_ctrl_sizer.Add(self.direction_lbl, (2,0),
            flag=wx.ALIGN_CENTER_VERTICAL)
        basic_ctrl_sizer.Add(self.direction_ctrl, (2,1), span=(1,2),
            flag=wx.ALIGN_CENTER_VERTICAL)
        basic_ctrl_sizer.Add(self.max_pressure_lbl, (3,0),
            flag=wx.ALIGN_CENTER_VERTICAL)
        basic_ctrl_sizer.Add(self.max_pressure_ctrl, (3,1),
            flag=wx.ALIGN_CENTER_VERTICAL)
        basic_ctrl_sizer.Add(self.pressure_units_lbl, (3,2),
            flag=wx.ALIGN_CENTER_VERTICAL|wx.ALIGN_LEFT)
        basic_ctrl_sizer.Add(self.flow_accel_lbl, (4,0),
            flag=wx.ALIGN_CENTER_VERTICAL)
        basic_ctrl_sizer.Add(self.flow_accel_ctrl, (4,1),
            flag=wx.ALIGN_CENTER_VERTICAL)
        basic_ctrl_sizer.Add(self.flow_accel_units_lbl, (4,2),
            flag=wx.ALIGN_CENTER_VERTICAL|wx.ALIGN_LEFT)
        basic_ctrl_sizer.Add(wx.StaticText(parent, label='Mode:'), (5,0),
            flag=wx.ALIGN_CENTER_VERTICAL)
        basic_ctrl_sizer.Add(self.mode_ctrl, (5,1), span=(1,2),
            flag=wx.ALIGN_CENTER_VERTICAL)
        basic_ctrl_sizer.Add(wx.StaticText(parent, label='Flow rate:'), (6,0),
            flag=wx.ALIGN_CENTER_VERTICAL)
        basic_ctrl_sizer.Add(self.flow_rate_ctrl, (6,1),
            flag=wx.ALIGN_CENTER_VERTICAL)
        basic_ctrl_sizer.Add(self.flow_units_lbl, (6,2),
            flag=wx.ALIGN_CENTER_VERTICAL|wx.ALIGN_LEFT)
        basic_ctrl_sizer.Add(self.refill_rate_lbl, (7,0),
            flag=wx.ALIGN_CENTER_VERTICAL)
        basic_ctrl_sizer.Add(self.refill_rate_ctrl, (7,1),
            flag=wx.ALIGN_CENTER_VERTICAL)
        basic_ctrl_sizer.Add(self.refill_rate_units, (7,2),
            flag=wx.ALIGN_CENTER_VERTICAL|wx.ALIGN_LEFT)
        basic_ctrl_sizer.Add(self.volume_lbl, (8,0),
            flag=wx.RESERVE_SPACE_EVEN_IF_HIDDEN|wx.ALIGN_CENTER_VERTICAL)
        basic_ctrl_sizer.Add(self.volume_ctrl, (8,1),
            flag=wx.RESERVE_SPACE_EVEN_IF_HIDDEN|wx.ALIGN_CENTER_VERTICAL)
        basic_ctrl_sizer.Add(self.vol_units_lbl, (8,2),
            flag=wx.RESERVE_SPACE_EVEN_IF_HIDDEN|wx.ALIGN_CENTER_VERTICAL|wx.ALIGN_LEFT)
        basic_ctrl_sizer.AddGrowableCol(1)
        basic_ctrl_sizer.SetEmptyCellSize((0,0))


        self.run_button = wx.Button(parent, label='Start')
        self.fr_button = wx.Button(parent, label='Change flow rate')

        self.run_button.Bind(wx.EVT_BUTTON, self._on_run)
        self.fr_button.Bind(wx.EVT_BUTTON, self._on_fr_change)

        button_ctrl_sizer = wx.BoxSizer(wx.HORIZONTAL)
        button_ctrl_sizer.Add(self.run_button, 0, wx.ALIGN_CENTER_VERTICAL)
        button_ctrl_sizer.Add(self.fr_button, 0, wx.ALIGN_CENTER_VERTICAL|wx.RESERVE_SPACE_EVEN_IF_HIDDEN)

        self.control_box_sizer = wx.StaticBoxSizer(wx.StaticBox(parent, label='Controls'),
            wx.VERTICAL)
        self.control_box_sizer.Add(basic_ctrl_sizer, flag=wx.EXPAND|wx.TOP|wx.LEFT|wx.RIGHT, border=self._FromDIP(2))
        self.control_box_sizer.Add(button_ctrl_sizer, flag=wx.ALIGN_CENTER_HORIZONTAL|wx.ALL, border=self._FromDIP(2))

        top_sizer.Add(self.status_sizer, flag=wx.EXPAND)
        top_sizer.Add(self.control_box_sizer, border=self._FromDIP(2), flag=wx.EXPAND|wx.TOP)

        self.volume_lbl.Hide()
        self.volume_ctrl.Hide()
        self.vol_units_lbl.Hide()
        self.fr_button.Hide()

        if self.continuous_flow:
            #Status
            self.syringe_volume.Hide()
            self.syringe_volume_label.Hide()
            self.syringe_volume_units.Hide()
            self.set_syringe_volume.Hide()
            self.syringe_vol_gauge.Hide()
            self.syringe_vol_gauge_low.Hide()
            self.syringe_vol_gauge_high.Hide()


            #Controls
            self.syringe_type.Hide()
            self.syringe_type_lbl.Hide()
            self.dual_syringe.Hide()
            self.dual_syringe_lbl.Hide()
            self.direction_ctrl.Hide()
            self.direction_lbl.Hide()
            self.refill_rate_lbl.Hide()
            self.refill_rate_ctrl.Hide()
            self.refill_rate_units.Hide()

            self.pump_mode = 'continuous'

        else:
            #Status
            self.pressure.Hide()
            self.pressure_label.Hide()
            self.pressure_units.Hide()

            #Controls
            self.max_pressure_ctrl.Hide()
            self.max_pressure_lbl.Hide()
            self.pressure_units_lbl.Hide()
            self.flow_accel_ctrl.Hide()
            self.flow_accel_lbl.Hide()
            self.flow_accel_units_lbl.Hide()

            max_vol = self.known_syringes[self.syringe_type.GetStringSelection()]['max_volume']
            self.syringe_vol_gauge_high.SetLabel(str(max_vol))
            self.syringe_vol_gauge.SetRange(int(round(float(max_vol)*1000)))

            self.pump_mode = 'syringe'

        self.Refresh()

        self.SetSizer(top_sizer)

    def _on_mode(self, evt):
        mode = self.mode_ctrl.GetStringSelection()

        if mode == 'Continuous flow':
            self.volume_lbl.Hide()
            self.volume_ctrl.Hide()
            self.vol_units_lbl.Hide()
        else:
            self.volume_lbl.Show()
            self.volume_ctrl.Show()
            self.vol_units_lbl.Show()

        logger.debug('Changed the pump mode to %s for pump %s', mode, self.name)

    def _on_run(self, evt):
        self._start_stop_pump()

    def _on_fr_setting_change(self, evt):
        wx.CallAfter(self.tr_flow_panel.update_flow_info)

    def _on_max_pressure_text(self, evt):
        self.max_pressure_ctrl.SetBackgroundColour('YELLOW')

    def _on_max_pressure_change(self, evt):
        self.max_pressure_ctrl.SetBackgroundColour(wx.NullColour)
        wx.CallAfter(self._set_max_pressure)

    def _on_flow_accel_text(self, evt):
        self.flow_accel_ctrl.SetBackgroundColour('YELLOW')

    def _on_flow_accel_change(self, evt):
        self.flow_accel_ctrl.SetBackgroundColour(wx.NullColour)
        wx.CallAfter(self._set_flow_accel)

    def _on_fr_change(self, evt):
        self._set_flowrate()

    def _on_direction_change(self, evt):
        if self.direction_ctrl.GetStringSelection() == 'Dispense':
            self.pump_ctrl_direction = 'Dispense'
        else:
            self.pump_ctrl_direction = 'Aspirate'

    def on_pump_run(self):
        """
        Called from parent to set visual status updates
        """
        if self.moving:
            mode = self.mode_ctrl.GetStringSelection()

            if self.pump_mode == 'continuous':
                if mode == 'Fixed volume':
                    cmd = self.pump_ctrl_direction
                    self.set_status(cmd.capitalize())
                else:
                    self.set_status('Flowing')
            else:
                if mode == 'Fixed volume':
                    cmd = self.pump_ctrl_direction
                    self.set_status(cmd.capitalize())
                else:
                    direction = self.pump_ctrl_direction
                    self.set_status(direction.capitalize())

            self.fr_button.Show()
            self.run_button.SetLabel('Stop')

        else:
            self.run_button.SetLabel('Start')
            self.fr_button.Hide()
            self.set_status('Done')

    def start_pump(self):
        # Just starts the pump
        if self.run_button.GetLabel() == 'Start':
            success = self.run_pump()
        else:
            success = True

        return success

    def run_pump(self):
        """
        Called any time you want to start of stop the pump.
        """
        success = self._start_stop_pump()

        return success

    def _set_flowrate(self):
        cont = True

        try:
            flowr = float(self.flow_rate_ctrl.GetValue())
        except Exception:
            msg = "Flow rate must be a number."
            wx.MessageBox(msg, "Error setting flow rate")
            cont = False

        refillr = self.refill_rate_ctrl.GetValue()

        if refillr != '':
            try:
                refillr = float(refillr)
            except Exception:
                msg = "Refill rate must be a number."
                wx.MessageBox(msg, "Error setting refill rate")
                cont = False

        accel = self.flow_accel_ctrl.GetValue()

        if accel != '':
            try:
                accel = float(accel)
            except Exception:
                msg = "Flow acceleration must be a number."
                wx.MessageBox(msg, "Error setting flow rate")
                cont = False

        if self.pump_ctrl_direction == 'Dispense':
            dispense = True
        else:
            dispense = False

        if cont:
            if accel != '':
                success = self.tr_flow_panel.set_flow_accel(self.name, accel)

            else:
                success = True

            if success:
                if self.pump_mode == 'continuous':
                    success = self.tr_flow_panel.set_flow_rate(self.name, flowr,
                        self.pump_mode, dispense)
                else:
                    if refillr == '':
                        msg = "Refill rate must be a number."
                        wx.MessageBox(msg, "Error setting refill rate")
                        success = False

                    if self.pump_type == 'NE 500' and success:
                        if dispense:
                            success = self.tr_flow_panel.set_flow_rate(self.name,
                                flowr, self.pump_mode, dispense)
                        else:
                            success = self.tr_flow_panel.set_refill_rate(self.name,
                                refillr, self.pump_mode, dispense)

                    elif success:
                        success = self.tr_flow_panel.set_flow_rate(self.name,
                            flowr, self.pump_mode, dispense)
                        success = self.tr_flow_panel.set_refill_rate(self.name,
                            refillr, self.pump_mode, dispense)
        else:
            success = False
            logger.debug('Failed to set pump %s flow rate', self.name)
            logger.debug('Failed to set pump %s refill rate', self.name)

        return success

    def change_flowrate(self, flow_rate=None, refill_rate=None):
        """
        Called to change the flow rate values in the GUI, does not set the
        flow rate for the pump!
        """
        if flow_rate is not None:
            try:
                self.flow_rate_ctrl.SetValue(str(flow_rate))
            except Exception:
                try:
                    self.flow_rate_ctrl.SetValue(flow_rate)
                except Exception:
                    pass

        if refill_rate is not None:
            try:
                self.refill_rate_ctrl.SetValue(str(refill_rate))
            except Exception:
                try:
                    self.refill_rate_ctrl.SetValue(refill_rate)
                except Exception:
                    pass

    def _start_stop_pump(self):
        """
        Gathers all the necessary data and sends the start/stop command
        to the parent to send the pump.
        """
        if self.connected:
            if self.run_button.GetLabel() == 'Start':
                start = True

                fr_set = self._set_flowrate()
                if not fr_set:
                    return

                mode = self.mode_ctrl.GetStringSelection()
                if mode == 'Fixed volume':
                    try:
                        vol = float(self.volume_ctrl.GetValue())
                    except Exception:
                        msg = "Volume must be a number."
                        wx.CallAfter(self.tr_flow_panel.showMessageDialog, self, msg, "Error setting volume",
                            wx.OK|wx.ICON_ERROR)
                        logger.debug('Failed to set dispense/aspirate volume to %s for pump %s', vol, self.name)
                        return

                    fixed = True

                else:
                    vol = None
                    fixed = False

                if self.pump_ctrl_direction.lower() == 'dispense':
                    dispense = True
                else:
                    dispense = False

            else:
                start = False
                fixed = False
                dispense = False
                vol = None

            units = self.flow_units_lbl.GetLabel()

            success = self.tr_flow_panel.start_pump(self.name, start, fixed, dispense, vol,
                self.pump_mode, units, self)

        else:
            msg = "Cannot start pump flow before the pump is connected."
            wx.CallAfter(self.tr_flow_panel.showMessageDialog, self, msg, "Error starting flow",
                            wx.OK|wx.ICON_ERROR)
            logger.debug('Failed to start flow for pump %s because it is not connected', self.name)
            success = False

        return success

    def _on_set_volume(self, evt):
        wx.CallAfter(self._set_volume_user)

    def _set_volume_user(self):
        vol = wx.GetTextFromUser("Enter current syringe volume:",
            "Set Syringe Volume", "0", parent=self)

        self.set_volume(vol)

    def set_volume(self, vol):
        try:
            vol = float(vol)
            if vol != -1:
                self.tr_flow_panel.set_pump_volume(self.name, vol)
                self.syringe_volume_val = vol
                max_vol = self.get_max_volume()
                set_vol = min(max_vol, vol)
                gauge_vol = int(round(float(set_vol)*1000))
                if gauge_vol < 0:
                    gauge_vol = 0
                wx.CallAfter(self._set_status_volume, vol)
                wx.CallAfter(self.syringe_vol_gauge.SetValue, gauge_vol)

        except ValueError:
            msg = "Volume must be a number."
            wx.MessageBox(msg, "Error setting volume")

    def set_max_pressure(self):
        cont = True

        try:
            max_pressure = float(self.max_pressure_ctrl.GetValue())
        except Exception:
            cont = False

        if cont:
            self._set_max_pressure()

    def _set_max_pressure(self):
        cont = True

        try:
            max_pressure = float(self.max_pressure_ctrl.GetValue())
        except Exception:
            msg = "Max pressure must be a number."
            wx.MessageBox(msg, "Error setting max pressure")
            cont = False

        if cont:
            success = self.tr_flow_panel.set_max_pressure(self.name, max_pressure)

        else:
            success = False
            logger.debug('Failed to set pump %s max pressure', self.name)

        return success

    def set_flow_accel(self):
        cont = True

        try:
            flow_accel = float(self.flow_accel_ctrl.GetValue())
        except Exception:
            cont = False

        if cont:
            self._set_flow_accel()

    def _set_flow_accel(self):
        cont = True

        try:
            flow_accel = float(self.flow_accel_ctrl.GetValue())
        except Exception:
            msg = "Flow acceleration must be a number."
            wx.MessageBox(msg, "Error setting flow acceleration")
            cont = False

        if cont:
            success = self.tr_flow_panel.set_flow_accel(self.name, flow_accel)

        else:
            success = False
            logger.debug('Failed to set pump %s max pressure', self.name)

        return success

    def set_status(self, status):
        """
        Changes the status in the GUI.

        :param str status: The status to display.
        """
        logger.debug('Setting pump %s status to %s', self.name, status)
        self.status.SetLabel(status)

    def set_status_direction(self, dispensing):
        # self.set_pump_direction(dispensing)
        if dispensing == 1:
            self._actual_pump_direction = 'Dispense'
        elif dispensing == -1:
            self._actual_pump_direction = 'Aspirate'
        if self.moving and (dispensing == 1 or dispensing == -1):
            wx.CallAfter(self.set_status, self._actual_pump_direction)

    def set_status_volume(self, vol):
        try:
            vol = float(vol)
            if vol != -1:
                self.syringe_volume_val = vol
                wx.CallAfter(self._set_status_volume, vol)
                max_vol = self.get_max_volume()
                set_vol = min(max_vol, vol)
                gauge_vol = int(round(float(set_vol)*1000))
                if gauge_vol < 0:
                    gauge_vol = 0
                wx.CallAfter(self.syringe_vol_gauge.SetValue, gauge_vol)

        except ValueError:
            pass

    def set_status_flow_rate(self, val):
        try:
            val = float(val)

            if self._actual_pump_direction == 'Dispense':
                wx.CallAfter(self._set_status_flow_rate, val)

        except ValueError:
            pass

    def set_status_refill_rate(self, val):
        try:
            val = float(val)

            if self._actual_pump_direction == 'Aspirate':
                wx.CallAfter(self._set_status_flow_rate, val)

        except ValueError:
            pass

    def set_status_pressure(self, val):
        try:
            val = float(val)
            wx.CallAfter(self._set_status_pressure, val)

        except ValueError:
            pass

    def set_status_syringe_id(self, syringe_id):
        wx.CallAfter(self._set_status_syringe_id, syringe_id)

    def _set_status_volume(self, volume):
        logger.debug("Setting pump %s volume to %s", self.name, volume)
        self.syringe_volume.SetLabel('{}'.format(round(float(volume), 3)))

    def _set_status_flow_rate(self, rate):
        logger.debug("Setting pump %s flow rate readback to %s", self.name, rate)
        if not self.get_moving():
            rate = 0

        if round(float(rate), 3) != float(self.flow_readback.GetLabel()):
            self.flow_readback.SetLabel('{}'.format(round(float(rate), 3)))

    def _set_status_pressure(self, pressure):
        logger.debug("Setting pump %s pressure to %s", self.name, pressure)
        self.pressure.SetLabel('{}'.format(round(float(pressure), 3)))

    def _set_status_syringe_id(self, syringe_id):
        if syringe_id != self.syringe_type.GetStringSelection():
            self.syringe_type.SetStringSelection(syringe_id)

        self._update_syringe_gui_values(syringe_id)

    def set_moving(self, moving):
        if moving != self.moving:
            self.moving = moving
            wx.CallAfter(self.on_pump_run)

    def get_moving(self):
        return self.moving

    def get_status(self):
        return self.status.GetLabel()

    def get_status_volume(self):
        return self.syringe_volume_val

    def get_status_flow_rate(self):
        return float(self.flow_readback.GetLabel())

    def get_status_pressure(self):
        return float(self.pressure.GetLabel())

    def get_pump_direction(self):
        return self._actual_pump_direction

    def get_max_volume(self):
        max_vol = float(self.known_syringes[self.syringe_type.GetStringSelection()]['max_volume'])
        return max_vol

    def get_target_flow_rate(self):
        flow_rate = float(self.flow_rate_ctrl.GetValue())
        return flow_rate

    def get_target_refill_rate(self):
        refill_rate = float(self.refill_rate_ctrl.GetValue())
        return refill_rate

    def get_dual_syringe(self):
        return self.dual_syringe.GetStringSelection()=='True'

    def _on_syringe_type(self, evt):
        syringe_id = self.syringe_type.GetStringSelection()
        vals = copy.deepcopy(self.known_syringes[syringe_id])
        vals['syringe_id'] = syringe_id
        self.tr_flow_panel.set_pump_cal(self.name, vals)

        self._update_syringe_gui_values(self, syringe_id)

    def _update_syringe_gui_values(self, syringe_id):
        max_vol = self.known_syringes[syringe_id]['max_volume']
        self.syringe_vol_gauge_high.SetLabel(str(max_vol))
        self.syringe_vol_gauge.SetRange(int(round(float(max_vol)*1000)))

    def _on_dual_syringe(self, evt):
        self.tr_flow_panel.set_pump_dual_syringe_type(self.name,
            self.dual_syringe.GetStringSelection()=='True')

    def set_pump_direction(self, dispense):
        if not self.continuous_flow:
            if dispense:
                self.pump_ctrl_direction = 'Dispense'
                self._actual_pump_direction = 'Dispense'
                ret = wx.CallAfter(self.direction_ctrl.SetStringSelection, 'Dispense')
            else:
                self.pump_ctrl_direction = 'Aspirate'
                self._actual_pump_direction = 'Aspirate'
                ret = wx.CallAfter(self.direction_ctrl.SetStringSelection, 'Aspirate')


    def show_faults_dialog(self, msg):
        if self.faults_dialog is None:
            self.faults_dialog = utils.WarningMessage(self, msg, 'Fault detected',
                self._on_close_faults_dialog)
            self.faults_dialog.Show()

    def _on_close_faults_dialog(self):
        self.faults_dialog = None


class TRFrame(wx.Frame):
    """
    A lightweight frame allowing one to work with arbitrary number of pumps.
    Only meant to be used when the pumpcon module is run directly,
    rather than when it is imported into another program.
    """
    def __init__(self, settings, display, *args, **kwargs):
        """
        Initializes the pump frame. Takes args and kwargs for the wx.Frame class.
        """
        super(TRFrame, self).__init__(*args, **kwargs)
        logger.debug('Setting up the TRFrame')

        self.Bind(wx.EVT_CLOSE, self._on_exit)

        self._create_layout(settings, display)

        self.Layout()
        self.SendSizeEvent()
        self.Fit()
        self.Raise()

        if settings['simulated']:
            msg = ('WARNING: The system is currently running in simulated mode. '
                'If you want to run experiments, quit the program and restart '
                'with the simulated setting set to False.')
            dialog = wx.MessageDialog(self, msg, 'Simulation Mode',
                style=wx.ICON_WARNING|wx.OK)

            dialog.ShowModal()
            dialog.Destroy()


    def _create_layout(self, settings, display):
        """Creates the layout"""
        if display == 'scan':
            self.tr_panel = TRScanPanel(settings, self)
        elif display == 'flow':
            self.tr_panel = TRFlowPanel(settings, self)

        self.tr_sizer = wx.BoxSizer(wx.HORIZONTAL)
        self.tr_sizer.Add(self.tr_panel, proportion=1, flag=wx.EXPAND)

        top_sizer = wx.BoxSizer(wx.VERTICAL)
        top_sizer.Add(self.tr_sizer, proportion=1, flag=wx.EXPAND|wx.ALL, border=5)

        self.SetSizer(top_sizer)

    def _on_exit(self, evt):
        """Stops all current pump motions and then closes the frame."""
        logger.debug('Closing the TRFrame')

        self.tr_panel.on_exit()

        self.Destroy()

#Settings
default_trsaxs_settings = {
    'position_units'        : 'mm',
    'speed_units'           : 'mm/s',
    'accel_units'           : 'mm/s^2',
    'time_units'            : 's',
    'x_start'               : 0,
    'x_end'                 : 10,
    'y_start'               : 0,
    'y_end'                 : 0,
    'scan_speed'            : 2,
    'num_scans'             : 1,
    'return_speed'          : 20,
    # 'return_speed'          : 10,
    'scan_acceleration'     : 10,
    'return_acceleration'   : 100,
    # 'return_acceleration'   : 40,
    'constant_scan_speed'   : True,
    'scan_start_offset_dist': 0,
    'scan_end_offset_dist'  : 0,
    'motor_type'            : 'Newport_XPS',
    'motor_ip'              : '164.54.204.76',
    'motor_port'            : '5001',
    'motor_group_name'      : 'XY',
    'motor_x_name'          : 'XY.X',
    'motor_y_name'          : 'XY.Y',
    'pco_direction'         : 'x',
    # 'pco_direction'         : 'y',
    'pco_pulse_width'       : D('10'), #In microseconds, opt: 0.2, 1, 2.5, 10
    'pco_encoder_settle_t'  : D('0.075'), #In microseconds, opt: 0.075, 1, 4, 12
    'encoder_resolution'    : D('0.000001'), #for XMS160, in mm
    'encoder_precision'     : 6, #Number of significant decimals in encoder value
    # 'encoder_resolution'    : D('0.00001'), #for GS30V, in mm
    # 'encoder_precision'     : 5, #Number of significant decimals in encoder value
    'min_off_time'          : D('0.001'),
    'x_range'               : (-80, 80),
    'y_range'               : (-5, 25),
    'speed_lim'             : (0, 300),
    'acceleration_lim'      : (0, 2500),
    'center_x_speed'        : 300,
    'center_y_speed'        : 10,
    'center_x_accel'        : 2500,
    'center_y_accel'        : 40,
    'center_meas_pv'        : '18ID:scaler2.S4',
    'center_scaler_pv'      : '18ID:scaler2',
    'center_meas_time'      : 0.1,
    'center_fw_height'      : 0.85,
    'center_shutter_pvs'    : [{'name': '18ID:LJT4:2:Bo6', 'open': 0, 'close': 1},
                                {'name': '18ID:LJT4:2:Bo9', 'open': 1, 'close': 0}],
    'center_start'          : -0.05,
    'center_stop'           : 0.05,
    'center_step'           : 0.005,
    'center_offset'         : 0,
    'center_mixer'          : True,
    # 'center_mixer'          : False,
    'remote_pump_ip'        : '164.54.204.8',
    'remote_pump_port'      : '5556',
    'remote_fm_ip'          : '164.54.204.8',
    'remote_fm_port'        : '5557',
    'remote_valve_ip'       : '164.54.204.8',
    'remote_valve_port'     : '5558',
    'device_communication'  : 'remote',
<<<<<<< HEAD
    'injection_valve'       : [{'name': 'Injection', 'args': ['Rheodyne', 'COM6'],  #Chaotic flow
                                'kwargs': {'positions' : 2}},],
=======
    # 'injection_valve'       : [{'name': 'Injection', 'args': ['Rheodyne', 'COM16'],  #Chaotic flow
    #                             'kwargs': {'positions' : 2}},],
>>>>>>> 16b214f8
    # 'injection_valve'       : [{'name': 'Injection 1', 'args': ['RheodyneTTL', '18ID:LJT4:2:Bo14'],
    #                                 'kwargs': {'positions' : 2}},
    #                             {'name': 'Injection 2', 'args': ['RheodyneTTL', '18ID:LJT4:2:Bo14'],
    #                                 'kwargs': {'positions' : 2}},
    #                             ],
    # 'sample_valve'          : [],
    # 'buffer1_valve'         : [],
    # 'buffer2_valve'         : [],
    # 'buffer2_pump'          : [{'name': 'Buffer 2', 'args': ['SSI Next Gen', 'COM7'],
    #                             'kwargs': {'flow_rate_scale': 1.0583,
    #                             'flow_rate_offset': -48.462/1000,'scale_type': 'up'},
    #                             'ctrl_args': {'flow_rate': 0.1, 'flow_accel': 0,
    #                             'max_pressure': 2000, 'continuous': True}}],
    # 'sample_pump'           : [{'name': 'Sample', 'args': ['SSI Next Gen', 'COM9'],
    #                             'kwargs': {'flow_rate_scale': 1.0135,
    #                             'flow_rate_offset': 0.1251/1000,'scale_type': 'up'},
    #                             'ctrl_args': {'flow_rate': 0.1, 'flow_accel': 0,
    #                             'max_pressure': 1800, 'continuous': True}}],
    # 'buffer1_pump'           : [{'name': 'Buffer 1', 'args': ['SSI Next Gen', 'COM15'],
    #                             'kwargs': {'flow_rate_scale': 1.0497,
    #                             'flow_rate_offset': -19.853/1000,'scale_type': 'up'},
    #                             'ctrl_args': {'flow_rate': 0.1, 'flow_accel': 0,
    #                             'max_pressure': 2000, 'continuous': True}}],
    # 'outlet_fm'             : {'name': 'outlet', 'args' : ['BFS', 'COM5'], 'kwargs': {}},
    # 'injection_valve_label' : 'Injection',
    # 'sample_valve_label'    : 'Sample',
    # 'buffer1_valve_label'   : 'Buffer 1',
    # 'buffer2_valve_label'   : 'Buffer 2',
    # 'injection_valve'       : [{'name': 'Injection', 'args': ['Rheodyne', 'COM16'], # Laminar flow
    #                             'kwargs': {'positions' : 2}},],
    'injection_valve'       : [{'name': 'Injection', 'args': ['RheodyneTTL', '18ID:LJT4:2:Bo14'],
                                    'kwargs': {'positions' : 2}},
                                # {'name': 'Injection 2', 'args': ['RheodyneTTL', '18ID:LJT4:2:Bo14'],
                                #     'kwargs': {'positions' : 2}},
                                ],
    'sample_valve'          : [{'name': 'Sample', 'args': ['Rheodyne', 'COM4'],
                                'kwargs': {'positions' : 6}},],
    'buffer1_valve'         : [{'name': 'Buffer 1', 'args': ['Rheodyne', 'COM21'],
                                'kwargs': {'positions' : 6}},
                                {'name': 'Buffer 2', 'args': ['Rheodyne', 'COM8'],
                                'kwargs': {'positions' : 6}},],
    'buffer2_valve'         : [{'name': 'Sheath 1', 'args': ['Rheodyne', 'COM6'],
                                'kwargs': {'positions' : 6}},
                                {'name': 'Sheath 2', 'args': ['Rheodyne', 'COM3'],
                                'kwargs': {'positions' : 6}},],
    'buffer1_pump'           : [{'name': 'Buffer', 'args': ['Pico Plus', 'COM11'],
                                'kwargs': {'syringe_id': '3 mL, Medline P.C.',
                                'pump_address': '00', 'dual_syringe': 'False'},
                                'ctrl_args': {'flow_rate' : '0.068', 'refill_rate' : '3',
                                'continuous': False}},],
    'sample_pump'           : [{'name': 'Sample', 'args': ['Pico Plus', 'COM12'],
                                'kwargs': {'syringe_id': '1 mL, Medline P.C.',
                                'pump_address': '00', 'dual_syringe': 'False'}, 'ctrl_args':
                                {'flow_rate' : '0.009', 'refill_rate' : '1',
                                'continuous': False}}],
    'buffer2_pump'          : [{'name': 'Sheath', 'args': ['Pico Plus', 'COM14'],
                                'kwargs': {'syringe_id': '1 mL, Medline P.C.',
                                'pump_address': '00', 'dual_syringe': 'False'}, 'ctrl_args':
                                {'flow_rate' : '0.002', 'refill_rate' : '1',
                                'continuous': False}},],
    'outlet_fm'             : {'name': 'outlet', 'args' : ['BFS', 'COM13'], 'kwargs': {}},
    'injection_valve_label' : 'Injection',
    'sample_valve_label'    : 'Sample',
    'buffer1_valve_label'   : 'Buffer',
    'buffer2_valve_label'   : 'Sheath',
    # 'injection_valve'       : [{'name': 'Injection', 'args': ['Soft', None],    # Simulated Chaotic w/continuous pump
    #                             'kwargs': {'positions' : 2}},],
    # 'sample_valve'          : [],
    # 'buffer1_valve'         : [],
    # 'buffer2_valve'         : [],
    # 'sample_pump'           : [{'name': 'Sample', 'args': ['Soft', None],
    #                             'kwargs': {}, 'ctrl_args': {'continuous': True}},],
    # 'buffer1_pump'          : [{'name': 'Buffer 1', 'args': ['Soft', None],
    #                             'kwargs': {}, 'ctrl_args': {'continuous': True}},],
    # 'buffer2_pump'          : [{'name': 'Buffer 2', 'args': ['Soft', None],
    #                             'kwargs': {}, 'ctrl_args': {'continuous': True}},],
    # 'outlet_fm'             : {'name': 'outlet', 'args': ['Soft', None], 'kwargs':{}},
    # 'injection_valve_label' : 'Injection',
    # 'sample_valve_label'    : 'Sample',
    # 'buffer1_valve_label'   : 'Buffer 1',
    # 'buffer2_valve_label'   : 'Buffer 2',
    # 'injection_valve'       : [{'name': 'Injection', 'args': ['Soft', None],    # Simulated laminar flow
    #                             'kwargs': {'positions' : 2}},],
    # 'sample_valve'          : [{'name': 'Sample', 'args': ['Soft', None],
    #                             'kwargs': {'positions' : 6}},],
    # 'buffer1_valve'         : [{'name': 'Buffer 1', 'args': ['Soft', None],
    #                             'kwargs': {'positions' : 6}},
    #                             {'name': 'Buffer 2', 'args': ['Soft', None],
    #                             'kwargs': {'positions' : 6}},],
    # 'buffer2_valve'         : [{'name': 'Sheath 1', 'args': ['Soft', None],
    #                             'kwargs': {'positions' : 6}},
    #                             {'name': 'Sheath 2', 'args': ['Soft', None],
    #                             'kwargs': {'positions' : 6}},],
    # 'sample_pump'           : [{'name': 'Sample', 'args': ['Soft Syringe', None],
    #                                 'kwargs': {'syringe_id': '3 mL, Medline P.C.'},
    #                                 'ctrl_args': {'continuous': False,
    #                                 'flow_rate': 1, 'refill_rate': 3}},],
    # 'buffer1_pump'          : [{'name': 'Buffer', 'args': ['Soft Syringe', None],
    #                                 'kwargs': {'syringe_id': '3 mL, Medline P.C.'},
    #                                 'ctrl_args': {'continuous': False,
    #                                 'flow_rate': 1, 'refill_rate': 3}},],
    # 'buffer2_pump'          : [ {'name': 'Sheath', 'args': ['Soft Syringe', None],
    #                                 'kwargs': {'syringe_id': '3 mL, Medline P.C.'},
    #                                 'ctrl_args': {'continuous': False,
    #                                 'flow_rate': 1, 'refill_rate': 3}},],
    # 'outlet_fm'             : {'name': 'outlet', 'args': ['Soft', None], 'kwargs':{}},
    # 'injection_valve_label' : 'Injection',
    # 'sample_valve_label'    : 'Sample',
    # 'buffer1_valve_label'   : 'Buffer',
    # 'buffer2_valve_label'   : 'Sheath',
    'flow_units'            : 'mL/min',
    'pressure_units'        : 'psi',
    'total_flow_rate_lam'   : '0.150', # For laminar flow
    'total_flow_rate_ch'    : '6', # For chaotic flow
    'dilution_ratio'        : '10', # For chaotic flow
    'max_dilution'          : 50, # For chaotic flow
    'max_flow_lam'              : 2, # For laminar flow
    'max_flow_ch'              : 8, # For chaotic flow
    'auto_set_valves'       : True,
    'valve_start_positions' : {'sample_valve': 2, 'buffer1_valve': 2,
                                'buffer2_valve': 2, 'injection_valve': 2},
    'valve_refill_positions': {'sample_valve': 1, 'buffer1_valve': 1,
                                'buffer2_valve': 1, 'injection_valve': 2},
    'valve_purge_positions' : {'sample_valve': 6, 'buffer1_valve': 6,
                                'buffer2_valve': 6, 'injection_valve': 2},
    'autostart'             : 'At flow rate',
    'autostart_flow'        : '5.8',
    'autostart_flow_ratio'  : 0.98,
    'autostart_delay'       : '0',
    'autoinject'            : 'After scan',
    'autoinject_scan'       : '5',
    'autoinject_delay'      : 0,
    'autoinject_valve_pos'  : 1,
<<<<<<< HEAD
    'mixer_type'            : 'chaotic', # laminar or chaotic
    # 'mixer_type'            : 'laminar', # laminar or chaotic
    'sample_ratio'          : '0.06', # For laminar flow
    'sheath_ratio'          : '0.0667', # For laminar flow
=======
    # 'mixer_type'            : 'chaotic', # laminar or chaotic
    'mixer_type'            : 'laminar', # laminar or chaotic
    'sample_ratio'          : '0.066', # For laminar flow
    'sheath_ratio'          : '0.032', # For laminar flow
>>>>>>> 16b214f8
    'buffer_change_cycles'  : 5, # For syringe pumps
    'simulated'             : False, # VERY IMPORTANT. MAKE SURE THIS IS FALSE FOR EXPERIMENTS
    }

if __name__ == '__main__':
    logger = logging.getLogger()
    logger.setLevel(logging.DEBUG)
    h1 = logging.StreamHandler(sys.stdout)
    h1.setLevel(logging.INFO)
    # h1.setLevel(logging.DEBUG)
    # formatter = logging.Formatter('%(asctime)s - %(message)s')
    formatter = logging.Formatter('%(asctime)s - %(name)s - %(threadName)s - %(levelname)s - %(message)s')
    h1.setFormatter(formatter)
    logger.addHandler(h1)

    #Settings
    trsaxs_settings = default_trsaxs_settings

    # trsaxs_settings['components'] = ['trsaxs_scan', 'trsaxs_flow']
    # trsaxs_settings['components'] = ['trsaxs_flow']
    trsaxs_settings['components'] = ['trsaxs_scan']

    app = wx.App()

    # standard_paths = wx.StandardPaths.Get() #Can't do this until you start the wx app
    # info_dir = standard_paths.GetUserLocalDataDir()

    # if not os.path.exists(info_dir):
    #     os.mkdir(info_dir)
    # # if not os.path.exists(os.path.join(info_dir, 'expcon.log')):
    # #     open(os.path.join(info_dir, 'expcon.log'), 'w')
    # h2 = handlers.RotatingFileHandler(os.path.join(info_dir, 'expcon.log'), maxBytes=10e6, backupCount=5, delay=True)
    # h2.setLevel(logging.DEBUG)
    # formatter2 = logging.Formatter('%(asctime)s - %(name)s - %(threadName)s - %(levelname)s - %(message)s')
    # h2.setFormatter(formatter2)

    # logger.addHandler(h2)

    logger.debug('Setting up wx app')
    frame = TRFrame(trsaxs_settings, 'scan', None, title='TRSAXS Control')
    frame.Show()
    app.MainLoop()

<|MERGE_RESOLUTION|>--- conflicted
+++ resolved
@@ -5617,13 +5617,8 @@
     'remote_valve_ip'       : '164.54.204.8',
     'remote_valve_port'     : '5558',
     'device_communication'  : 'remote',
-<<<<<<< HEAD
-    'injection_valve'       : [{'name': 'Injection', 'args': ['Rheodyne', 'COM6'],  #Chaotic flow
-                                'kwargs': {'positions' : 2}},],
-=======
     # 'injection_valve'       : [{'name': 'Injection', 'args': ['Rheodyne', 'COM16'],  #Chaotic flow
     #                             'kwargs': {'positions' : 2}},],
->>>>>>> 16b214f8
     # 'injection_valve'       : [{'name': 'Injection 1', 'args': ['RheodyneTTL', '18ID:LJT4:2:Bo14'],
     #                                 'kwargs': {'positions' : 2}},
     #                             {'name': 'Injection 2', 'args': ['RheodyneTTL', '18ID:LJT4:2:Bo14'],
@@ -5652,13 +5647,13 @@
     # 'sample_valve_label'    : 'Sample',
     # 'buffer1_valve_label'   : 'Buffer 1',
     # 'buffer2_valve_label'   : 'Buffer 2',
-    # 'injection_valve'       : [{'name': 'Injection', 'args': ['Rheodyne', 'COM16'], # Laminar flow
-    #                             'kwargs': {'positions' : 2}},],
-    'injection_valve'       : [{'name': 'Injection', 'args': ['RheodyneTTL', '18ID:LJT4:2:Bo14'],
-                                    'kwargs': {'positions' : 2}},
+    'injection_valve'       : [{'name': 'Injection', 'args': ['Rheodyne', 'COM16'], # Laminar flow
+                                'kwargs': {'positions' : 2}},],
+    # 'injection_valve'       : [{'name': 'Injection', 'args': ['RheodyneTTL', '18ID:LJT4:2:Bo14'],
+    #                                 'kwargs': {'positions' : 2}},
                                 # {'name': 'Injection 2', 'args': ['RheodyneTTL', '18ID:LJT4:2:Bo14'],
                                 #     'kwargs': {'positions' : 2}},
-                                ],
+                                # ],
     'sample_valve'          : [{'name': 'Sample', 'args': ['Rheodyne', 'COM4'],
                                 'kwargs': {'positions' : 6}},],
     'buffer1_valve'         : [{'name': 'Buffer 1', 'args': ['Rheodyne', 'COM21'],
@@ -5757,17 +5752,10 @@
     'autoinject_scan'       : '5',
     'autoinject_delay'      : 0,
     'autoinject_valve_pos'  : 1,
-<<<<<<< HEAD
-    'mixer_type'            : 'chaotic', # laminar or chaotic
-    # 'mixer_type'            : 'laminar', # laminar or chaotic
+    # 'mixer_type'            : 'chaotic', # laminar or chaotic
+    'mixer_type'            : 'laminar', # laminar or chaotic
     'sample_ratio'          : '0.06', # For laminar flow
     'sheath_ratio'          : '0.0667', # For laminar flow
-=======
-    # 'mixer_type'            : 'chaotic', # laminar or chaotic
-    'mixer_type'            : 'laminar', # laminar or chaotic
-    'sample_ratio'          : '0.066', # For laminar flow
-    'sheath_ratio'          : '0.032', # For laminar flow
->>>>>>> 16b214f8
     'buffer_change_cycles'  : 5, # For syringe pumps
     'simulated'             : False, # VERY IMPORTANT. MAKE SURE THIS IS FALSE FOR EXPERIMENTS
     }

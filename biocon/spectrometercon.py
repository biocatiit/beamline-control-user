# coding: utf-8
#
#    Project: BioCAT user beamline control software (BioCON)
#             https://github.com/biocatiit/beamline-control-user
#
#
#    Principal author:       Jesse Hopkins
#
#    This is free software: you can redistribute it and/or modify
#    it under the terms of the GNU General Public License as published by
#    the Free Software Foundation, either version 3 of the License, or
#    (at your option) any later version.
#
#    This software is distributed in the hope that it will be useful,
#    but WITHOUT ANY WARRANTY; without even the implied warranty of
#    MERCHANTABILITY or FITNESS FOR A PARTICULAR PURPOSE.  See the
#    GNU General Public License for more details.
#
#    You should have received a copy of the GNU General Public License
#    along with this software.  If not, see <http://www.gnu.org/licenses/>.
from __future__ import absolute_import, division, print_function, unicode_literals
from builtins import object, range, map
from io import open

import traceback
import threading
import time
import collections
from collections import OrderedDict, deque
import queue
import logging
import sys
import copy
import platform
import datetime
import os

if __name__ != '__main__':
    logger = logging.getLogger(__name__)

import numpy as np
import wx
import epics

try:
    # Uses stellarnet python driver, available from the manufacturer
    sys.path.append('C:\\Users\\biocat\\Stellarnet\\stellarnet_driverLibs')#add the path of the stellarnet_demo.py
    import stellarnet_driver3 as sn
except ImportError:
    pass

import client
import utils


class SpectraData(object):
    """
    Data class for spectra
    """

    def __init__(self, spectrum, timestamp, spec_type='raw',
        absorbance_window=1, absorbance_wavelengths={}):
        logger.debug('Creating SpectraData with %s spectrum', spec_type)

        self.timestamp = timestamp
        self.wavelength = spectrum[:,0]

        self.spectrum = None
        self.trans_spectrum = None
        self.abs_spectrum = None

        self._absorbance_wavelengths = absorbance_wavelengths
        self._absorbance_window = absorbance_window
        self.absorbance_values = {}

        if spec_type == 'raw':
            self.spectrum = spectrum[:,1]
        elif spec_type == 'trans':
            self.trans_spectrum = spectrum[:,1]
        elif spec_type == 'abs':
            self.abs_spectrum = spectrum[:,1]

            self._calculate_absorbances()

    def get_timestamp(self):
        logger.debug('SpectraData: Getting timestamp')
        return self.timestamp

    def get_wavelength(self):
        logger.debug('SpectraData: Getting wavelength')
        return self.wavelength

    def get_spectrum(self, spec_type='raw'):
        logger.debug('SpectraData: Getting %s spectrum', spec_type)

        if spec_type == 'raw':
            spec = self.spectrum
        elif spec_type == 'trans':
            spec = self.trans_spectrum
        elif spec_type == 'abs':
            spec = self.abs_spectrum

        spectrum = np.column_stack((self.wavelength, spec))

        return spectrum

    def set_spectrum(self, spectrum, spec_type='raw'):
        logger.debug('SpectraData: Setting %s spectrum', spec_type)

        if spec_type == 'raw':
            self.spectrum = spectrum[:,1]

        elif spec_type == 'trans':
            self.trans_spectrum = spectrum[:,1]
            self.calc_abs()

        elif spec_type == 'abs':
            self.abs_spectrum = spectrum[:,1]
            self._calculate_all_abs_single_wavelength()

    def dark_correct(self, dark_spectrum):
        logger.debug('SpectraData: Dark correcting spectrum')
        bkg = dark_spectrum.get_spectrum()

        self.spectrum = self.spectrum - bkg[:,1]

    def transmission_from_ref(self, ref_spectrum):
        logger.debug('SpectraData: Calculating transmission and absorbance')

        bkg = ref_spectrum.get_spectrum()

        self.trans_spectrum = self.spectrum/bkg[:,1]

        self.calc_abs()

    def calc_abs(self):
        logger.debug('SpectraData: Calculating absorbance')

        self.abs_spectrum = -np.log10(self.trans_spectrum)

        self._calculate_all_abs_single_wavelength()

    def _calculate_all_abs_single_wavelength(self):
        for wvl in self._absorbance_wavelengths:
            self._calculate_abs_single_wavelength(wvl)

    def _calculate_abs_single_wavelength(self, wavelength):
        start = self._absorbance_wavelengths[wavelength]['start']
        end = self._absorbance_wavelengths[wavelength]['end']

        abs_val = np.mean(self.abs_spectrum[start:end+1])

        self.absorbance_values[wavelength] = abs_val

    def get_all_absorbances(self):
        logger.debug('SpectraData: Getting all absorbance values')
        return self.absorbance_values

    def get_absorbance(self, wavelength):
        logger.debug('SpectraData: Getting absorbance at %s', wavelength)
        if wavelength < self.wavelength[0] or wavelength > self.wavelength[-1]:
            raise RuntimeError('Wavelength is outside of measured range.')

        if wavelength not in self.absorbance_values:
            self._calculate_absorbance_range(wavelength)
            self._calculate_abs_single_wavelength(wavelength)

        abs_val = self.absorbance_values[wavelength]

        return abs_val

    def _calculate_absorbance_range(self, wvl):
        wvl_start = wvl - self._absorbance_window/2
        wvl_end = wvl + self._absorbance_window/2

        _, start_idx = utils.find_closest(wvl_start, self.wavelength)
        _, end_idx = utils.find_closest(wvl_end, self.wavelength)

        self._absorbance_wavelengths[wvl] = {'start': start_idx, 'end': end_idx}

    def get_absorbance_window(self):
        logger.debug('SpectraData: Getting absorbance window')
        return self._absorbance_window

    def set_absorbance_window(self, window):
        logger.debug('SpectraData: Setting absorbance window')
        self._absorbance_window = window
        for wavelength in self.absorbance_values:
            self._calculate_absorbance_range(wavelength)

        self._calculate_all_abs_single_wavelength()

    def save_spectrum(self, name, save_dir, spec_type='abs'):

        fname = os.path.join(save_dir, name)
        logger.debug('SpectraData: Saving to %s', fname)

        h_start = '{}\nWavelength_(nm),'.format(self.timestamp.isoformat())

        if spec_type == 'raw':
            header = h_start + 'Spectrum'
        elif spec_type == 'trans':
            header = h_start + 'Transmission'
        elif spec_type == 'abs':
            header = h_start + 'Absorbance_(Au)'

        np.savetxt(fname, self.get_spectrum(spec_type), delimiter=',',
            header=header)

class Spectrometer(object):

    def __init__(self, name, history_time=60*60*24):
        """
        Spectrometer. Note that spectrum are expected to be returned as
        numpy arrays n x 2 arrays where each n datapoint is [lambda, spectral value].

        Parameters
        ----------
        name: str
            The name of the device.
        history_time: float, optional
            The length of time to retain spectrum in the local history
        """
        logger.info('Creating spectrometer %s', name)
        self.name = name

        self._history_length = history_time

        self._history = {'spectra' : [], 'timestamps' : []}
        self._transmission_history = {'spectra' : [], 'timestamps' : []}
        self._absorbance_history = {'spectra' : [], 'timestamps' : []}

        self._taking_data = False
        self._taking_series = False
        self._reference_spectrum = None
        self._dark_spectrum = None
        self._series_abort_event = threading.Event()
        self._series_thread = None

        self._integration_time = 1
        self._scan_avg = 1
        self._smoothing = 0

        self._absorbance_window = 1 #window of lambdas to average for absorbance at particular wavelengths
        self._absorbance_wavelengths = {}

        self.wavelength = None #Wavelength array as returned by spectrometer

        self._autosave_dir = None
        self._autosave_prefix = None
        self._autosave_raw = False
        self._autosave_trans = False
        self._autosave_abs = True
        self._autosave_on = False


    def __repr__(self):
        return '{}({})'.format(self.__class__.__name__, self.name)

    def __str__(self):
        return '{} {}'.format(self.__class__.__name__, self.name)

    def connect(self):
        logger.info('Spectrometer %s: Connecting', self.name)

    def disconnect(self):
        logger.info('Spectrometer %s: Disconnecting', self.name)

    def set_integration_time(self, int_time, update_dark=True):
        logger.info('Spectrometer %s: Setting integration time to %s s',
            self.name, int_time)

    def set_scan_avg(self, num_avgs, update_dark=True):
        logger.info('Spectrometer %s: Setting number of scans to average for '
            'each collected spectra to %s', self.name, num_avgs)

    def set_smoothing(self, smooth, update_dark=True):
        logger.info('Spectrometer %s: Setting smoothing to %s', self.name,
            smooth)

    def set_lightsource_shutter(self, set_open):
        logger.debug('Spectrometer %s: Opening light source shutter: %s',
            self.name, set_open)

    def get_lightsource_shutter(self):
        logger.debug('Spectrometer %s: Shutter open: %s',
            self.name, status)

    def _collect_spectrum(self, int_trigger):
        logger.debug('Spectrometer %s: Collecting spectrum', self.name)

    def _check_dark_conditions(self, set_dark_conditions=True):
        """
        Checks whether the spectrometer is dark

        Parameters
        ----------
        set_dark_conditions: bool, optional
            If True (default) will attempt to set dark conditions properly

        Returns
        -------
        is_dark: bool
            Whether spectrometer is currently in a dark condition
        """
        logger.debug('Spectrometer %s: Checking dark conditions', self.name)

    def _check_light_conditions(self, set_light_conditions=True):
        """
        Checks whether the spectrometer is light

        Parameters
        ----------
        set_light_conditions: bool, optional
            If True (default) will attempt to set light conditions properly

        Returns
        -------
        is_light: bool
            Whether spectrometer is currently in a light condition
        """
        logger.debug('Spectrometer %s: Checking light conditions', self.name)

    def is_busy(self):
        busy =self._taking_data or self._taking_series
        # logger.debug('Spectrometer %s: Busy: %s', self.name, busy)

        return busy

    def taking_series(self):
        # logger.debug('Spectrometer %s: Taking series: %s', self.name,
        #     self._taking_series)
        return self._taking_series

    def get_integration_time(self):
        logger.debug('Spectrometer %s: Integration time: %s s', self.name,
            self._integration_time)

        return self._integration_time

    def get_scan_avg(self):
        logger.debug('Spectrometer %s: Scans to average: %s', self.name,
            self._scan_avg)

        return self._scan_avg

    def get_smoothing(self):
        logger.debug('Spectrometer %s: Smoothing: %s', self.name, self._smoothing)

        return self._smoothing

    def set_dark(self, spectrum):
        logger.debug('Spectrometer %s: Setting dark spectrum', self.name)

        self._dark_spectrum = spectrum

    def get_dark(self):
        logger.debug('Spectrometer %s: Getting dark spectrum', self.name)

        if self._dark_spectrum is None:
            raise RuntimeError('No dark spectrum')

        return self._dark_spectrum

    def collect_dark(self, averages=1, set_dark_conditions=True):
        logger.info('Spectrometer %s: Collecting dark spectrum', self.name)
        if not self.is_busy():
            is_dark = self._check_dark_conditions(
                set_dark_conditions=set_dark_conditions)

            if is_dark:
                all_spectra = []

                for i in range(averages):
                    timestamp = datetime.datetime.now()
                    spectrum = self._collect_spectrum(True)

                    all_spectra.append(spectrum)

                    if i == 0:
                        initial_timestamp = timestamp

                if averages > 1:
                    avg_timestamp = initial_timestamp + (timestamp-initial_timestamp)/2
                    avg_spectrum = np.mean(all_spectra, axis=0)
                else:
                    avg_timestamp = initial_timestamp
                    avg_spectrum = all_spectra[0]

                avg_spec = SpectraData(avg_spectrum, avg_timestamp,
                    absorbance_window=self._absorbance_window,
                    absorbance_wavelengths=self._absorbance_wavelengths)

                self.set_dark(avg_spec)
            else:
                raise RuntimeError('Spectrometer is not in dark conditions, so '
                    'a dark reference spectrum could not be collected.')

        else:
            raise RuntimeError('A spectrum or series of spectrum is already being '
                'collected, cannot collect a new spectrum.')

        return self.get_dark()

    def set_reference_spectrum(self, spectrum):
        logger.debug('Spectrometer %s: Setting reference spectrum', self.name)

        self._reference_spectrum = spectrum

    def get_reference_spectrum(self):
        logger.debug('Spectrometer %s: Getting reference spectrum', self.name)

        if self._reference_spectrum is None:
            raise RuntimeError('No reference spectrum')

        return self._reference_spectrum

    def collect_reference_spectrum(self, averages=1, dark_correct=True,
        int_trigger=True, auto_dark=True, dark_time=60*60):
        if not self.is_busy():
            if auto_dark:
                self._auto_dark(dark_time)

            self._check_light_conditions()

            self._collect_reference_spectrum_inner(averages, dark_correct, int_trigger)

        else:
            raise RuntimeError('A spectrum or series of spectrum is already being '
                'collected, cannot collect a new spectrum.')

        return self.get_reference_spectrum()

    def _collect_reference_spectrum_inner(self, averages=1, dark_correct=True,
        int_trigger=True):
        logger.info('Spectrometer %s: Collecting reference spectrum', self.name)

        all_spectra = []

        for i in range(averages):
            spectrum = self._collect_spectrum_inner(dark_correct, int_trigger)
            all_spectra.append(spectrum.get_spectrum())

            if i == 0:
                initial_timestamp = spectrum.get_timestamp()

        if averages > 1:
            avg_timestamp = initial_timestamp + (spectrum.get_timestamp()-initial_timestamp)/2
            avg_spectrum = np.mean(all_spectra, axis=0)
        else:
            avg_timestamp = initial_timestamp
            avg_spectrum = all_spectra[0]

        avg_spec = SpectraData(avg_spectrum, avg_timestamp,
            absorbance_window=self._absorbance_window,
            absorbance_wavelengths=self._absorbance_wavelengths)

        self.set_reference_spectrum(avg_spec)

    def _auto_dark(self, dark_time):

        if self._dark_spectrum is not None:
            dark_spec = self.get_dark()

        if (self._dark_spectrum is None or
            (datetime.datetime.now() - dark_spec.get_timestamp()
            > datetime.timedelta(seconds=dark_time))):
            self.collect_dark()

    def collect_spectrum(self, spec_type='abs', dark_correct=True, int_trigger=True,
        auto_dark=True, dark_time=60*60):
        """
        Parameters
        ----------
        spec_type: str
            Spectrum type. Can be 'abs' - absorbance, 'trans' - transmission,
            'raw' - uncorrected (except for dark correction).
        """

        if not self.is_busy():
            if auto_dark:
                self._auto_dark(dark_time)

            self._check_light_conditions()

            logger.info('Spectrometer %s: Collecting spectrum', self.name)

            if spec_type == 'abs':
                spectrum = self._collect_absorbance_spectrum_inner(dark_correct,
                    int_trigger)

            elif spec_type == 'trans':
                spectrum = self._collect_transmission_spectrum_inner(dark_correct,
                    int_trigger)
            else:
                spectrum = self._collect_spectrum_inner(dark_correct, int_trigger)

        else:
            raise RuntimeError('A spectrum or series of spectrum is already being '
                'collected, cannot collect a new spectrum.')

        return spectrum

    def _collect_spectrum_inner(self, dark_correct, int_trigger):
        logger.debug('Spectrometer %s: Getting raw spectrum', self.name)
        timestamp = datetime.datetime.now()
        spectrum = self._collect_spectrum(int_trigger)

        spectrum = SpectraData(spectrum, timestamp,
            absorbance_window=self._absorbance_window,
            absorbance_wavelengths=self._absorbance_wavelengths)

        if dark_correct:
            dark_spectrum = self.get_dark()

            spectrum.dark_correct(dark_spectrum)

        self._add_spectrum_to_history(spectrum)

        return spectrum

    def _collect_transmission_spectrum_inner(self, dark_correct, int_trigger):
        logger.debug('Spectrometer %s: Getting transmission spectrum', self.name)
        spectrum = self._collect_spectrum_inner(dark_correct, int_trigger)

        ref_spectrum = self.get_reference_spectrum()

        spectrum.transmission_from_ref(ref_spectrum)

        self._add_spectrum_to_history(spectrum, spec_type='trans')

        return spectrum

    def _collect_absorbance_spectrum_inner(self, dark_correct, int_trigger):
        logger.debug('Spectrometer %s: Getting absorbance spectrum', self.name)
        spectrum = self._collect_transmission_spectrum_inner(dark_correct,
            int_trigger)

        self._add_spectrum_to_history(spectrum, spec_type='abs')

        return spectrum

    def collect_spectra_series(self, num_spectra, spec_type='abs', return_q=None,
        delta_t_min=0, dark_correct=True, int_trigger=True, auto_dark=True,
        dark_time=60*60, take_ref=True, ref_avgs=1):
        if self.is_busy():
            raise RuntimeError('A spectrum or series of spectrum is already being '
                'collected, cannot collect a new spectrum.')

        else:
            logger.info('Spectrometer %s: Collecting a series of %s spectra',
                self.name, num_spectra)
            self._series_thread = threading.Thread(target=self._collect_spectra_series,
                args=(num_spectra,), kwargs={'return_q': return_q,
                'spec_type': spec_type, 'delta_t_min' : delta_t_min,
                'dark_correct' : dark_correct, 'int_trigger' : int_trigger,
                'auto_dark' : auto_dark, 'dark_time' : dark_time,
                'take_ref' : take_ref, 'ref_avgs' : ref_avgs,})

            self._series_thread.daemon = True
            self._series_thread.start()

    def _collect_spectra_series(self, num_spectra, return_q=None, spec_type='abs',
        delta_t_min=0, dark_correct=True, int_trigger=True, auto_dark=True,
        dark_time=60*60, take_ref=True, ref_avgs=1):
        if self.is_busy():
            raise RuntimeError('A spectrum or series of spectrum is already being '
                'collected, cannot collect a new spectrum.')

        else:
            self._series_abort_event.clear()
            self._taking_series = True

            tot_spectrum = 0

            dt_delta_t = datetime.timedelta(seconds=delta_t_min)

            if self._series_abort_event.is_set():
                return

            if auto_dark:
                self._auto_dark(dark_time)

            self._check_light_conditions()

            if take_ref:
                self._collect_reference_spectrum_inner(ref_avgs)

            while tot_spectrum < num_spectra:
                if self._series_abort_event.is_set():
                    break

                logger.debug('Spectrometer %s: Collecting series spectra %s',
                    self.name, tot_spectrum+1)

                if spec_type == 'abs':
                    spectrum = self._collect_absorbance_spectrum_inner(dark_correct,
                        int_trigger)

                elif spec_type == 'trans':
                    spectrum = self._collect_transmission_spectrum_inner(dark_correct,
                        int_trigger)
                else:
                    spectrum = self._collect_spectrum_inner(dark_correct,
                        int_trigger)

                spec_ts = datetime.datetime.now()

                if self._autosave_on:
                    s_base = '{}_{:06}'.format(self._autosave_prefix , tot_spectrum+1)

                    if self._autosave_raw:
                        logger.debug('Autosaving raw spectra')
                        s_name = s_base + '_raw.csv'
                        spectrum.save_spectrum(s_name, self._autosave_dir, 'raw')

                    if (self._autosave_trans and
                        (spec_type == 'trans' or spec_type == 'abs')):
                        logger.debug('Autosaving trans spectra')
                        s_name = s_base + '_trans.csv'
                        spectrum.save_spectrum(s_name, self._autosave_dir, 'trans')

                    if self._autosave_abs and spec_type == 'abs':
                        logger.debug('Autosaving abs spectra')
                        s_name = s_base + '.csv'
                        spectrum.save_spectrum(s_name, self._autosave_dir, 'abs')

                if return_q is not None:
                    logger.debug('Spectrometer %s: Returning series spectra %s',
                        self.name, tot_spectrum+1)

                    try:
                        return_q.put_nowait(spectrum)
                    except:
                        return_q.append(spectrum)

                tot_spectrum += 1

                ts = spectrum.get_timestamp()
                while datetime.datetime.now() -  spec_ts < dt_delta_t:
                    if self._series_abort_event.is_set():
                        break

                    time.sleep(0.01)

            self._taking_series = False

            logger.info('Spectrometer %s: Finished Collecting a series of '
                '%s spectra', self.name, num_spectra)

    def subtract_spectra(self, spectrum1, spectrum2, spec_type='raw'):
        """Return spectrum1 - spectrum2"""
        logger.debug('Spectrometer %s: Subtracting spectra')

        spec1 = spectrum1.get_spectrum(spec_type)
        spec2 = spectrum2.get_spectrum(spec_type)

        if np.all(spec1[:,0] == spec2[:,0]):
            sub_spectrum = np.column_stack((spec1[:,0],
                spec1[:,1] - spec2[:,1]))

        else:
            raise ValueError('spectrum do not have the same wavelength, and so '
                'cannot be subtracted.')

        return sub_spectrum

    def divide_spectra(self, spectrum1, spectrum2, spec_type='raw'):
        """Return spectrum1/spectrum2"""
        logger.debug('Spectrometer %s: Dividing spectra')

        spec1 = spectrum1.get_spectrum(spec_type)
        spec2 = spectrum2.get_spectrum(spec_type)

        if np.all(spec1[:,0] == spec2[:,0]):
            ratio_spectrum = np.column_stack((spec1[:,0],
                spec1[:,1]/spec2[:,1]))

        else:
            raise ValueError('spectrum do not have the same wavelength, and so '
                'cannot be divided.')

        return ratio_spectrum

    def _add_spectrum_to_history(self, spectrum, spec_type='raw'):
        logger.debug('Spectrometer %s: Adding %s spectrum to history',
            self.name, spec_type)

        if spec_type == 'abs':
            history = self._absorbance_history
        elif spec_type == 'trans':
            history = self._transmission_history
        else:
            history = self._history

        history['spectra'].append(spectrum)
        history['timestamps'].append((spectrum.get_timestamp() - 
            datetime.datetime(1970,1,1)).total_seconds())

        history = self._prune_history(history)

        if spec_type == 'abs':
            self._absorbance_history = history
        elif spec_type == 'trans':
            self._transmission_history = history
        else:
            self._history = history

    def _prune_history(self, history):
        logger.debug('Spectrometer %s: Pruning history', self.name)

        if len(history['timestamps']) > 0:
            now = (datetime.datetime.now()- 
                datetime.datetime(1970,1,1)).total_seconds()

            if len(history['timestamps']) == 1:
                if now - history['timestamps'][0] > self._history_length:
                    index = 1
                else:
                    index = 0

            else:
                index = 0

                while (index < len(history['timestamps'])-1
                    and now - history['timestamps'][index] > self._history_length):
                    index += 1

            if index == len(history['timestamps']):
                history['spectra'] = []
                history['timestamps'] = []

            elif index != 0:
                history['spectra'] = history['spectra'][index:]
                history['timestamps'] = history['timestamps'][index:]

        return history

    def get_last_n_spectra(self, n, spec_type='abs'):
        logger.debug('Spectrometer %s: Getting last %s %s spectra', self.name,
            n, spec_type)

        if spec_type == 'abs':
            history = self._absorbance_history
        elif spec_type == 'trans':
            history = self._transmission_history
        else:
            history = self._history

        return history['spectra'][-n:]

    def get_spectra_in_last_t(self, t, spec_type='abs'):
        """
        Parameters
        ----------

        t: float
            Time in seconds
        """
        logger.debug('Spectrometer %s: Getting last %s s of %s spectra',
            self.name, t, spec_type)

        if spec_type == 'abs':
            history = self._absorbance_history
        elif spec_type == 'trans':
            history = self._transmission_history
        else:
            history = self._history

        now = (datetime.datetime.now() - 
            datetime.datetime(1970,1,1)).total_seconds()

        index = -1
        while (abs(index) <= len(history['timestamps'])
            and now - history['timestamps'][index] < t):
            index -= 1

        if index == -1 and len(history['timestamps']) > 0:
            if now - history['timestamps'][index] > t:
                ret_spectra = []
            else:
                ret_spectra = history['spectra'][index:]

        elif index == -1 and len(history['timestamps']) == 0:
            ret_spectra = []

        elif abs(index) == len(history['timestamps']):
            ret_spectra = history['spectra']

        else:
            ret_spectra = history['spectra'][index:]

        return ret_spectra

    def get_full_history(self, spec_type='abs'):
        logger.debug('Spectrometer %s: Getting full history of %s spectra',
            self.name, spec_type)

        if spec_type == 'abs':
            history = self._absorbance_history
        elif spec_type == 'trans':
            history = self._transmission_history
        else:
            history = self._history

        return history['spectra']

    def get_full_history_ts(self, spec_type='abs'):
        logger.debug('Spectrometer %s: Getting full history of %s spectra',
            self.name, spec_type)

        if spec_type == 'abs':
            history = self._absorbance_history
        elif spec_type == 'trans':
            history = self._transmission_history
        else:
            history = self._history

        return history

    def set_history_time(self, t):
        logger.debug('Spectrometer %s: Setting history time to %s', self.name, t)

        self._history_length = t

        self._prune_history(self._absorbance_history)
        self._prune_history(self._transmission_history)
        self._prune_history(self._history)

    def get_history_time(self):
        logger.debug('Spectrometer %s: Getting history length', self.name)
        return self._history_length

    def add_absorbance_wavelength(self, wavelength):
        logger.info('Spectrometer %s: Adding absorbance at %s nm', self.name,
            wavelength)
        if wavelength < self.wavelength[0] or wavelength > self.wavelength[-1]:
            raise RuntimeError('Wavelength is outside of measured range.')

        self._calculate_absorbance_range(wavelength)

    def _calculate_absorbance_range(self, wvl):
        wvl_start = wvl - self._absorbance_window/2
        wvl_end = wvl + self._absorbance_window/2

        _, start_idx = utils.find_closest(wvl_start, self.wavelength)
        _, end_idx = utils.find_closest(wvl_end, self.wavelength)

        self._absorbance_wavelengths[wvl] = {'start': start_idx, 'end': end_idx}

    def get_absorbance_wavelengths(self):
        logger.debug('Spectrometer %s: Getting absorbance wavelengths', self.name)
        return list(self._absorbance_wavelengths.keys())

    def remove_absorbance_wavelength(self, wavelength):
        logger.info('Spectrometer %s: Removing absorbance at %s nm', self.name,
            wavelength)
        self._absorbance_wavelengths.pop(wavelength, None)

    def set_absorbance_window(self, window_size):
        logger.info('Spectrometer %s: Setting absorbance window to %s nm',
            self.name, window_size)
        self._absorbance_window = window_size

        for wavelength in self._absorbance_wavelengths:
            self._calculate_absorbance_range(wavelength)

    def get_absorbance_window(self):
        logger.debug('Spectrometer %s: Getting absorbance window', self.name)
        return self._absorbance_window

    def set_autosave_parameters(self, data_dir, prefix, save_raw=False,
        save_trans=False, save_abs=True):
        logger.debug('Spectrometer %s: Setting series autosave parameters: '
            'savedir: %s, prefix: %s, save_raw: %s, save_trans: %s, '
            'save_abs: %s', self.name, data_dir, prefix, save_raw, save_trans,
            save_abs)
        self._autosave_dir = data_dir
        self._autosave_prefix = prefix
        self._autosave_raw = save_raw
        self._autosave_trans = save_trans
        self._autosave_abs = save_abs

    def set_autosave(self, on):
        logger.info('Spectrometer %s: Setting series autosave to %s', self.name,
            on)
        self._autosave_on = on

    def get_autosave(self):
        logger.debug('Spectrometer %s: Getting series autosave', self.name)
        return self._autosave_on

    def get_autosave_parameters(self):
        logger.debug('Spectrometer %s: Getting series autosave parameters',
            self.name)
        return (self._autosave_dir, self._autosave_prefix, self._autosave_raw,
            self._autosave_trans, self._autosave_abs)

    def abort_collection(self):
        logger.info('Spectrometer %s: Aborting collection', self.name)
        self._series_abort_event.set()

class StellarnetUVVis(Spectrometer):
    """
    Stellarnet black comet UV-Vis spectrometer
    """

<<<<<<< HEAD
    def __init__(self, name, shutter_pv_name='18ID:LJT4:2:DI11',
        trigger_pv_name='18ID:LJT4:2:DI12'):
=======
    def __init__(self, name, shutter_pv_name='18ID:LJT4:2:DO11',
        trigger_pv_name='18ID:LJT4:2:DO12'):
>>>>>>> e34ff886

        Spectrometer.__init__(self, name)

        self._x_timing = 3
        self._temp_comp = None
        self._coeffs = None
        self._det_type = None
        self._model = None
        self._device_id = None

        self._external_trigger = False

        self.shutter_pv = epics.PV(shutter_pv_name)
        self.trigger_pv = epics.PV(trigger_pv_name)

        self.shutter_pv.get()
        self.trigger_pv.get()

        self.connect()
        self._get_config()

    def connect(self):
        logger.info('Spectrometer %s: Connecting', self.name)

        spec, wav = sn.array_get_spec(0)

        self.spectrometer = spec
        self.wav = wav

        self.wavelength = self.wav.reshape(self.wav.shape[0])

    def disconnect(self):
        logger.info('Spectrometer %s: Disconnecting', self.name)

        if self.is_busy():
            self.abort_collection()
        self.spectrometer['device'].__del__()

    def set_integration_time(self, int_time, update_dark=True):
        logger.info('Spectrometer %s: Setting integration time to %s s',
            self.name, int_time)

        if int_time != self._integration_time:
            self._set_config(int_time, self._scan_avg, self._smoothing,
                self._x_timing)

            self.collect_dark()

    def set_scan_avg(self, num_avgs, update_dark=True):
        logger.info('Spectrometer %s: Setting number of scans to average for '
            'each collected spectra to %s', self.name, num_avgs)

        if num_avgs != self._scan_avg:
            self._set_config(self._integration_time, num_avgs,
                self._smoothing, self._x_timing)

            self.collect_dark()

    def set_smoothing(self, smooth, update_dark=True):
        logger.info('Spectrometer %s: Setting smoothing to %s', self.name,
            smooth)

        if smooth != self._smoothing:
            self._set_config(self._integration_time, self._scan_avg, smooth,
                self._x_timing)

            self.collect_dark()

    def set_xtiming(self, x_timing, update_dark=True):
        logger.info('Spectrometer %s: Setting x timing to %s', self.name,
            x_timing)

        if x_timing != self._x_timing:
            self._set_config(self._integration_time, self._scan_avg,
                self._smoothing, x_timing)

            self.collect_dark()

    def get_xtiming(self):
        logger.debug('Spectrometer %s: X timing: %s', self.name, self._x_timing)

        return self._x_timing

    def set_lightsource_shutter(self, set_open):
        logger.debug('Spectrometer %s: Opening light source shutter: %s',
            self.name, set_open)

        if set_open:
            self.shutter_pv.put(1, wait=True)
        else:
            self.shutter_pv.put(0, wait=True)

    def get_lightsource_shutter(self):
        status = self.shutter_pv.get()

        logger.debug('Spectrometer %s: Shutter open: %s',
            self.name, status)

        return status

    def set_int_trigger(self, trigger):
        if trigger:
            self.trigger_pv.put(1, wait=True)
        else:
            self.trigger_pv.put(0, wait=True)

    def get_int_trigger(self):
        return  self.trigger_pv.get()

    def _collect_spectrum(self, int_trigger):
        logger.debug('Spectrometer %s: Collecting spectrum', self.name)
        self._taking_data = True

        if self._external_trigger and int_trigger:
            trigger_ext = True
            self.set_external_trigger(False)
        else:
            trigger_ext = False

        if int_trigger:
            trigger_status = self.get_int_trigger()
            if not trigger_status:
                self.set_int_trigger(True)

        spectrum = sn.array_spectrum(self.spectrometer, self.wav)

        if int_trigger and not trigger_status:
                self.set_int_trigger(False)

        if trigger_ext:
            self.set_external_trigger(True)

        self._taking_data = False

        return spectrum

    def _check_dark_conditions(self, set_dark_conditions=True):
        """
        Checks whether the spectrometer is dark

        Parameters
        ----------
        set_dark_conditions: bool, optional
            If True (default) will attempt to set dark conditions properly

        Returns
        -------
        is_dark: bool
            Whether spectrometer is currently in a dark condition
        """
        logger.debug('Spectrometer %s: Checking dark conditions', self.name)
        dark = not self.get_lightsource_shutter()

        if not dark and set_dark_conditions:
            self.set_lightsource_shutter(False)

            dark = True

        return dark

    def _check_light_conditions(self, set_light_conditions=True):
        """
        Checks whether the spectrometer is light

        Parameters
        ----------
        set_light_conditions: bool, optional
            If True (default) will attempt to set light conditions properly

        Returns
        -------
        is_light: bool
            Whether spectrometer is currently in a light condition
        """
        logger.debug('Spectrometer %s: Checking light conditions', self.name)
        light = self.get_lightsource_shutter()

        if not light and set_light_conditions:
            self.set_lightsource_shutter(True)

            light = True

        return light

    # function defination to set parameter
    def _set_config(self, int_time, num_avgs, smooth, xtiming):
        int_time = int(round(int_time*1000))
        self._integration_time = int_time/1000
        self._scan_avg = int(num_avgs)
        self._smoothing = int(smooth)
        self._x_timing = int(xtiming)

        self.spectrometer['device'].set_config(int_time=int_time, 
            scans_to_avg=self._scan_avg, x_smooth=self._smoothing, 
            x_timing=self._x_timing)

        self._collect_spectrum(True)

    def _get_config(self):
        params = self.spectrometer['device'].get_config()

        self._integration_time = params['int_time']/1000
        self._scan_avg = params['scans_to_avg']
        self._smoothing = params['x_smooth']
        self._x_timing = params['x_timing']
        self._temp_comp = params['temp_comp']
        self._coeffs = params['coeffs']
        self._det_type = params['det_type']
        self._model = params['model']
        self._device_id = params['device_id']

    def set_external_trigger(self, trigger):
        self.ext_trig = trigger
        sn.ext_trig(self.spectrometer, trigger)

    def get_external_trigger(self):
        return self.ext_trig


class UVCommThread(utils.CommManager):

    def __init__(self, name):
        utils.CommManager.__init__(self, name)

        self._commands = {
            'connect'           : self._connect_device,
            'disconnect'        : self._disconnect_device,
            'set_int_time'      : self._set_int_time,
            'set_scan_avg'      : self._set_scan_avg,
            'set_smoothing'     : self._set_smoothing,
            'set_xtiming'       : self._set_xtiming,
            'get_int_time'      : self._get_int_time,
            'get_scan_avg'      : self._get_scan_avg,
            'get_smoothing'     : self._get_smoothing,
            'get_xtiming'       : self._get_xtiming,
            'set_dark'          : self._set_dark,
            'get_dark'          : self._get_dark,
            'collect_dark'      : self._collect_dark,
            'set_ref'           : self._set_ref,
            'get_ref'           : self._get_ref,
            'collect_ref'       : self._collect_ref,
            'collect_spec'      : self._collect_spec,
            'collect_series'    : self._collect_series,
            'get_last_n'        : self._get_last_n_spectra,
            'get_last_t'        : self._get_spectra_in_last_t,
            'get_full_hist'     : self._get_full_history,
            'get_full_hist_ts'  : self._get_full_history_ts,
            'set_hist_time'     : self._set_history_time,
            'get_hist_time'     : self._get_history_time,
            'add_abs_wav'       : self._add_absorbance_wavelength,
            'get_abs_wav'       : self._get_absorbance_wavelengths,
            'remove_abs_wav'    : self._remove_absorbance_wavelength,
            'set_abs_window'    : self._set_absorbance_window,
            'get_abs_window'    : self._get_absorbance_window,
            'set_autosave_on'   : self._set_autosave_on,
            'get_autosave_on'   : self._get_autosave_on,
            'set_autosave_param': self._set_autosave_params,
            'get_autosave_param': self._get_autosave_params,
            'set_external_trig' : self._set_external_trig,
            'get_external_trig' : self._get_external_trig,
            'abort_collection'  : self._abort_collection,
            'get_busy'          : self._get_busy,
            'get_spec_settings' : self._get_spec_settings,
            'set_ls_shutter'    : self._set_lightsource_shutter,
            'get_ls_shutter'    : self._get_lightsource_shutter,
            'set_int_trig'      : self._set_internal_trigger,
        }

        self._connected_devices = OrderedDict()

        self.known_devices = {
            'StellarNet' : StellarnetUVVis,
            }

        self._series_q = {}

        self._monitor_threads = {}

    def _additional_new_comm(self, name):
        pass

    def _connect_device(self, name, device_type, **kwargs):
        logger.info("Connecting device %s", name)

        comm_name = kwargs.pop('comm_name', None)

        if name not in self._connected_devices:
            new_device = self.known_devices[device_type](name, **kwargs)
            new_device.connect()
            self._connected_devices[name] = new_device

            self._series_q[name] = deque()

        self._return_value((name, 'connected', True), comm_name)

        logger.debug("Device %s connected", name)

    def _disconnect_device(self, name, **kwargs):
        logger.info("Disconnecting device %s", name)

        comm_name = kwargs.pop('comm_name', None)

        device = self._connected_devices.pop(name, None)
        if device is not None:
            device.disconnect()

        self._return_value((name, 'disconnected', True), comm_name)

        logger.debug("Device %s disconnected", name)

    def _set_int_time(self, name, val, **kwargs):
        logger.debug("Setting device %s integration time to %s s", name, val)

        comm_name = kwargs.pop('comm_name', None)

        device = self._connected_devices[name]
        device.set_integration_time(val, **kwargs)

        self._return_value((name, 'set_int_time', True), comm_name)

        logger.debug("Device %s integraiton time set", name)

    def _set_scan_avg(self, name, val, **kwargs):
        logger.debug("Setting device %s scan averages to %s", name, val)

        comm_name = kwargs.pop('comm_name', None)

        device = self._connected_devices[name]
        device.set_scan_avg(val, **kwargs)

        self._return_value((name, 'set_scan_avg', True), comm_name)

        logger.debug("Device %s scan averages set", name)

    def _set_smoothing(self, name, val, **kwargs):
        logger.debug("Setting device %s smoothing to %s", name, val)

        comm_name = kwargs.pop('comm_name', None)

        device = self._connected_devices[name]
        device.set_smoothing(val, **kwargs)

        self._return_value((name, 'set_smoothing', True), comm_name)

        logger.debug("Device %s smoothing set", name)

    def _set_xtiming(self, name, val, **kwargs):
        logger.debug("Setting device %s xtiming to %s", name, val)

        comm_name = kwargs.pop('comm_name', None)

        device = self._connected_devices[name]
        device.set_xtiming(val, **kwargs)

        self._return_value((name, 'set_xtiming', True), comm_name)

        logger.debug("Device %s xtiming set", name)

    def _get_int_time(self, name, **kwargs):
        logger.debug("Getting device %s integration time", name)

        comm_name = kwargs.pop('comm_name', None)

        device = self._connected_devices[name]
        val = device.get_integration_time(**kwargs)

        self._return_value((name, 'int_time', val), comm_name)

        logger.debug("Device %s integration time is %s s", name, val)

    def _get_scan_avg(self, name, **kwargs):
        logger.debug("Getting device %s scan averages", name)

        comm_name = kwargs.pop('comm_name', None)

        device = self._connected_devices[name]
        val = device.get_scan_avg(**kwargs)

        self._return_value((name, 'scan_avg', val), comm_name)

        logger.debug("Device %s scan averages: %s", name, val)

    def _get_smoothing(self, name, **kwargs):
        logger.debug("Getting device %s smoothing", name)

        comm_name = kwargs.pop('comm_name', None)

        device = self._connected_devices[name]
        val = device.get_smoothing(**kwargs)

        self._return_value((name, 'smoothing', val), comm_name)

        logger.debug("Device %s smoothing: %s", name, val)

    def _get_xtiming(self, name, **kwargs):
        logger.debug("Getting device %s xtiming", name)

        comm_name = kwargs.pop('comm_name', None)

        device = self._connected_devices[name]
        val = device.get_xtiming(**kwargs)

        self._return_value((name, 'xtiming', val), comm_name)

        logger.debug("Device %s xtiming: %s", name, val)

    def _set_dark(self, name, val, **kwargs):
        logger.debug("Setting device %s dark to %s", name, val)

        comm_name = kwargs.pop('comm_name', None)

        device = self._connected_devices[name]
        device.set_dark(val, **kwargs)

        self._return_value((name, 'set_dark', True), comm_name)

        logger.debug("Device %s dark set", name)

    def _get_dark(self, name, **kwargs):
        logger.debug("Getting device %s dark", name)

        comm_name = kwargs.pop('comm_name', None)

        device = self._connected_devices[name]
        try:
            val = device.get_dark(**kwargs)
        except RuntimeError:
            val = None

        self._return_value((name, 'dark', val), comm_name)

        logger.debug("Device %s dark: %s", name, val)

    def _collect_dark(self, name, **kwargs):
        logger.debug("Collecting device %s dark", name)

        comm_name = kwargs.pop('comm_name', None)
        comm_name = 'status'

        device = self._connected_devices[name]
        val = device.collect_dark(**kwargs)

        self._return_value((name, 'collect_dark', val), comm_name)

        logger.debug("Device %s dark: %s", name, val)

    def _set_ref(self, name, val, **kwargs):
        logger.debug("Setting device %s ref to %s", name, val)

        comm_name = kwargs.pop('comm_name', None)

        device = self._connected_devices[name]
        device.set_reference_spectrum(val, **kwargs)

        self._return_value((name, 'set_ref', True), comm_name)

        logger.debug("Device %s ref set", name)

    def _get_ref(self, name, **kwargs):
        logger.debug("Getting device %s ref", name)

        comm_name = kwargs.pop('comm_name', None)

        device = self._connected_devices[name]
        try:
            val = device.get_reference_spectrum(**kwargs)
        except RuntimeError:
            val = None

        self._return_value((name, 'ref', val), comm_name)

        logger.debug("Device %s ref: %s", name, val)

    def _collect_ref(self, name, **kwargs):
        logger.debug("Collecting device %s ref", name)

        comm_name = kwargs.pop('comm_name', None)
        comm_name = 'status'

        device = self._connected_devices[name]
        val = device.collect_reference_spectrum(**kwargs)

        self._return_value((name, 'collect_ref', val), comm_name)

        logger.debug("Device %s ref: %s", name, val)

    def _collect_spec(self, name, **kwargs):
        logger.debug("Collecting device %s spectrum", name)

        comm_name = kwargs.pop('comm_name', None)
        comm_name = 'status'

        device = self._connected_devices[name]
        val = device.collect_spectrum(**kwargs)

        self._return_value((name, 'collect_spec', val), comm_name)

        logger.debug("Device %s spectrum: %s", name, val)

    def _collect_series(self, name, val, **kwargs):
        logger.debug("Collecting device %s spectra series of %s spectra", name, val)

        comm_name = kwargs.pop('comm_name', None)

        self._return_value((name, 'collect_series_start', val), 'status')

        device = self._connected_devices[name]
        series_q = self._series_q[name]
        series_q.clear()
        kwargs['return_q'] = series_q

        device.collect_spectra_series(val, **kwargs)

        monitor_thread = threading.Thread(target=self._monitor_series, args=(name,))
        monitor_thread.daemon = True
        monitor_thread.start()

        self._monitor_threads[name] = monitor_thread

        self._return_value((name, 'collect_series', True), comm_name)

        logger.debug("Device %s series started", name)

    def _get_last_n_spectra(self, name, val, **kwargs):
        logger.debug("Getting device %s %s most recent spectra", name, val)

        comm_name = kwargs.pop('comm_name', None)

        device = self._connected_devices[name]
        hist = device.get_last_n_spectra(val, **kwargs)

        self._return_value((name, 'get_history', hist), comm_name)

        logger.debug("Device %s history returned", name)

    def _get_spectra_in_last_t(self, name, val, **kwargs):
        logger.debug("Getting device %s spectra in the last %s s", name, val)

        comm_name = kwargs.pop('comm_name', None)

        device = self._connected_devices[name]
        hist = device.get_spectra_in_last_t(val, **kwargs)

        self._return_value((name, 'get_history', hist), comm_name)

        logger.debug("Device %s history returned", name)

    def _get_full_history(self, name, **kwargs):
        logger.debug("Getting device %s full spectra history", name)

        comm_name = kwargs.pop('comm_name', None)

        device = self._connected_devices[name]
        val = device.get_full_history(**kwargs)

        self._return_value((name, 'get_history', val), comm_name)

        logger.debug("Device %s history returned", name)

    def _get_full_history_ts(self, name, **kwargs):
        logger.debug("Getting device %s full history", name)

        comm_name = kwargs.pop('comm_name', None)

        device = self._connected_devices[name]
        val = device.get_full_history_ts(**kwargs)

        self._return_value((name, 'get_history', val), comm_name)

        logger.debug("Device %s history returned", name)

    def _set_history_time(self, name, val, **kwargs):
        logger.debug("Setting device %s history length to %s s", name, val)

        comm_name = kwargs.pop('comm_name', None)

        device = self._connected_devices[name]
        device.set_history_time(val, **kwargs)

        self._return_value((name, 'set_history_time', True), comm_name)

        logger.debug("Device %s history length set", name)

    def _get_history_time(self, name, **kwargs):
        logger.debug("Getting device %s history length", name)

        comm_name = kwargs.pop('comm_name', None)

        device = self._connected_devices[name]
        val = device.get_history_time(**kwargs)

        self._return_value((name, 'get_history_time', val), comm_name)

        logger.debug("Device %s history time: %s s", name, val)

    def _add_absorbance_wavelength(self, name, val, **kwargs):
        logger.debug("Device %s adding absorbance wavelenght %s nm", name, val)

        comm_name = kwargs.pop('comm_name', None)

        device = self._connected_devices[name]
        device.add_absorbance_wavelength(val, **kwargs)

        self._return_value((name, 'add_abs_wav', True), comm_name)

        logger.debug("Device %s absorbance wavelenght added", name)

    def _get_absorbance_wavelengths(self, name, **kwargs):
        logger.debug("Getting device %s absorbance wavelengths", name)

        comm_name = kwargs.pop('comm_name', None)

        device = self._connected_devices[name]
        val = device.get_absorbance_wavelengths(**kwargs)

        self._return_value((name, 'get_abs_wav', val), comm_name)

        logger.debug("Device %s absorbance wavelengths: %s", name, val)

    def _remove_absorbance_wavelength(self, name, val, **kwargs):
        logger.debug("Device %s removing absorbance wavelenght %s nm", name, val)

        comm_name = kwargs.pop('comm_name', None)

        device = self._connected_devices[name]
        device.remove_absorbance_wavelength(val, **kwargs)

        self._return_value((name, 'remove_abs_wav', True), comm_name)

        logger.debug("Device %s absorbance wavelength removed", name)

    def _set_absorbance_window(self, name, val, **kwargs):
        logger.debug("Device %s setting absorbance window %s nm", name, val)

        comm_name = kwargs.pop('comm_name', None)

        device = self._connected_devices[name]
        device.set_absorbance_window(val, **kwargs)

        self._return_value((name, 'set_abs_window', True), comm_name)

        logger.debug("Device %s absorbance window set", name)

    def _get_absorbance_window(self, name, **kwargs):
        logger.debug("Getting device %s absorbance window", name)

        comm_name = kwargs.pop('comm_name', None)

        device = self._connected_devices[name]
        val = device.get_absorbance_window(**kwargs)

        self._return_value((name, 'get_abs_window', val), comm_name)

        logger.debug("Device %s absorbance window: %s nm", name, val)

    def _set_autosave_on(self, name, val, **kwargs):
        logger.debug("Device %s setting series autosave to %s", name, val)

        comm_name = kwargs.pop('comm_name', None)

        device = self._connected_devices[name]
        device.set_autosave(val, **kwargs)

        self._return_value((name, 'set_autosave_on', True), comm_name)

        logger.debug("Device %s autosave on set", name)

    def _get_autosave_on(self, name, **kwargs):
        logger.debug("Getting device %s autosave on", name)

        comm_name = kwargs.pop('comm_name', None)

        device = self._connected_devices[name]
        val = device.get_autosave(**kwargs)

        self._return_value((name, 'get_autosave_on', val), comm_name)

        logger.debug("Device %s autosave on: %s", name, val)

    def _set_autosave_params(self, name, data_dir, prefix, **kwargs):
        logger.debug("Device %s setting series autosave parameters",
            name)

        comm_name = kwargs.pop('comm_name', None)

        device = self._connected_devices[name]
        device.set_autosave_parameters(data_dir, prefix, **kwargs)

        self._return_value((name, 'set_autosave_params', True), comm_name)

        logger.debug("Device %s autosave parameters set", name)

    def _get_autosave_params(self, name, **kwargs):
        logger.debug("Getting device %s autosave parameters", name)

        comm_name = kwargs.pop('comm_name', None)

        device = self._connected_devices[name]
        val = device.get_autosave_parameters(**kwargs)

        self._return_value((name, 'get_autosave_params', val), comm_name)

        logger.debug("Device %s autosave parameters: %s", name, val)

    def _set_external_trig(self, name, val, **kwargs):
        logger.debug("Device %s setting external trigger %s", name, val)

        comm_name = kwargs.pop('comm_name', None)

        device = self._connected_devices[name]
        device.set_external_trigger(val, **kwargs)

        self._return_value((name, 'set_external_trig', True), comm_name)

        logger.debug("Device %s external trigger set", name)

    def _get_external_trig(self, name, **kwargs):
        logger.debug("Getting device %s external trigger", name)

        comm_name = kwargs.pop('comm_name', None)

        device = self._connected_devices[name]
        val = device.get_external_trigger(**kwargs)

        self._return_value((name, 'get_external_trig', val), comm_name)

        logger.debug("Device %s external trigger: %s", name, val)

    def _get_busy(self, name, **kwargs):
        logger.debug("Getting device %s busy", name)

        comm_name = kwargs.pop('comm_name', None)

        device = self._connected_devices[name]
        val = device.is_busy(**kwargs)

        self._return_value((name, 'get_busy', val), comm_name)

        logger.debug("Device %s busy: %s", name, val)

    def _abort_collection(self, name, **kwargs):
        logger.debug("Aborting device %s collection", name)

        comm_name = kwargs.pop('comm_name', None)

        device = self._connected_devices[name]
        device.abort_collection(**kwargs)

        self._return_value((name, 'abort_collection', True), comm_name)

        logger.debug("Device %s aborted colelction", name)

    def _get_spec_settings(self, name, **kwargs):
        logger.debug('Getting device %s settings', name)

        comm_name = kwargs.pop('comm_name', None)

        device = self._connected_devices[name]

        int_time = device.get_integration_time()
        scan_avg = device.get_scan_avg()
        smooth = device.get_smoothing()
        xtiming = device.get_xtiming()

        try:
            dark = device.get_dark()
        except RuntimeError:
            dark = None

        try:
            ref = device.get_reference_spectrum()
        except RuntimeError:
            ref = None

        abs_wavs = device.get_absorbance_wavelengths()
        abs_win = device.get_absorbance_window()
        hist_t = device.get_history_time(**kwargs)

        ret_vals = {
            'int_time'  : int_time,
            'scan_avg'  : scan_avg,
            'smooth'    : smooth,
            'xtiming'   : xtiming,
            'dark'      : dark,
            'ref'       : ref,
            'abs_wavs'  : abs_wavs,
            'abs_win'   : abs_win,
            'hist_t'    : hist_t,
        }

        self._return_value((name, 'get_spec_settings', ret_vals), comm_name)

        logger.debug('Got device %s settings: %s', name, ret_vals)

    def _set_lightsource_shutter(self, name, val, **kwargs):
        logger.debug("Device %s setting lightsource shutter %s", name, val)

        comm_name = kwargs.pop('comm_name', None)

        device = self._connected_devices[name]
        device.set_lightsource_shutter(val, **kwargs)

        self._return_value((name, 'set_ls_shutter', True), comm_name)

        logger.debug("Device %s lightsource shutter set", name)

    def _get_lightsource_shutter(self, name, **kwargs):
        logger.debug("Getting device %s lightsource shutter", name)

        comm_name = kwargs.pop('comm_name', None)

        device = self._connected_devices[name]
        val = device.get_lightsource_shutter(**kwargs)

        self._return_value((name, 'get_ls_shutter', val), comm_name)

        logger.debug("Device %s lightsource shutter: %s", name, val)

    def _set_internal_trigger(self, name, val, **kwargs):
        logger.debug("Device %s setting internal_trigger %s", name, val)

        comm_name = kwargs.pop('comm_name', None)

        device = self._connected_devices[name]
        device.set_int_trigger(val, **kwargs)

        self._return_value((name, 'set_int_trig', True), comm_name)

        logger.debug("Device %s internal_trigger set", name)

    def _monitor_series(self, name):
        device = self._connected_devices[name]

        with self._queue_lock:
            series_q = self._series_q[name]

        while device.taking_series():
            if self._abort_event.is_set():
                break

            if len(series_q) > 0:
                spectrum = series_q.popleft()
                self._return_value((name, 'collect_series', spectrum), 'status')

            else:
                time.sleep(0.01)

        self._return_value((name, 'collect_series_end', True), 'status')

    def _additional_abort(self):
        for mon_thread in self._monitor_threads.values():
            mon_thread.join()

    def _cleanup_devices(self):
        for device in self._connected_devices.values():
            device.abort_collection()
            device.disconnect()

class UVPanel(utils.DevicePanel):

    def __init__(self, parent, panel_id, com_thread, device_data, *args,
        **kwargs):
        super(UVPanel, self).__init__(parent, panel_id, com_thread,
            device_data, *args, **kwargs)

        self._dark_spectrum = None
        self._reference_spectrum = None

        self._history_length = 60*60*24

        self._history = {'spectra' : [], 'timestamps' : []}
        self._transmission_history = {'spectra' : [], 'timestamps' : []}
        self._absorbance_history = {'spectra' : [], 'timestamps' : []}

        self._series_running = False
        self._series_count = 0
        self._series_total = 0

    def _create_layout(self):
        """Creates the layout for the panel."""

        status_parent = wx.StaticBox(self, label='Status:')
        self.status = wx.StaticText(status_parent, size=(150, -1),
            style=wx.ST_NO_AUTORESIZE)
        self.status.SetForegroundColour(wx.RED)
        fsize = self.GetFont().GetPointSize()
        font = wx.Font(fsize, wx.DEFAULT, wx.NORMAL, wx.BOLD)
        self.status.SetFont(font)

        status_sizer = wx.StaticBoxSizer(status_parent, wx.HORIZONTAL)
        status_sizer.Add(wx.StaticText(status_parent, label='Status:'),
            flag=wx.ALL, border=self._FromDIP(5))
        status_sizer.Add(self.status, flag=wx.TOP|wx.BOTTOM|wx.LEFT,
            border=self._FromDIP(5))
        status_sizer.AddStretchSpacer(1)

        settings_parent = wx.StaticBox(self, label='Settings')

        self.int_time = utils.ValueEntry(self._on_settings_change,
            settings_parent, validator=utils.CharValidator('float_te'))
        self.scan_avg = utils.ValueEntry(self._on_settings_change,
            settings_parent, validator=utils.CharValidator('int_te'))
        self.smoothing = utils.ValueEntry(self._on_settings_change,
            settings_parent, validator=utils.CharValidator('int_te'))
        self.xtiming = utils.ValueEntry(self._on_settings_change,
            settings_parent, validator=utils.CharValidator('int_te'))
        self.spectrum_type = wx.Choice(settings_parent, choices=['Absorbance',
            'Transmission', 'Raw'])

        self.spectrum_type.SetStringSelection('Absorbance')

        self.xtiming_label = wx.StaticText(settings_parent, label='X Timing:')

        self.settings_sizer = wx.FlexGridSizer(cols=2, vgap=self._FromDIP(5),
            hgap=self._FromDIP(5))
        self.settings_sizer.AddGrowableCol(1)

        self.settings_sizer.Add(wx.StaticText(settings_parent, label='Spectrum:'))
        self.settings_sizer.Add(self.spectrum_type, 1, flag=wx.EXPAND)
        self.settings_sizer.Add(wx.StaticText(settings_parent, label='Int. time (s):'))
        self.settings_sizer.Add(self.int_time, 1, flag=wx.EXPAND)
        self.settings_sizer.Add(wx.StaticText(settings_parent, label='Scans to avg.:'))
        self.settings_sizer.Add(self.scan_avg, 1, flag=wx.EXPAND)
        self.settings_sizer.Add(wx.StaticText(settings_parent, label='Smoothing:'))
        self.settings_sizer.Add(self.smoothing, 1, flag=wx.EXPAND)
        self.settings_sizer.Add(self.xtiming_label)
        self.settings_sizer.Add(self.xtiming, 1, flag=wx.EXPAND)


        self.dark_correct = wx.CheckBox(settings_parent, label='Dark correction')
        self.auto_dark = wx.CheckBox(settings_parent, label='Auto update dark')
        self.auto_dark_period = wx.TextCtrl(settings_parent,
            validator=utils.CharValidator('float'))
        self.dark_avgs = wx.TextCtrl(settings_parent,
            validator=utils.CharValidator('int'))
        self.ref_avgs = wx.TextCtrl(settings_parent,
            validator=utils.CharValidator('int'))
        self.history_time = utils.ValueEntry(self._on_settings_change,
            settings_parent, validator=utils.CharValidator('float_te'))

        self.dark_correct.SetValue(True)
        self.auto_dark.SetValue(True)
        self.auto_dark_period.SetValue('{}'.format(60*60))
        self.dark_avgs.SetValue('1')
        self.ref_avgs.SetValue('1')

        other_settings_sizer = wx.GridBagSizer(vgap=self._FromDIP(5),
            hgap=self._FromDIP(5))

        other_settings_sizer.Add(self.dark_correct, (0,0), span=(1,2), flag=wx.EXPAND)
        other_settings_sizer.Add(self.auto_dark, (1,0), span=(1,2), flag=wx.EXPAND)
        other_settings_sizer.Add(wx.StaticText(settings_parent, label='Dark period (s):'),
            (2,0))
        other_settings_sizer.Add(self.auto_dark_period, (2,1), flag=wx.EXPAND)
        other_settings_sizer.Add(wx.StaticText(settings_parent, label='Dark averages:'),
            (3,0))
        other_settings_sizer.Add(self.dark_avgs, (3,1), flag=wx.EXPAND)
        other_settings_sizer.Add(wx.StaticText(settings_parent, label='Ref. averages:'),
            (4,0))
        other_settings_sizer.Add(self.ref_avgs, (4,1), flag=wx.EXPAND)
        other_settings_sizer.Add(wx.StaticText(settings_parent, label='History (s):'),
            (5,0))
        other_settings_sizer.Add(self.history_time, (5,1), flag=wx.EXPAND)

        other_settings_sizer.AddGrowableCol(1)

        settings_box_sizer = wx.StaticBoxSizer(settings_parent, wx.VERTICAL)
        settings_box_sizer.Add(self.settings_sizer, flag=wx.EXPAND|wx.ALL,
            border=self._FromDIP(5))
        settings_box_sizer.Add(other_settings_sizer,
            flag=wx.EXPAND|wx.LEFT|wx.RIGHT|wx.BOTTOM, border=self._FromDIP(5))


        single_spectrum_parent = wx.StaticBox(self, label='Collect Single Spectrum')

        self.collect_dark_btn = wx.Button(single_spectrum_parent,
            label='Collect Dark')
        self.collect_ref_btn = wx.Button(single_spectrum_parent,
            label='Collect Reference')
        self.collect_spectrum_btn = wx.Button(single_spectrum_parent,
            label='Collect Spectrum')

        self.collect_dark_btn.Bind(wx.EVT_BUTTON, self._on_collect_single)
        self.collect_ref_btn.Bind(wx.EVT_BUTTON, self._on_collect_single)
        self.collect_spectrum_btn.Bind(wx.EVT_BUTTON, self._on_collect_single)

        single_spectrum_sizer = wx.GridBagSizer(vgap=self._FromDIP(5),
            hgap=self._FromDIP(5))
        single_spectrum_sizer.Add(self.collect_dark_btn, (0, 0))
        single_spectrum_sizer.Add(self.collect_ref_btn, (0, 1))
        single_spectrum_sizer.Add(self.collect_spectrum_btn, (1, 0), span=(1,2),
            flag=wx.ALIGN_CENTER_HORIZONTAL)

        single_spectrum_box_sizer = wx.StaticBoxSizer(single_spectrum_parent,
            wx.VERTICAL)
        single_spectrum_box_sizer.Add(single_spectrum_sizer, flag=wx.EXPAND|wx.ALL,
            border=self._FromDIP(5))

        series_parent = wx.StaticBox(self, label='Collect Spectral Series')

        self.series_num = wx.TextCtrl(series_parent,
            validator=utils.CharValidator('int'))
        self.series_period = wx.TextCtrl(series_parent,
            validator=utils.CharValidator('float'))
        self.series_ref = wx.CheckBox(series_parent, label='Collect ref. at start')
        self.autosave_series = wx.CheckBox(series_parent, label='Autosave series')
        self.autosave_choice = wx.Choice(series_parent, choices=['Absorbance',
            'Transmission', 'Raw', 'A & T', 'A & T & R', 'A & R', 'T & R'])
        self.autosave_prefix = wx.TextCtrl(series_parent)
        self.autosave_dir = wx.TextCtrl(series_parent, style=wx.TE_READONLY)
        file_open = wx.ArtProvider.GetBitmap(wx.ART_FOLDER_OPEN, wx.ART_BUTTON,
            size=self._FromDIP((16,16)))
        self.change_dir_btn = wx.BitmapButton(series_parent, bitmap=file_open,
            size=self._FromDIP((30, -1)))
        self.collect_series_btn = wx.Button(series_parent,
            label='Collect Spectral Series')
        self.abort_series_btn = wx.Button(series_parent, label='Stop Series')

        self.series_num.SetValue('2')
        self.series_period.SetValue('0')
        self.series_ref.SetValue(True)
        self.autosave_series.SetValue(True)
        self.autosave_choice.SetStringSelection('Absorbance')
        self.autosave_dir.SetValue('.')
        self.autosave_prefix.SetValue('series')
        self.change_dir_btn.Bind(wx.EVT_BUTTON, self._on_change_dir)
        self.collect_series_btn.Bind(wx.EVT_BUTTON, self._on_collect_series)
        self.abort_series_btn.Bind(wx.EVT_BUTTON, self._on_abort_series)

        start_stop_sizer = wx.BoxSizer(wx.HORIZONTAL)
        start_stop_sizer.Add(self.collect_series_btn, flag=wx.RIGHT,
            border=self._FromDIP(5))
        start_stop_sizer.Add(self.abort_series_btn)

        series_sizer = wx.GridBagSizer(vgap=self._FromDIP(5),
            hgap=self._FromDIP(5))
        series_sizer.Add(wx.StaticText(series_parent, label='# of spectra:'),
            (0,0))
        series_sizer.Add(self.series_num, (0,1), span=(1,2), flag=wx.EXPAND)
        series_sizer.Add(wx.StaticText(series_parent, label='Period (s):'),
            (1,0))
        series_sizer.Add(self.series_period, (1,1), span=(1,2), flag=wx.EXPAND)
        series_sizer.Add(self.series_ref, (2,0), span=(1,3))
        series_sizer.Add(self.autosave_series, (3,0), span=(1,3))
        series_sizer.Add(self.autosave_choice, (4,0), span=(1,3))
        series_sizer.Add(wx.StaticText(series_parent, label='Save prefix:'),
            (5,0))
        series_sizer.Add(self.autosave_prefix, (5,1), span=(1,2), flag=wx.EXPAND)
        series_sizer.Add(wx.StaticText(series_parent, label='Save dir.:'),
            (6,0))
        series_sizer.Add(self.autosave_dir, (6,1), flag=wx.EXPAND)
        series_sizer.Add(self.change_dir_btn, (6,2))
        series_sizer.Add(start_stop_sizer, (7,0), span=(1,3),
            flag=wx.ALIGN_CENTER_HORIZONTAL)

        series_box_sizer = wx.StaticBoxSizer(series_parent,
            wx.VERTICAL)
        series_box_sizer.Add(series_sizer, flag=wx.EXPAND|wx.ALL,
            border=self._FromDIP(5))

        top_sizer = wx.BoxSizer(wx.VERTICAL)
        top_sizer.Add(status_sizer, flag=wx.EXPAND|wx.TOP|wx.LEFT|wx.RIGHT,
            border=self._FromDIP(5))
        top_sizer.Add(settings_box_sizer, flag=wx.EXPAND|wx.ALL,
            border=self._FromDIP(5))
        top_sizer.Add(single_spectrum_box_sizer,
            flag=wx.EXPAND|wx.LEFT|wx.RIGHT|wx.BOTTOM, border=self._FromDIP(5))
        top_sizer.Add(series_box_sizer, flag=wx.EXPAND|wx.LEFT|wx.RIGHT|wx.BOTTOM,
            border=self._FromDIP(5))

        self.SetSizer(top_sizer)

    def _init_device(self, device_data):
        """
        Initializes the device parameters if any were provided. If enough are
        provided the device is automatically connected.
        """
        args = device_data['args']
        kwargs = device_data['kwargs']

        args.insert(0, self.name)

        connect_cmd = ['connect', args, kwargs]

        self._send_cmd(connect_cmd, True)

        # Need some kind of delay or I get a USB error message from the stellarnet driver
        is_busy = self._get_busy()

        wx.CallLater(500, self._get_full_history)

        if not is_busy:
            wx.CallLater(510, self._init_dark_and_ref)

        wx.CallLater(600, self._set_status_commands)

        if args[1] != 'StellarNet':
            self.settings_sizer.Hide(self.xtiming_label)
            self.setitngs_sizer.Hide(self.xtiming)
            self.parent.Layout()
            self.parent.Refresh()

    def _init_dark_and_ref(self):
        dark_cmd = ['get_dark', [self.name,], {}]

        dark = self._send_cmd(dark_cmd, True)

        if dark is None:
            self._collect_spectrum('dark')

        else:
            self._dark_spectrum = dark

        ref_cmd = ['get_ref', [self.name,], {}]

        ref = self._send_cmd(ref_cmd, True)

        if ref is None:
            self._collect_spectrum('ref')
        else:
            self._reference_spectrum = ref

    def _on_settings_change(self, obj, val):
        if obj == self.int_time:
            cmd = ['set_int_time', [self.name, float(val)], {}]

        elif obj == self.scan_avg:
            cmd = ['set_scan_avg', [self.name, int(val)], {}]

        elif obj == self.smoothing:
            cmd = ['set_smoothing', [self.name, int(val)], {}]

        elif obj == self.xtiming:
            cmd = ['set_xtiming', [self.name, int(val)], {}]

        elif obj == self.history_time:
            cmd = ['set_hist_time', [self.name, float(val)], {}]

        else:
            cmd = None

        if cmd is not None:
            self._send_cmd(cmd)

    def _on_collect_single(self, evt):
        obj = evt.GetEventObject()

        if obj == self.collect_dark_btn:
            self._collect_spectrum('dark')
        elif obj == self.collect_ref_btn:
            self._collect_spectrum('ref')
        elif obj == self.collect_spectrum_btn:
            self._collect_spectrum()

    def _collect_spectrum(self, stype='normal'):
        is_busy = self._get_busy()

        if not is_busy:
            dark_correct = self.dark_correct.GetValue()
            auto_dark = self.auto_dark.GetValue()
            dark_time = float(self.auto_dark_period.GetValue())

            if stype == 'normal':
                spec_type = self.spectrum_type.GetStringSelection()

                if spec_type == 'Absorbance':
                    spec_type = 'abs'
                elif spec_type == 'Transmission':
                    spec_type == 'trans'
                else:
                    spec_type = 'raw'

                kwargs = {
                    'spec_type'     : spec_type,
                    'dark_correct'  : dark_correct,
                    'auto_dark'     : auto_dark,
                    'dark_time'     : dark_time,
                }

                cmd = ['collect_spec', [self.name,], kwargs]

            elif stype == 'ref':
                avgs = int(self.ref_avgs.GetValue())

                kwargs = {
                    'averages'      : avgs,
                    'dark_correct'  : dark_correct,
                    'auto_dark'     : auto_dark,
                    'dark_time'     : dark_time,
                }

                cmd = ['collect_ref', [self.name], kwargs]

            elif stype == 'dark':
                avgs = int(self.dark_avgs.GetValue())

                cmd = ['collect_dark', [self.name,], {'averages': avgs}]

            else:
                cmd = None

            if cmd is not None:
                self._send_cmd(cmd)

        else:
            wx.CallAfter(self._show_busy_msg)

    def _on_collect_series(self, evt):
        self._collect_series()

    def _collect_series(self):
        is_busy = self._get_busy()

        if not is_busy:
            self._set_autosave_parameters()

            dark_correct = self.dark_correct.GetValue()
            auto_dark = self.auto_dark.GetValue()
            dark_time = float(self.auto_dark_period.GetValue())

            spec_type = self.spectrum_type.GetStringSelection()

            if spec_type == 'Absorbance':
                spec_type = 'abs'
            elif spec_type == 'Transmission':
                spec_type == 'trans'
            else:
                spec_type = 'raw'

            num_spectra = int(self.series_num.GetValue())
            period = float(self.series_period.GetValue())
            take_ref = self.series_ref.GetValue()
            ref_avgs = int(self.ref_avgs.GetValue())

            kwargs = {
                'spec_type'     : spec_type,
                'delta_t_min'   : period,
                'dark_correct'  : dark_correct,
                'int_trigger'   : True,
                'auto_dark'     : auto_dark,
                'dark_time'     : dark_time,
                'take_ref'      : take_ref,
                'ref_avgs'      : ref_avgs,
            }

            cmd = ['collect_series', [self.name, num_spectra], kwargs]

            self._send_cmd(cmd)

        else:
            wx.CallAfter(self._show_busy_msg)

    def _on_abort_series(self, evt):
        self._abort_series()

    def _abort_series(self):
        cmd = ['abort_collection', [self.name,], {}]
        self._send_cmd(cmd)

    def _get_busy(self):
        busy_cmd = ['get_busy', [self.name,], {}]
        is_busy = self._send_cmd(busy_cmd, True)

        return is_busy

    def _set_autosave_parameters(self):
        autosave_on = self.autosave_series.GetValue()

        cmd = ['set_autosave_on', [self.name, autosave_on], {}]

        self._send_cmd(cmd)

        if autosave_on:
            autosave_choice = self.autosave_choice.GetStringSelection()

            if autosave_choice == 'Absorbance':
                save_raw = False
                save_trans = False
                save_abs = True

            elif autosave_choice == 'Transmission':
                save_raw = False
                save_trans = True
                save_abs = False

            elif autosave_choice == 'Raw':
                save_raw = True
                save_trans = False
                save_abs = False

            elif autosave_choice == 'A & T':
                save_raw = False
                save_trans = True
                save_abs = True

            elif autosave_choice == 'A & T & R':
                save_raw = True
                save_trans = True
                save_abs = True

            elif autosave_choice == 'A & R':
                save_raw = True
                save_trans = False
                save_abs = True

            elif autosave_choice == 'R & T':
                save_raw = True
                save_trans = True
                save_abs = False

            prefix = self.autosave_prefix.GetValue()
            data_dir = self.autosave_dir.GetValue()
            data_dir = os.path.abspath(os.path.expanduser(data_dir))

            data_dir = data_dir.replace(self.settings['remote_dir_prefix']['local'], 
                self.settings['remote_dir_prefix']['remote'])

            kwargs = {
                'save_raw'      : save_raw,
                'save_trans'    : save_trans,
                'save_abs'      : save_abs,
            }

            logger.info(kwargs)

            cmd = ['set_autosave_param', [self.name, data_dir, prefix], kwargs]

            self._send_cmd(cmd)

    def _on_change_dir(self, evt):
        with wx.DirDialog(self, "Select Directory", self.autosave_dir.GetValue()) as fd:
            if fd.ShowModal() == wx.ID_CANCEL:
                return

            pathname = fd.GetPath()

            self.autosave_dir.SetValue(pathname)

    def _show_busy_msg(self):
        wx.MessageBox('Cannot collect spectrum because device is busy.',
            'Device is busy')

    def _set_status(self, cmd, val):
        if cmd == 'set_int_time':
            self.int_time.SafeChangeValue(str(val))

        elif cmd == 'set_scan_avg':
            self.scan_avg.SafeChangeValue(str(val))

        elif cmd == 'set_smoothing':
            self.smoothing.SafeChangeValue(str(val))

        elif cmd == 'set_xtiming':
            self.xtiming.SafeChangeValue(str(val))

        elif cmd == 'get_hist_time':
            self.history_time.SafeChangeValue(str(val))
            self._history_length = val

        elif cmd == 'get_spec_settings':
            int_time = val['int_time']
            scan_avg = val['scan_avg']
            smooth = val['smooth']
            xtiming = val['xtiming']
            dark = val['dark']
            ref = val['ref']
            abs_wavs = val['abs_wavs']
            abs_win = val['abs_win']
            hist_t = val['hist_t']

            self.int_time.SafeChangeValue(str(int_time))
            self.scan_avg.SafeChangeValue(str(scan_avg))
            self.smoothing.SafeChangeValue(str(smooth))
            self.xtiming.SafeChangeValue(str(xtiming))
            self.history_time.SafeChangeValue(str(hist_t))

            self._history_length = hist_t

            self._dark_spectrum = dark
            self._reference_spectrum = ref

        elif cmd == 'collect_spec':
            self._add_new_spectrum(val)

        elif cmd == 'collect_ref':
            self._reference_spectrum = val
            self._add_new_spectrum(val)

        elif cmd == 'collect_dark':
            self._dark_spectrum = val

        elif cmd == 'collect_series':
            self._add_new_spectrum(val)
            self._series_count += 1

            logger.debug('Got series spectrum %s of %s', self._series_count,
                self._series_total)

        elif cmd == 'get_busy':
            if val:
                if self._series_running:
                    msg = ('Collecting {} of {}'.format(self._series_count,
                        self._series_total))
                else:
                    msg = 'Collecting'
                self.status.SetLabel(msg)
            else:
                self.status.SetLabel('Ready')

        elif cmd == 'collect_series_start':
            self._series_running = True
            self._series_count = 0
            self._series_total = val

        elif cmd == 'collect_series_end':
            self._series_running = True
            self._series_count = 0

    def _add_new_spectrum(self, val):
        if val.spectrum is not None:
            self._add_spectrum_to_history(val)

        if val.trans_spectrum is not None:
            self._add_spectrum_to_history(val, 'trans')

        if val.abs_spectrum is not None:
            self._add_spectrum_to_history(val, 'abs')

    def _set_status_commands(self):
        settings_cmd = ['get_spec_settings', [self.name], {}]

        self.com_thread.add_status_cmd(settings_cmd, 60)

        busy_cmd = ['get_busy', [self.name,], {}]

        self.com_thread.add_status_cmd(busy_cmd, 1)

    def _add_spectrum_to_history(self, spectrum, spec_type='raw'):
        logger.debug('Adding %s spectrum to history', spec_type)

        if spec_type == 'abs':
            history = self._absorbance_history
        elif spec_type == 'trans':
            history = self._transmission_history
        else:
            history = self._history

        if history is not None:
            history['spectra'].append(spectrum)
            history['timestamps'].append((spectrum.get_timestamp() - 
                datetime.datetime(1970,1,1)).total_seconds())

            history = self._prune_history(history)

            if spec_type == 'abs':
                self._absorbance_history = history
            elif spec_type == 'trans':
                self._transmission_history = history
            else:
                self._history = history

    def _prune_history(self, history):
        logger.debug('Pruning history')

        if len(history['timestamps']) > 0:
            now = (datetime.datetime.now() - 
                datetime.datetime(1970,1,1)).total_seconds()

            if len(history['timestamps']) == 1:
                if now - history['timestamps'][0] > self._history_length:
                    index = 1
                else:
                    index = 0

            else:
                index = 0

                while (index < len(history['timestamps'])-1
                    and now - history['timestamps'][index] > self._history_length):
                    index += 1

            if index == len(history['timestamps']):
                history['spectra'] = []
                history['timestamps'] = []

            elif index != 0:
                history['spectra'] = history['spectra'][index:]
                history['timestamps'] = history['timestamps'][index:]

        return history

    def _get_full_history(self):
        abs_cmd = ['get_full_hist_ts', [self.name,], {}]
        trans_cmd = ['get_full_hist_ts', [self.name,], {'spec_type': 'trans'}]
        raw_cmd = ['get_full_hist_ts', [self.name,], {'spec_type': 'raw'}]

        self._absorbance_history = self._send_cmd(abs_cmd, True)
        self._transmission_history = self._send_cmd(trans_cmd, True)
        self._history = self._send_cmd(raw_cmd, True)

    def _on_close(self):
        """Device specific stuff goes here"""
        pass


class InlineUVPanel(utils.DevicePanel):

    def __init__(self, settings, parent, *args,
        **kwargs):
        super(InlineUVPanel, self).__init__(parent, wx.ID_ANY, None,
            settings, *args, **kwargs)

        # Pass in settings where the parent expects device data
        self.settings = settings

        self._dark_spectrum = None
        self._reference_spectrum = None

        self._history_length = 60*60*24

        self._history = {'spectra' : [], 'timestamps' : []}
        self._transmission_history = {'spectra' : [], 'timestamps' : []}
        self._absorbance_history = {'spectra' : [], 'timestamps' : []}

        self._series_running = False
        self._series_count = 0
        self._series_total = 0

        self._history_length = None
        self._current_int_time = None
        self._current_scan_avg = None
        self._current_smooth = None
        self._current_xtiming = None
        self._current_abs_wav = None
        self._current_abs_win = None

        self._series_exp_time = None
        self._series_scan_avg = None

        self._init_controls()
        wx.CallLater(500, self._init_device_part2)

    def _create_layout(self):
        """Creates the layout for the panel."""

        status_parent = wx.StaticBox(self, label='Status:')
        self.status = wx.StaticText(status_parent, size=(225, -1),
            style=wx.ST_NO_AUTORESIZE)
        self.status.SetForegroundColour(wx.RED)
        fsize = self.GetFont().GetPointSize()
        font = wx.Font(fsize, wx.DEFAULT, wx.NORMAL, wx.BOLD)
        self.status.SetFont(font)

        status_sizer = wx.StaticBoxSizer(status_parent, wx.HORIZONTAL)
        status_sizer.Add(wx.StaticText(status_parent, label='Status:'),
            flag=wx.ALL, border=self._FromDIP(5))
        status_sizer.Add(self.status, flag=wx.TOP|wx.BOTTOM|wx.LEFT,
            border=self._FromDIP(5))
        status_sizer.AddStretchSpacer(1)

        settings_parent = wx.StaticBox(self, label='Settings')

        self.int_time =wx.TextCtrl(settings_parent,
            validator=utils.CharValidator('float_te'))

        self.settings_sizer = wx.FlexGridSizer(cols=2, vgap=self._FromDIP(5),
            hgap=self._FromDIP(5))
        self.settings_sizer.AddGrowableCol(1)

        self.settings_sizer.Add(wx.StaticText(settings_parent,
            label='Max int. time (s):'), flag=wx.ALIGN_CENTER_VERTICAL)
        self.settings_sizer.Add(self.int_time,
            flag=wx.EXPAND|wx.ALIGN_CENTER_VERTICAL)

        settings_box_sizer = wx.StaticBoxSizer(settings_parent, wx.VERTICAL)
        settings_box_sizer.Add(self.settings_sizer, flag=wx.EXPAND|wx.ALL,
            border=self._FromDIP(5))


        adv_pane = wx.CollapsiblePane(self, label="Advanced",
            style=wx.CP_NO_TLW_RESIZE)
        adv_pane.Bind(wx.EVT_COLLAPSIBLEPANE_CHANGED, self.on_collapse)
        adv_win = adv_pane.GetPane()


        adv_settings_parent = wx.StaticBox(adv_win, label='Settings')

        self.auto_dark = wx.CheckBox(adv_settings_parent, label='Auto update dark')
        self.auto_dark_period = wx.TextCtrl(adv_settings_parent,
            validator=utils.CharValidator('float'))
        self.dark_avgs = wx.TextCtrl(adv_settings_parent,
            validator=utils.CharValidator('int'))
        self.ref_avgs = wx.TextCtrl(adv_settings_parent,
            validator=utils.CharValidator('int'))
        self.history_time = utils.ValueEntry(self._on_settings_change,
            adv_settings_parent, validator=utils.CharValidator('float_te'))

        adv_settings_sizer = wx.GridBagSizer(vgap=self._FromDIP(5),
            hgap=self._FromDIP(5))

        adv_settings_sizer.Add(self.auto_dark, (0,0), span=(1,2),
            flag=wx.EXPAND|wx.ALIGN_CENTER_VERTICAL)
        adv_settings_sizer.Add(wx.StaticText(adv_settings_parent,
            label='Dark period (s):'), (1,0), flag=wx.ALIGN_CENTER_VERTICAL)
        adv_settings_sizer.Add(self.auto_dark_period, (1,1),
            flag=wx.EXPAND|wx.ALIGN_CENTER_VERTICAL)
        adv_settings_sizer.Add(wx.StaticText(adv_settings_parent,
            label='Dark averages:'), (2,0), flag=wx.ALIGN_CENTER_VERTICAL)
        adv_settings_sizer.Add(self.dark_avgs, (2,1),
            flag=wx.EXPAND|wx.ALIGN_CENTER_VERTICAL)
        adv_settings_sizer.Add(wx.StaticText(adv_settings_parent,
            label='Ref. averages:'), (3,0), flag=wx.ALIGN_CENTER_VERTICAL)
        adv_settings_sizer.Add(self.ref_avgs, (3,1),
            flag=wx.EXPAND|wx.ALIGN_CENTER_VERTICAL)
        adv_settings_sizer.Add(wx.StaticText(adv_settings_parent,
            label='History (s):'), (4,0), flag=wx.ALIGN_CENTER_VERTICAL)
        adv_settings_sizer.Add(self.history_time, (4,1),
            flag=wx.EXPAND|wx.ALIGN_CENTER_VERTICAL)

        adv_settings_sizer.AddGrowableCol(1)

        adv_settings_box_sizer = wx.StaticBoxSizer(adv_settings_parent,
            wx.VERTICAL)
        adv_settings_box_sizer.Add(adv_settings_sizer, flag=wx.EXPAND|wx.ALL,
            border=self._FromDIP(5))


        single_spectrum_parent = wx.StaticBox(adv_win,
            label='Collect Single Spectrum')

        self.collect_dark_btn = wx.Button(single_spectrum_parent,
            label='Collect Dark')
        self.collect_ref_btn = wx.Button(single_spectrum_parent,
            label='Collect Reference')

        self.collect_dark_btn.Bind(wx.EVT_BUTTON, self._on_collect_single)
        self.collect_ref_btn.Bind(wx.EVT_BUTTON, self._on_collect_single)

        single_spectrum_sizer = wx.FlexGridSizer(cols=2, vgap=self._FromDIP(5),
            hgap=self._FromDIP(5))
        single_spectrum_sizer.Add(self.collect_dark_btn,
            flag=wx.ALIGN_CENTER_VERTICAL)
        single_spectrum_sizer.Add(self.collect_ref_btn,
            flag=wx.ALIGN_CENTER_VERTICAL)

        single_spectrum_box_sizer = wx.StaticBoxSizer(single_spectrum_parent,
            wx.VERTICAL)
        single_spectrum_box_sizer.Add(single_spectrum_sizer, flag=wx.EXPAND|wx.ALL,
            border=self._FromDIP(5))

        adv_sizer = wx.BoxSizer(wx.VERTICAL)
        adv_sizer.Add(adv_settings_box_sizer, 1, flag=wx.EXPAND|wx.ALL,
            border=self._FromDIP(5))
        adv_sizer.Add(single_spectrum_box_sizer, flag=wx.EXPAND|wx.LEFT|wx.RIGHT|wx.BOTTOM,
            border=self._FromDIP(5))

        adv_win.SetSizer(adv_sizer)



        top_sizer = wx.BoxSizer(wx.VERTICAL)
        top_sizer.Add(status_sizer, flag=wx.EXPAND|wx.TOP|wx.LEFT|wx.RIGHT,
            border=self._FromDIP(5))
        top_sizer.Add(settings_box_sizer, flag=wx.EXPAND|wx.ALL,
            border=self._FromDIP(5))
        top_sizer.Add(adv_pane, flag=wx.EXPAND|wx.LEFT|wx.RIGHT|wx.BOTTOM,
            border=self._FromDIP(5))

        self.SetSizer(top_sizer)

    def on_collapse(self, event):
        self.Layout()
        self.Fit()

        self.parent.Layout()
        self.parent.Fit()

        try:
            wx.FindWindowByName('biocon').Layout()
            wx.FindWindowByName('biocon').Fit()
        except Exception:
            pass

    def _send_cmd(self, cmd, wait_for_response=False, is_status=False,
        status_period=1, add_status=True):
        """
        Sends commands to the pump using the ``cmd_q`` that was given
        to :py:class:`UVCommThread`.

        :param str cmd: The command to send, matching the command in the
            :py:class:`UVCommThread` ``_commands`` dictionary.
        """
        logger.debug('Sending device %s command %s', self.name, cmd)

        if is_status:
            device = 'uv_status'
            cmd = [cmd, status_period, add_status]
        else:
            device = 'uv'

        zmq_cmd = {'device': device, 'command': cmd, 'response': wait_for_response}

        if wait_for_response:
            with self._clear_return:
                self.cmd_q.append(zmq_cmd)
                result = self._wait_for_response()

                if result is not None:
                    logger.debug(result)
                    if result[0] == cmd[1][0] and result[1] == cmd[0]:
                        ret_val = result[2]
                    else:
                        ret_val = None
                else:
                    ret_val = None

        else:
            self.cmd_q.append(zmq_cmd)
            ret_val = None

        return ret_val

    def _wait_for_response(self):
        start_count = len(self.return_q)
        while len(self.return_q) == start_count:
            time.sleep(0.01)
            if self.timeout_event.is_set():
                break

        if not self.timeout_event.is_set():
            answer = self.return_q.pop()
        else:
            answer = None

        logger.debug('Spec command response: %s', answer)

        return answer

    def _init_connections(self, settings):
        self.abort_event = threading.Event()
        self.event = threading.Event()
        self.timeout_event = threading.Event()

        ip = settings['remote_ip']
        port = settings['remote_port']

        self.uv_com_thread = client.ControlClient(ip, port, self.cmd_q,
            self.return_q, self.abort_event, self.timeout_event,
            name='UVControlClient', status_queue=self.status_q)

        self.uv_com_thread.start()

    def _init_device(self, settings):
        """
        Initializes the device parameters if any were provided. If enough are
        provided the device is automatically connected.
        """

        self._init_connections(settings)

        device_data = settings['device_init']

        args = device_data['args']
        kwargs = device_data['kwargs']

        args.insert(0, self.name)

        connect_cmd = ['connect', args, kwargs]

        self._send_cmd(connect_cmd, True)


    def _init_dark_and_ref(self):
        dark_cmd = ['get_dark', [self.name,], {}]

        dark = self._send_cmd(dark_cmd, True)

        if dark is None:
            self._collect_spectrum('dark')

        else:
            self._dark_spectrum = dark

        ref_cmd = ['get_ref', [self.name,], {}]

        ref = self._send_cmd(ref_cmd, True)

        if ref is None:
            self._collect_spectrum('ref')
        else:
            self._reference_spectrum = ref

    def _init_controls(self):
        self.auto_dark.SetValue(self.settings['auto_dark'])
        self.auto_dark_period.SetValue('{}'.format(self.settings['auto_dark_t']))
        self.dark_avgs.SetValue('{}'.format(self.settings['dark_avgs']))
        self.ref_avgs.SetValue('{}'.format(self.settings['dark_avgs']))
        self.int_time.SetValue('{}'.format(self.settings['max_int_t']))

        self._history_length = self.settings['history_t']
        self.history_time.SafeChangeValue('{}'.format(self.settings['history_t']))



    def _init_device_part2(self):
        # Need some kind of delay or I get a USB error message from the stellarnet driver
        cmd = ['set_hist_time', [self.name, float(self._history_length)], {}]
        self._send_cmd(cmd)

        is_busy = self._get_busy()

        self._get_full_history()

        if not is_busy:
            self._init_dark_and_ref()

        self._set_status_commands()


    def _on_settings_change(self, obj, val):
        if obj == self.int_time:
            cmd = ['set_int_time', [self.name, float(val)], {}]

        elif obj == self.history_time:
            cmd = ['set_hist_time', [self.name, float(val)], {}]

        else:
            cmd = None

        if cmd is not None:
            self._send_cmd(cmd)

    def _on_collect_single(self, evt):
        obj = evt.GetEventObject()

        if obj == self.collect_dark_btn:
            self._collect_spectrum('dark')
        elif obj == self.collect_ref_btn:
            self._collect_spectrum('ref')

    def _collect_spectrum(self, stype='normal'):
        is_busy = self._get_busy()

        if not is_busy:
            dark_correct = self.settings['dark_correct']
            auto_dark = self.auto_dark.GetValue()
            dark_time = float(self.auto_dark_period.GetValue())

            if stype == 'normal':
                spec_type = self.spectrum_type.GetStringSelection()

                if spec_type == 'Absorbance':
                    spec_type = 'abs'
                elif spec_type == 'Transmission':
                    spec_type == 'trans'
                else:
                    spec_type = 'raw'

                kwargs = {
                    'spec_type'     : spec_type,
                    'dark_correct'  : dark_correct,
                    'auto_dark'     : auto_dark,
                    'dark_time'     : dark_time,
                }

                cmd = ['collect_spec', [self.name,], kwargs]

            elif stype == 'ref':
                avgs = int(self.ref_avgs.GetValue())

                kwargs = {
                    'averages'      : avgs,
                    'dark_correct'  : dark_correct,
                    'auto_dark'     : auto_dark,
                    'dark_time'     : dark_time,
                }

                cmd = ['collect_ref', [self.name], kwargs]

            elif stype == 'dark':
                avgs = int(self.dark_avgs.GetValue())

                cmd = ['collect_dark', [self.name,], {'averages': avgs}]

            else:
                cmd = None

            if cmd is not None:
                self._send_cmd(cmd)

        else:
            wx.CallAfter(self._show_busy_msg)

    def _collect_series(self, num_spectra, int_time, scan_avgs, exp_period, exp_time):
        is_busy = self._get_busy()

        if not is_busy:
            self._set_exposure_settings(int_time, scan_avgs)
            self._set_abs_params()

            dark_correct = self.settings['dark_correct']
            auto_dark = self.auto_dark.GetValue()
            dark_time = float(self.auto_dark_period.GetValue())

            spec_type = self.settings['spectrum_type']

            if spec_type == 'Absorbance':
                spec_type = 'abs'
            elif spec_type == 'Transmission':
                spec_type == 'trans'
            else:
                spec_type = 'raw'

            take_ref = self.settings['series_ref_at_start']
            ref_avgs = int(self.ref_avgs.GetValue())

            kwargs = {
                'spec_type'     : spec_type,
                'delta_t_min'   : 0,
                'dark_correct'  : dark_correct,
                'int_trigger'   : False,
                'auto_dark'     : auto_dark,
                'dark_time'     : dark_time,
                'take_ref'      : take_ref,
                'ref_avgs'      : ref_avgs,
                'delta_t_min'   : (exp_period-exp_time)/1.1,
            }

            cmd = ['collect_series', [self.name, num_spectra], kwargs]

            self._send_cmd(cmd)

        else:
            wx.CallAfter(self._show_busy_msg)

        return not is_busy

    def _set_exposure_settings(self, exp_time, scan_avgs):
        update_dark = False

        self._series_exp_time = exp_time
        self._series_scan_avg = scan_avgs

        if exp_time != self._current_int_time:
            int_t_cmd = ['set_int_time', [self.name, exp_time],
                {'update_dark': False}]
            self._send_cmd(int_t_cmd)

            update_dark = True

        if scan_avgs != self._current_scan_avg:
            scan_avg_cmd = ['set_scan_avg', [self.name, scan_avgs],
                {'update_dark': False}]
            self._send_cmd(scan_avg_cmd)

            update_dark = True

        if self._current_smooth != self.settings['smoothing']:
            smoothing_cmd = ['set_smoothing', [self.name,
                self.settings['smoothing']], {'update_dark': False}]
            self._send_cmd(smoothing_cmd)

            update_dark = True

        if self._current_xtiming != self.settings['xtiming']:
            xtiming_cmd = ['set_xtiming', [self.name,
                self.settings['xtiming']], {'update_dark': False}]
            self._send_cmd(xtiming_cmd)

            update_dark = True

        if update_dark:
            self._collect_spectrum('dark')

    def _set_abs_params(self):

        for wav in self.settings['abs_wav']:
            if wav not in self._current_abs_wav:
                cmd = ['add_abs_wav', [self.name, wav], {}]
                self._send_cmd(cmd)

        for wav in self._current_abs_wav:
            if wav not in self.settings['abs_wav']:
                cmd = ['remove_abs_wav', [self.name, wav], {}]
                self._send_cmd(cmd)

        if self._current_abs_win != self.settings['abs_window']:
            cmd = ['set_abs_window', [self.name, self.settings['abs_window']], {}]
            self._send_cmd(cmd)

    def _get_busy(self):
        busy_cmd = ['get_busy', [self.name,], {}]
        is_busy = self._send_cmd(busy_cmd, True)

        return is_busy

    def _set_autosave_parameters(self, prefix, data_dir):

        cmd = ['set_autosave_on', [self.name, True], {}]

        self._send_cmd(cmd)

        autosave_choice = self.settings['save_type']

        if autosave_choice == 'Absorbance':
            save_raw = False
            save_trans = False
            save_abs = True

        elif autosave_choice == 'Transmission':
            save_raw = False
            save_trans = True
            save_abs = False

        elif autosave_choice == 'Raw':
            save_raw = True
            save_trans = False
            save_abs = False

        elif autosave_choice == 'A & T':
            save_raw = False
            save_trans = True
            save_abs = True

        elif autosave_choice == 'A & T & R':
            save_raw = True
            save_trans = True
            save_abs = True

        elif autosave_choice == 'A & R':
            save_raw = True
            save_trans = False
            save_abs = True

        elif autosave_choice == 'R & T':
            save_raw = True
            save_trans = True
            save_abs = False

        data_dir = os.path.abspath(os.path.expanduser(data_dir))
        data_dir = os.path.join(data_dir, self.settings['save_subdir'])

        if not os.path.exists(data_dir):
            os.mkdir(data_dir)

        data_dir = data_dir.replace(self.settings['remote_dir_prefix']['local'], 
                self.settings['remote_dir_prefix']['remote'])

        logger.info(data_dir)

        kwargs = {
            'save_raw'      : save_raw,
            'save_trans'    : save_trans,
            'save_abs'      : save_abs,
        }

        cmd = ['set_autosave_param', [self.name, data_dir, prefix], kwargs]

        self._send_cmd(cmd)

    def _show_busy_msg(self):
        wx.MessageBox('Cannot collect spectrum because device is busy.',
            'Device is busy')

    def _set_status(self, cmd, val):
        logger.debug('Setting status %s %s', cmd, val)
        if cmd == 'set_int_time':
            self.int_time.ChangeValue(str(val))

        elif cmd == 'get_hist_time':
            self.history_time.SafeChangeValue(str(val))
            self._history_length = val

        elif cmd == 'get_spec_settings':
            int_time = val['int_time']
            scan_avg = val['scan_avg']
            smooth = val['smooth']
            xtiming = val['xtiming']
            dark = val['dark']
            ref = val['ref']
            abs_wavs = val['abs_wavs']
            abs_win = val['abs_win']
            hist_t = val['hist_t']

            self.history_time.SafeChangeValue(str(hist_t))

            self._history_length = hist_t
            self._current_int_time = int_time
            self._current_scan_avg = scan_avg
            self._current_smooth = smooth
            self._current_xtiming = xtiming
            self._current_abs_wav = abs_wavs
            self._current_abs_win = abs_win

            self._dark_spectrum = dark
            self._reference_spectrum = ref

        elif cmd == 'collect_spec':
            self._add_new_spectrum(val)

        elif cmd == 'collect_ref':
            self._reference_spectrum = val
            self._add_new_spectrum(val)

        elif cmd == 'collect_dark':
            self._dark_spectrum = val

        elif cmd == 'collect_series':
            self._add_new_spectrum(val)
            self._series_count += 1

            logger.debug('Got series spectrum %s of %s', self._series_count,
                self._series_total)

        elif cmd == 'get_busy':
            if val:
                if self._series_running:
                    msg = ('Collecting {} of {}'.format(self._series_count,
                        self._series_total))
                else:
                    msg = 'Collecting'
                self.status.SetLabel(msg)
            else:
                self.status.SetLabel('Ready')

        elif cmd == 'collect_series_start':
            self._series_running = True
            self._series_count = 0
            self._series_total = val

        elif cmd == 'collect_series_end':
            self._series_running = True
            self._series_count = 0

    def _add_new_spectrum(self, val):
        if val.spectrum is not None:
            self._add_spectrum_to_history(val)

        if val.trans_spectrum is not None:
            self._add_spectrum_to_history(val, 'trans')

        if val.abs_spectrum is not None:
            self._add_spectrum_to_history(val, 'abs')

    def _set_status_commands(self):
        settings_cmd = ['get_spec_settings', [self.name], {}]

        self._send_cmd(settings_cmd, is_status=True,
            status_period=60, add_status=True)

        busy_cmd = ['get_busy', [self.name,], {}]

        self._send_cmd(busy_cmd, is_status=True,
            status_period=1, add_status=True)

    def _add_spectrum_to_history(self, spectrum, spec_type='raw'):
        logger.debug('Adding %s spectrum to history', spec_type)

        if spec_type == 'abs':
            history = self._absorbance_history
        elif spec_type == 'trans':
            history = self._transmission_history
        else:
            history = self._history

        if history is not None:
            history['spectra'].append(spectrum)
            history['timestamps'].append((spectrum.get_timestamp() - 
                datetime.datetime(1970,1,1)).total_seconds())

            history = self._prune_history(history)

            if spec_type == 'abs':
                self._absorbance_history = history
            elif spec_type == 'trans':
                self._transmission_history = history
            else:
                self._history = history

    def _prune_history(self, history):
        logger.debug('Pruning history')

        if len(history['timestamps']) > 0:
            now = (datetime.datetime.now() - 
                datetime.datetime(1970,1,1)).total_seconds()

            if len(history['timestamps']) == 1:
                if now - history['timestamps'][0] > self._history_length:
                    index = 1
                else:
                    index = 0

            else:
                index = 0

                while (index < len(history['timestamps'])-1
                    and now - history['timestamps'][index] > self._history_length):
                    index += 1

            if index == len(history['timestamps']):
                history['spectra'] = []
                history['timestamps'] = []

            elif index != 0:
                history['spectra'] = history['spectra'][index:]
                history['timestamps'] = history['timestamps'][index:]

        return history

    def _get_full_history(self):
        abs_cmd = ['get_full_hist_ts', [self.name,], {}]
        trans_cmd = ['get_full_hist_ts', [self.name,], {'spec_type': 'trans'}]
        raw_cmd = ['get_full_hist_ts', [self.name,], {'spec_type': 'raw'}]

        self._absorbance_history = self._send_cmd(abs_cmd, True)
        self._transmission_history = self._send_cmd(trans_cmd, True)
        self._history = self._send_cmd(raw_cmd, True)

    def on_exposure_start(self, exp_panel):
        uv_values = None
        uv_valid = True

        exp_metadata = exp_panel.metadata()

        prefix = exp_metadata['File prefix:']
        data_dir =  exp_metadata['Save directory:']
        exp_time = exp_metadata['Exposure time/frame [s]:']
        exp_period = exp_metadata['Exposure period/frame [s]:']
        num_frames = exp_metadata['Number of frames:']

        if exp_time < 0.05:
            uv_valid = False

        else:
            max_int_t = float(self.int_time.GetValue())

            int_time = min(exp_time/2, max_int_t)

            spec_t = max(int_time*2, 0.05)

            scan_avgs = exp_time // spec_t

            ext_trig_cmd = ['set_external_trig', [self.name, True], {}]
            self._send_cmd(ext_trig_cmd)

            self._set_autosave_parameters(prefix, data_dir)
            valid = self._collect_series(num_frames, int_time, scan_avgs, exp_period, exp_time)

            if valid:
                while not self._get_busy():
                    time.sleep(0.01)

        return uv_values, uv_valid

    def on_exposure_stop(self, exp_panel):

        abort_cmd = ['abort_collection', [self.name, True], {}]
        self._send_cmd(abort_cmd)

        trig_cmd = ['set_int_trig', [self.name, True], {}]
        self._send_cmd(trig_cmd)

        time.sleep(0.1)

        trig_cmd = ['set_int_trig', [self.name, False], {}]
        self._send_cmd(trig_cmd)


    def metadata(self):
        metadata = OrderedDict()
        metadata['UV integration time:'] = self._series_exp_time
        metadata['UV scans averaged per spectrum:'] = self._series_scan_avg

        return metadata

    def _on_close(self):
        """Device specific stuff goes here"""
        pass

    def on_exit(self):
        self.uv_com_thread.stop()

        if not self.timeout_event.is_set():
            self.uv_com_thread.join(5)

        self.close()

class UVFrame(utils.DeviceFrame):

    def __init__(self, name, setup_devices, com_thread, *args, **kwargs):
        """
        Initializes the device frame. Takes frame name, utils.CommManager thread
        (or subclass), the device_panel class, and args and kwargs for the wx.Frame class.
        """
        super(UVFrame, self).__init__(name, com_thread, UVPanel, *args, **kwargs)

        # Enable these to init devices on startup
        self.setup_devices = setup_devices

        self._init_devices()

    def _create_layout(self):
        """Creates the layout"""

        #Overwrite this
        self.sizer = wx.BoxSizer(wx.HORIZONTAL)

        top_sizer = wx.BoxSizer(wx.VERTICAL)
        top_sizer.Add(self.sizer, flag=wx.EXPAND)

        return top_sizer

class InlineUVFrame(wx.Frame):

    def __init__(self, settings, *args, **kwargs):

        super(InlineUVFrame, self).__init__(*args, **kwargs)

        uv_panel = InlineUVPanel(settings, self)

        sizer = wx.BoxSizer(wx.HORIZONTAL)
        sizer.Add(uv_panel, 1, flag=wx.EXPAND)

        self.SetSizer(sizer)

        self.Fit()
        self.Raise()


if __name__ == '__main__':
    logger = logging.getLogger()
    logger.setLevel(logging.DEBUG)
    h1 = logging.StreamHandler(sys.stdout)
    h1.setLevel(logging.DEBUG)
    # h1.setLevel(logging.INFO)
    # h1.setLevel(logging.WARNING)
    formatter = logging.Formatter('%(asctime)s - %(name)s - %(threadName)s - %(levelname)s - %(message)s')
    h1.setFormatter(formatter)
    logger.addHandler(h1)

    # spec = StellarnetUVVis('Test')
    # spec.collect_dark()
    # spec.collect_reference_spectrum()
    # spec.disconnect()

    com_thread = UVCommThread('UvComm')
    com_thread.start()

    # cmd_q = deque()
    # ret_q = deque()
    # status_q = deque()

    # com_thread.add_new_communication('test_com', cmd_q, ret_q, status_q)

    # connect_cmd = ['connect', ['Test2', 'StellarNet'], {}]
    # cmd_q.append(connect_cmd)

    # disconnect_cmd = ['disconnect', ['Test2'], {}]
    # cmd_q.append(disconnect_cmd)

    # set_int_time_cmd = ['set_int_time', ['Test2', 0.01], {}]
    # cmd_q.append(set_int_time_cmd)

    # set_scan_avg_cmd = ['set_scan_avg', ['Test2', 1], {}]
    # cmd_q.append(set_scan_avg_cmd)

    # set_smoothing_cmd = ['set_smoothing', ['Test2', 0], {}]
    # cmd_q.append(set_smoothing_cmd)

    # set_xtiming_cmd = ['set_xtiming', ['Test2', 3], {}]
    # cmd_q.append(set_xtiming_cmd)

    # get_int_time_cmd = ['get_int_time', ['Test2'], {}]
    # cmd_q.append(get_int_time_cmd)

    # get_scan_avg_cmd = ['get_scan_avg', ['Test2'], {}]
    # cmd_q.append(get_scan_avg_cmd)

    # get_smoothing_cmd = ['get_smoothing', ['Test2'], {}]
    # cmd_q.append(get_smoothing_cmd)

    # get_xtiming_cmd = ['get_xtiming', ['Test2'], {}]
    # cmd_q.append(get_xtiming_cmd)


    # collect_dark_cmd = ['collect_dark', ['Test2'], {}]
    # cmd_q.append(collect_dark_cmd)

    # time.sleep(0.5)

    # start_count = len(ret_q)

    # get_dark_cmd = ['get_dark', ['Test2'], {}]
    # cmd_q.append(get_dark_cmd)

    # while len(ret_q) == start_count:
    #     time.sleep(0.1)

    # dark = ret_q.pop()[2]

    # set_dark_cmd = ['set_dark', ['Test2', dark], {}]
    # cmd_q.append(set_dark_cmd)



    # collect_ref_cmd = ['collect_ref', ['Test2'], {}]
    # cmd_q.append(collect_ref_cmd)

    # time.sleep(0.5)

    # start_count = len(ret_q)

    # get_ref_cmd = ['get_ref', ['Test2'], {}]
    # cmd_q.append(get_ref_cmd)

    # while len(ret_q) == start_count:
    #     time.sleep(0.1)

    # ref = ret_q.pop()[2]

    # set_ref_cmd = ['set_ref', ['Test2', ref], {}]
    # cmd_q.append(set_ref_cmd)


    # start_count = len(ret_q)

    # collect_spec_cmd = ['collect_spec', ['Test2'], {}]
    # cmd_q.append(collect_spec_cmd)

    # while len(ret_q) == start_count:
    #     time.sleep(0.1)

    # s1 = ret_q.pop()[2]

    # start_count = len(ret_q)

    # collect_spec_cmd = ['collect_spec', ['Test2'], {'spec_type':'raw'}]
    # cmd_q.append(collect_spec_cmd)

    # while len(ret_q) == start_count:
    #     time.sleep(0.1)

    # s1 = ret_q.pop()[2]


    # start_count = len(ret_q)

    # collect_series_cmd = ['collect_series', ['Test2', 5], {}]
    # cmd_q.append(collect_series_cmd)

    # while len(ret_q) == start_count:
    #     time.sleep(0.1)

    # s1 = ret_q.pop()[2]

    # start_count = len(ret_q)

    # collect_series_cmd = ['collect_series', ['Test2', 5], {'spec_type':'raw'}]
    # cmd_q.append(collect_series_cmd)

    # while len(ret_q) == start_count:
    #     time.sleep(0.1)

    # s1 = ret_q.pop()[2]


    # start_count = len(ret_q)

    # get_last_n_cmd = ['get_last_n', ['Test2',5], {}]
    # cmd_q.append(get_last_n_cmd)

    # while len(ret_q) == start_count:
    #     time.sleep(0.1)

    # history = ret_q.pop()[2]

    # start_count = len(ret_q)

    # get_last_t_cmd = ['get_last_t', ['Test2',300], {}]
    # cmd_q.append(get_last_t_cmd)

    # while len(ret_q) == start_count:
    #     time.sleep(0.1)

    # history = ret_q.pop()[2]

    # start_count = len(ret_q)

    # get_full_history_cmd = ['get_full_hist', ['Test2'], {}]
    # cmd_q.append(get_full_history_cmd)

    # while len(ret_q) == start_count:
    #     time.sleep(0.1)

    # history = ret_q.pop()[2]

    # start_count = len(ret_q)

    # get_hist_time_cmd = ['get_hist_time', ['Test2'], {}]
    # cmd_q.append(get_hist_time_cmd)

    # while len(ret_q) == start_count:
    #     time.sleep(0.1)

    # history_length = ret_q.pop()[2]

    # set_hist_time_cmd = ['set_hist_time', ['Test2', 60*60], {}]
    # cmd_q.append(set_hist_time_cmd)


    # add_abs_wav_cmd = ['add_abs_wav', ['Test2', 280], {}]
    # cmd_q.append(add_abs_wav_cmd)

    # time.sleep(0.5)

    # start_count = len(ret_q)

    # get_abs_wav_cmd = ['get_abs_wav', ['Test2'], {}]
    # cmd_q.append(get_abs_wav_cmd)

    # time.sleep(0.5)

    # while len(ret_q) == start_count:
    #     time.sleep(0.1)

    # val = ret_q.pop()[2]

    # remove_abs_wav_cmd = ['remove_abs_wav', ['Test2', 280], {}]
    # cmd_q.append(remove_abs_wav_cmd)

    # set_abs_window_cmd = ['set_abs_window', ['Test2', 1], {}]
    # cmd_q.append(set_abs_window_cmd)

    # time.sleep(0.5)

    # start_count = len(ret_q)

    # get_abs_window_cmd = ['get_abs_window', ['Test2'], {}]
    # cmd_q.append(get_abs_window_cmd)

    # while len(ret_q) == start_count:
    #     time.sleep(0.1)

    # val = ret_q.pop()[2]


    # set_autosave_on_cmd = ['set_autosave_on', ['Test2', True], {}]
    # cmd_q.append(set_autosave_on_cmd)

    # time.sleep(0.5)

    # start_count = len(ret_q)

    # get_autosave_on_cmd = ['get_autosave_on', ['Test2'], {}]
    # cmd_q.append(get_autosave_on_cmd)

    # while len(ret_q) == start_count:
    #     time.sleep(0.1)

    # val = ret_q.pop()[2]

    # save_dir = '/Users/jessehopkins/Desktop/projects/spectrometer/test_save'

    # set_autosave_param_cmd = ['set_autosave_param', ['Test2', save_dir, 'test_thread'], {}]
    # cmd_q.append(set_autosave_param_cmd)

    # time.sleep(0.5)

    # start_count = len(ret_q)

    # get_autosave_param_cmd = ['get_autosave_param', ['Test2'], {}]
    # cmd_q.append(get_autosave_param_cmd)

    # while len(ret_q) == start_count:
    #     time.sleep(0.1)

    # val = ret_q.pop()[2]


    # cmd_q2 = deque()
    # ret_q2 = deque()
    # status_q2 = deque()

    # com_thread.add_new_communication('test_com2', cmd_q2, ret_q2, status_q2)

    # get_int_time_cmd = ['get_int_time', ['Test2'], {}]
    # cmd_q.append(get_int_time_cmd)

    # get_scan_avg_cmd = ['get_scan_avg', ['Test2', 1], {}]
    # cmd_q2.append(get_scan_avg_cmd)

    # get_int_status_cmd = ['get_int_time', ['Test2',], {}]
    # com_thread.add_status_cmd(get_int_status_cmd, 10)


    spectrometer_settings = {
        'name'                  :  'CoflowUV',
        'device_init'           : {'name': 'CoflowUV', 'args': ['StellarNet'],
<<<<<<< HEAD
            'kwargs': {'shutter_pv_name': '18ID:LJT4:2:DI11',
            'trigger_pv_name' : '18ID:LJT4:2:DI12'}},
        'max_int_t'             : 0.025, # in s
=======
            'kwargs': {'shutter_pv_name': '18ID:LJT4:2:DO11',
            'trigger_pv_name' : '18ID:LJT4:2:DO12'}},
        'max_int_t'             : 0.1, # in s
>>>>>>> e34ff886
        'scan_avg'              : 1,
        'smoothing'             : 0,
        'xtiming'               : 3,
        'spectrum_type'         : 'Absorbance', #Absorbance, Transmission, Raw
        'dark_correct'          : True,
        'auto_dark'             : True,
        'auto_dark_t'           : 60*60, #in s
        'dark_avgs'             : 1,
        'ref_avgs'              : 1,
        'history_t'             : 60*60*24, #in s
        'save_subdir'           : 'UV',
        'save_type'             : 'Absorbance',
        'series_ref_at_start'   : True,
        'abs_wav'               : [280, 260],
        'abs_window'            : 1,
        'remote_ip'             : '164.54.204.53',
        'remote_port'           : '5559',
        'remote_dir_prefix'     : {'local' : '/nas_data', 'remote' : 'Y:\\'}
    }



    setup_devices = [
        {'name': 'StellarNet', 'args': ['StellarNet'], 'kwargs': {}},
        ]

    app = wx.App()
    logger.debug('Setting up wx app')
    # frame = UVFrame('UVFrame', setup_devices, com_thread, parent=None,
    #     title='UV Spectrometer Control')
    frame = InlineUVFrame(spectrometer_settings, parent=None, name='UVFrame',
        title='UV Spectrometer Control')
    frame.Show()
    app.MainLoop()

    com_thread.stop()
    com_thread.join()

    """
    To do:
    Test shutter open/close when taking images and darks
    Set absorbance wavelengths/window in GUI
    Add plotting to GUI
    Need to be able to get metadata
    Open and close lightsource shutter in GUI
    """<|MERGE_RESOLUTION|>--- conflicted
+++ resolved
@@ -905,13 +905,8 @@
     Stellarnet black comet UV-Vis spectrometer
     """
 
-<<<<<<< HEAD
     def __init__(self, name, shutter_pv_name='18ID:LJT4:2:DI11',
         trigger_pv_name='18ID:LJT4:2:DI12'):
-=======
-    def __init__(self, name, shutter_pv_name='18ID:LJT4:2:DO11',
-        trigger_pv_name='18ID:LJT4:2:DO12'):
->>>>>>> e34ff886
 
         Spectrometer.__init__(self, name)
 
@@ -3510,15 +3505,9 @@
     spectrometer_settings = {
         'name'                  :  'CoflowUV',
         'device_init'           : {'name': 'CoflowUV', 'args': ['StellarNet'],
-<<<<<<< HEAD
             'kwargs': {'shutter_pv_name': '18ID:LJT4:2:DI11',
             'trigger_pv_name' : '18ID:LJT4:2:DI12'}},
         'max_int_t'             : 0.025, # in s
-=======
-            'kwargs': {'shutter_pv_name': '18ID:LJT4:2:DO11',
-            'trigger_pv_name' : '18ID:LJT4:2:DO12'}},
-        'max_int_t'             : 0.1, # in s
->>>>>>> e34ff886
         'scan_avg'              : 1,
         'smoothing'             : 0,
         'xtiming'               : 3,

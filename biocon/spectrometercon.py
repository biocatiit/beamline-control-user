--- conflicted
+++ resolved
@@ -3469,7 +3469,7 @@
         if not force_refresh:
             self._needs_refresh = True
         else:
-            self.plot_data()
+        self.plot_data()
         print(time.time()-a)
 
     def ax_redraw(self, widget=None):
@@ -4081,12 +4081,8 @@
         'remote_device'         : 'uv',
         'com_thread'            : com_thread,
         'remote_dir_prefix'     : {'local' : '/nas_data', 'remote' : 'Y:\\'},
-<<<<<<< HEAD
         'inline_panel'          : False,
-=======
-        'inline_panel'          : True,
         'plot_refresh_t'        : 1, #in s
->>>>>>> 5835e6c5
     }
 
     app = wx.App()

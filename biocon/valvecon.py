# coding: utf-8
#
#    Project: BioCAT user beamline control software (BioCON)
#             https://github.com/biocatiit/beamline-control-user
#
#
#    Principal author:       Jesse Hopkins
#
#    This is free software: you can redistribute it and/or modify
#    it under the terms of the GNU General Public License as published by
#    the Free Software Foundation, either version 3 of the License, or
#    (at your option) any later version.
#
#    This software is distributed in the hope that it will be useful,
#    but WITHOUT ANY WARRANTY; without even the implied warranty of
#    MERCHANTABILITY or FITNESS FOR A PARTICULAR PURPOSE.  See the
#    GNU General Public License for more details.
#
#    You should have received a copy of the GNU General Public License
#    along with this software.  If not, see <http://www.gnu.org/licenses/>.
from __future__ import absolute_import, division, print_function, unicode_literals
from builtins import object, range, map
from io import open

import threading
import time
from collections import OrderedDict, deque
import logging
import sys
import ctypes
import copy

if __name__ != '__main__':
    logger = logging.getLogger(__name__)

import wx
import serial
import serial.tools.list_ports as list_ports
from six import string_types

import utils

print_lock = threading.RLock()

class SerialComm(object):
    """
    This class impliments a generic serial communication setup. The goal is
    to provide a lightweight wrapper around a pyserial Serial device to make sure
    ports are properly opened and closed whenever used.
    """
    def __init__(self, port=None, baudrate=9600, bytesize=serial.EIGHTBITS,
        parity=serial.PARITY_NONE, stopbits=serial.STOPBITS_ONE, timeout=None,
        xonxoff=False, rtscts=False, write_timeout=None, dsrdtr=False,
        inter_byte_timeout=None, exclusive=None):
        """
        Parameters are all of those accepted by a
        `pyserial.Serial <https://pyserial.readthedocs.io/en/latest/pyserial_api.html#serial.Serial>`_
        device, defaults are set to those default values.
        """
        self.ser = None

        logger.info("Attempting to connect to serial device on port %s", port)

        try:
            self.ser = serial.Serial(port, baudrate, bytesize, parity, stopbits, timeout,
                xonxoff, rtscts, write_timeout, dsrdtr, inter_byte_timeout, exclusive)
            logger.info("Connected to serial device on port %s", port)
        except ValueError:
            logger.exception("Failed to connect to serial device on port %s", port)
        except serial.SerialException:
            logger.exception("Failed to connect to serial device on port %s", port)
        finally:
            if self.ser is not None:
                self.ser.close()

    def __repr__(self):
        return self.ser

    def __str__(self):
        return print(self.ser)

    def read(self, size=1):
        """
        This wraps the Serial.read() function for reading in a specified
        number of bytes. It automatically decodes the return value.

        :param size: Number of bytes to read.
        :type size: int

        :returns: The ascii (decoded) value of the ``Serial.read()``
        :rtype: str
        """
        with self.ser as s:
            ret = s.read(size)

        logger.debug("Read %i bytes from serial device on port %s", size, self.ser.port)
        logger.debug("Serial device on port %s returned %s", self.ser.port, ret.decode())

        return ret.decode()

    def read_all(self):
        """
        This wraps the Serial.read() function, and returns all of the
        waiting bytes.

        :returns: The ascii (decoded) value of the ``Serial.read()``
        :rtype: str
        """
        with self.ser as s:
            ret = s.read(s.in_waiting())

        logger.debug("Read all waiting bytes from serial device on port %s", self.ser.port)
        logger.debug("Serial device on port %s returned %s", self.ser.port, ret.decode())

        return ret.decode()

    def write(self, data, get_response=False, send_term_char = '\r\n',
        term_char='>', timeout=0.25):
        """
        This warps the Serial.write() function. It encodes the input
        data if necessary. It can return any expected response from the
        controller.

        :param data: Data to be written to the serial device.
        :type data: str, bytes

        :param term_char: The terminal character expected in a response
        :type term_char: str

        :returns: The requested response, or an empty string
        :rtype: str
        """
        logger.debug("Sending '%s' to serial device on port %s", data, self.ser.port)
        if isinstance(data, string_types):
            if not data.endswith(send_term_char):
                data += send_term_char
            data = data.encode()

        out = ''
        try:
            with self.ser as s:
                s.write(data)
                if get_response:
                    start_time = time.time()
                    while not out.endswith(term_char) and time.time()-start_time <timeout:
                        if s.in_waiting > 0:
                            ret = s.read(s.in_waiting)
                            out += ret.decode('ascii')

                        time.sleep(.001)
        except ValueError:
            logger.exception("Failed to write '%s' to serial device on port %s", data, self.ser.port)

        logger.debug("Recived '%s' after writing to serial device on port %s", out, self.ser.port)

        return out


class Valve(object):
    """
    This class contains the settings and communication for a generic valve.
    It is intended to be subclassed by other valve classes, which contain
    specific information for communicating with a given pump. A valve object
    can be wrapped in a thread for using a GUI, implimented in :py:class:`ValveCommThread`
    or it can be used directly from the command line. The :py:class:`M5Pump`
    documentation contains an example.
    """

    def __init__(self, device, name, comm_lock=None):
        """
        :param str device: The device comport

        :param str name: A unique identifier for the device
        """

        self.device = device
        self.name = name

        if comm_lock is None:
            self.comm_lock = threading.Lock()
        else:
            self.comm_lock = comm_lock

        self._position = None

    def __repr__(self):
        return '{}({}, {})'.format(self.__class__.__name__, self.name, self.device)

    def __str__(self):
        return '{} {}, connected to {}'.format(self.__class__.__name__, self.name, self.device)

    def get_status(self):
        pass

    def get_error(self):
        pass

    def get_position(self):
        pass

    def set_position(self, position):
        pass

    def send_command(self):
        pass

    def stop(self):
        pass


class RheodyneValve(Valve):
    """
    This class contains information for initializing and communicating with
    a Elveflow Bronkhurst FLow Sensor (BFS), communicating via the Elveflow SDK.
    Below is an example that starts communication and prints the flow rate. ::

        >>> my_bfs = BFS("ASRL8::INSTR".encode('ascii'), 'BFS1')
        >>> print(my_bfs.flow_rate)
    """

    def __init__(self, device, name, positions, comm_lock=None):
        """
        This makes the initial serial connection, and then sets the MForce
        controller parameters to the correct values.

        :param str device: The device comport as sent to pyserial

        :param str name: A unique identifier for the pump

        :param float bfs_filter: Smoothing factor for measurement. 1 = minimum
            filter, 0.00001 = maximum filter. Defaults to 1
        """
        Valve.__init__(self, device, name, comm_lock=comm_lock)

        logstr = ("Initializing valve {} on port {}".format(self.name,
            self.device))
        logger.info(logstr)

        self.comm_lock.acquire()
        self.valve_comm = SerialComm(device, 19200)
        self.comm_lock.release()

        self.send_command('M', False) #Homes valve

        self.err_msgs = {
            '99'   : 'Valve failure (valve cannot be homed)',
            '88'    : 'Non-volatile memory error',
            '77'    : 'Valve configuration error or command mode error',
            '66'    : 'Valve positioning error',
            '55'    : 'Data integrity error',
            '44'    : 'Data CRC error',
            }

        self._positions = int(positions)

        # logger.exception('Initialization error: {}'.format(error))

    def get_status(self):
        status, success = self.send_command('S')
        return status

    def get_error(self):
        error, success = self.send_command('E')

        if success:
            error = self.err_msgs[error]
        else:
            error = None

        return error

    def get_position(self):
        status, success = self.send_command('S')

        try:
            int(status)
        except Exception:
            success = False

        if success:
            if int(status) < 12:
                logger.debug("Valve %s position %s", self.name, status)
                position = status
            else:
                err = self.err_msgs[status]
                logger.error('Valve %s could not get position, valve error: %s',
                    self.name, err)
                position = None
        else:
            position = None

        return position

    def set_position(self, position):
        position = int(position)

        if position > self._positions:
            logger.error('Cannot set valve to position %i, maximum position is %i',
                position, self._positions)
            success = False
        elif position < 1:
            logger.error('Cannot set valve to position %i, minimum position is 1',
                position)
            success = False

        else:
            if position < 10:
                position = '0{}'.format(position)
            elif position == 10:
                position = '0A'
            elif position == 11:
                position = '0B'
            elif position == 12:
                position = '0C'

            ret, success = self.send_command('P{}'.format(position))

        return success

    def send_command(self, cmd, get_response=True):
        self.comm_lock.acquire()
        ret = self.valve_comm.write(cmd, get_response, send_term_char = '\r', term_char='\r')
        self.comm_lock.release()

        if '*' in ret:
            success = False
        else:
            success = True
            try:
                ret = str(int(ret, 16))
            except Exception:
                pass

        return ret, success


class CheminertValve(Valve):
    """
    A VICI cheminert valve with universal actuator and serial control.
    """

    def __init__(self, device, name, positions, comm_lock=None):
        """
        """
        Valve.__init__(self, device, name, comm_lock=comm_lock)

        logstr = ("Initializing valve {} on port {}".format(self.name,
            self.device))
        logger.info(logstr)

        self.comm_lock.acquire()
        self.valve_comm = SerialComm(device, 9600)
        self.comm_lock.release()

        # self.send_command('IFM1', False) #Sets the response mode to basic
        # self.send_command('SMA', False) #Sets the rotation mode to auto (shortest)
        # self.send_command('AM3', False) #Sets mode to multiposition valve
        # self.send_command('HM', False) #Homes valve

        self._positions = int(positions)


    def get_position(self):
        position = self.send_command('CP')[0]
        position = position.strip().lstrip('CP')

        try:
            position = '{}'.format(int(position))
            success = True
        except Exception:
            success = False

        if success:
            logger.debug("Valve %s position %s", self.name, position)
        else:
            logger.error('Valve %s could not get position', self.name)
            position = None

        return position

    def set_position(self, position):
        position = int(position)

        if position > self._positions:
            logger.error('Cannot set valve to position %i, maximum position is %i',
                position, self._positions)
            success = False
        elif position < 1:
            logger.error('Cannot set valve to position %i, minimum position is 1',
                position)
            success = False

        else:
            position = '{}'.format(position)

            ret, success = self.send_command('GO{}'.format(position))

        return success

    def send_command(self, cmd, get_response=True):
        self.comm_lock.acquire()
        ret = self.valve_comm.write(cmd, get_response, send_term_char = '\r', term_char='\r')
        self.comm_lock.release()

        if '' != ret:
            success = True
        else:
            success = True

        return ret, success

class SoftValve(Valve):
    """
    This class contains the settings and communication for a generic valve.
    It is intended to be subclassed by other valve classes, which contain
    specific information for communicating with a given pump. A valve object
    can be wrapped in a thread for using a GUI, implimented in :py:class:`ValveCommThread`
    or it can be used directly from the command line. The :py:class:`M5Pump`
    documentation contains an example.
    """

    def __init__(self, device, name, positions, comm_lock=None):
        """
        :param str device: The device comport

        :param str name: A unique identifier for the device
        """

        Valve.__init__(self, device, name, comm_lock=comm_lock)

        self._position = 1
        self._positions = int(positions)

    def get_status(self):
        return ''

    def get_error(self):
        return ''

    def get_position(self):
        return self._position

    def set_position(self, position):
        if position > self._positions:
            logger.error('Cannot set valve to position %i, maximum position is %i',
                position, self._positions)
            success = False
        elif position < 1:
            logger.error('Cannot set valve to position %i, minimum position is 1',
                position)
            success = False

        else:
            self._position = int(position)
            success = True

        return success

class ValveCommThread(threading.Thread):
    """
    This class creates a control thread for flow meters attached to the system.
    This thread is designed for using a GUI application. For command line
    use, most people will find working directly with a flow meter object much
    more transparent. Below you'll find an example that initializes a
    :py:class:`BFS` and measures the flow. ::

        import collections
        import threading

        valve_cmd_q = deque()
        valve_return_q = deque()
        abort_event = threading.Event()
        my_valvecon = ValveCommThread(valve_cmd_q, valve_return_q, abort_event, 'ValveCon')
        my_valvecon.start()
        init_cmd = ('connect', ('/dev/cu.usbserial-AC01UZ8O', 'r6p7_1', 'Rheodyne'), {'positions' : 6})
        get_pos_cmd = ('get_position', ('r6p7_1',), {})
        set_pos_cmd = ('set_position', ('r6p7_1', 5), {})
        status_cmd = ('get_status', ('r6p7_1',), {})

        valve_cmd_q.append(init_cmd)
        time.sleep(0.1)
        valve_cmd_q.append(get_pos_cmd)
        valve_cmd_q.append(set_pos_cmd)
        valve_cmd_q.append(status_cmd)
        time.sleep(5)
        my_valvecon.stop()
    """

    def __init__(self, command_queue, return_queue, abort_event, name=None):
        """
        Initializes the custom thread. Important parameters here are the
        list of known commands ``_commands`` and known pumps ``known_fms``.

        :param collections.deque command_queue: The queue used to pass commands
            to the thread.

        :param collections.deque return_queue: The queue used to return data
            from the thread.

        :param threading.Event abort_event: An event that is set when the thread
            needs to abort, and otherwise is not set.
        """
        threading.Thread.__init__(self, name=name)
        self.daemon = True

        logger.info("Starting valve control thread: %s", self.name)

        self.command_queue = command_queue
        self.return_queue = return_queue
        self._abort_event = abort_event
        self._stop_event = threading.Event()

        self._commands = {'connect'         : self._connect_valve,
                        'get_position'      : self._get_position,
                        'set_position'      : self._set_position,
                        'get_status'        : self._get_status,
                        'add_valve'         : self._add_valve,
                        'disconnect'        : self._disconnect,
                        'add_comlocks'      : self._add_comlocks,
                        'connect_remote'    : self._connect_valve_remote,
                        'get_position_multi': self._get_position_multiple,
                        'set_position_multi': self._set_position_multiple,
                        }

        self._connected_valves = OrderedDict()

        self.comm_locks = {}

        self.known_valves = {'Rheodyne' : RheodyneValve,
            'Soft'  : SoftValve,
            'Cheminert' : CheminertValve,
            }

    def run(self):
        """
        Custom run method for the thread.
        """
        while True:
            if len(self.command_queue) > 0:
                logger.debug("Getting new command")
                command, args, kwargs = self.command_queue.popleft()
            else:
                command = None

            if self._abort_event.is_set():
                logger.debug("Abort event detected")
                self._abort()
                command = None

            if self._stop_event.is_set():
                logger.debug("Stop event detected")
                self._abort()
                break

            if command is not None:
                logger.debug("Processing cmd '%s' with args: %s and kwargs: %s ", command, ', '.join(['{}'.format(a) for a in args]), ', '.join(['{}:{}'.format(kw, item) for kw, item in kwargs.items()]))
                try:
                    self._commands[command](*args, **kwargs)
                except Exception:
                    msg = ("Valve control thread failed to run command '%s' "
                        "with args: %s and kwargs: %s " %(command,
                        ', '.join(['{}'.format(a) for a in args]),
                        ', '.join(['{}:{}'.format(kw, item) for kw, item in kwargs.items()])))
                    logger.exception(msg)

                    if command == 'connect' or command == 'disconnect':
                        self.return_queue.append((command, False))

            else:
                time.sleep(0.01)

        if self._stop_event.is_set():
            self._stop_event.clear()
        else:
            self._abort()

        for valve in self._connected_valves.values():
            valve.stop()

        logger.info("Quitting valve control thread: %s", self.name)

    def _connect_valve(self, device, name, valve_type, **kwargs):
        """
        This method connects to a flow meter by creating a new :py:class:`FlowMeter`
        subclass object (e.g. a new :py:class:`BFS` object). This pump is saved
        in the thread and can be called later to do stuff. All pumps must be
        connected before they can be used.

        :param str device: The device comport

        :param str name: A unique identifier for the pump

        :param str pump_type: A pump type in the ``known_fms`` dictionary.

        :param kwargs: This function accepts arbitrary keyword args that
            are passed directly to the :py:class:`FlowMeter` subclass that is
            called. For example, for a :py:class:`BFS` you could pass ``bfs_filter``.
        """
        logger.info("Connecting valve %s", name)
        new_valve = self.known_valves[valve_type](device, name, **kwargs)
        self._connected_valves[name] = new_valve
        logger.debug("Valve %s connected", name)

        self.return_queue.append(('connected', name, True))

    def _connect_valve_remote(self, device, name, valve_type, **kwargs):
        """
        This method connects to a flow meter by creating a new :py:class:`FlowMeter`
        subclass object (e.g. a new :py:class:`BFS` object). This pump is saved
        in the thread and can be called later to do stuff. All pumps must be
        connected before they can be used.

        :param str device: The device comport

        :param str name: A unique identifier for the pump

        :param str pump_type: A pump type in the ``known_fms`` dictionary.

        :param kwargs: This function accepts arbitrary keyword args that
            are passed directly to the :py:class:`FlowMeter` subclass that is
            called. For example, for a :py:class:`BFS` you could pass ``bfs_filter``.
        """
        logger.info("Connecting valve %s", name)
        if device in self.comm_locks:
            kwargs['comm_lock'] = self.comm_locks[device]

        new_valve = self.known_valves[valve_type](device, name, **kwargs)
        self._connected_valves[name] = new_valve
        self.return_queue.append(('connected', name, True))

        logger.debug("Valve %s connected", name)

    def _add_valve(self, valve, name, **kwargs):
        logger.info('Adding valve %s', name)
        self._connected_valves[name] = valve
        self.return_queue.append((name, 'add', True))
        logger.debug('Valve %s added', name)

    def _disconnect(self, name):
        logger.info("Disconnecting valve %s", name)
        valve = self._connected_valves[name]
        valve.stop()
        del self._connected_valves[name]
        logger.debug("Valve %s disconnected", name)

        self.return_queue.append(('disconnected', name, True))

    def _get_position(self, name):
        """
        This method gets the flow rate measured by a flow meter.

        :param str name: The unique identifier for a flow meter that was used
            in the :py:func:`_connect_fm` method.
        """
        logger.debug("Getting valve %s position", name)
        valve = self._connected_valves[name]
        position = valve.get_position()
        logger.debug("Valve %s position: %s", name, position)

        self.return_queue.append(('position', name, position))

    def _get_position_multiple(self, names):
        logger.debug("Getting multiple valve positions")
        positions = []
        for name in names:
            valve = self._connected_valves[name]
            position = valve.get_position()

            positions.append(position)

        self.return_queue.append(('multi_positions', names, positions))

    def _get_status(self, name):
        """
        This method gets the flow rate measured by a flow meter.

        :param str name: The unique identifier for a flow meter that was used
            in the :py:func:`_connect_fm` method.

        .. note:: Only the BFS flow meters can read density as well as flow rate.
        """
        logger.debug("Getting valve %s status", name)
        valve = self._connected_valves[name]
        status = valve.get_status()
        logger.debug("Valve %s status: %f", name, status)

        self.return_queue.append(('status', name, status))

    def _set_position(self, name, position):
        """
        This method sets the units for the flow rate for a flow meter. This
        can be set to: nL/s, nL/min, uL/s, uL/min, mL/s, mL/min.

        :param str name: The unique identifier for a flow meter that was used
            in the :py:func:`_connect_fm` method.

        :param str units: The units for the fm.
        """
        logger.debug("Setting valve %s position", name)
        valve = self._connected_valves[name]
        success = valve.set_position(position)
        if success:
            logger.info("Valve %s position set to %i", name, position)
        else:
            logger.info("Failed setting valve %s position to %i", name, position)

        self.return_queue.append(('set_position', name, success))

    def _set_position_multiple(self, names, positions):
        logger.debug('Setting multiple valve positions')
        success = []
        for i, name in enumerate(names):
            logger.debug("Setting valve %s position", name)
            valve = self._connected_valves[name]
            t_success = valve.set_position(positions[i])
            if t_success:
                logger.info("Valve %s position set to %i", name, positions[i])
            else:
                logger.info("Failed setting valve %s position to %i", name, positions[i])
            success.append(t_success)

        if all(success):
            logger.info('Set all valve positions successfully')

        self.return_queue.append(('set_position_multi', names, success))


    def _add_comlocks(self, comm_locks):
        self.comm_locks.update(comm_locks)

    def _abort(self):
        """
        Clears the ``command_queue`` and the ``return_queue``.
        """
        logger.info("Aborting valve control thread %s current and future commands", self.name)
        self.command_queue.clear()
        self.return_queue.clear()

        self._abort_event.clear()
        logger.debug("Valve control thread %s aborted", self.name)

    def stop(self):
        """Stops the thread cleanly."""
        logger.info("Starting to clean up and shut down valve control thread: %s", self.name)
        self._stop_event.set()

class ValvePanel(wx.Panel):
    """
    This flow meter panel supports standard settings, including connection settings,
    for a flow meter. It is meant to be embedded in a larger application and can
    be instanced several times, once for each flow meter. It communciates
    with the flow meters using the :py:class:`FlowMeterCommThread`. Currently
    it only supports the :py:class:`BFS`, but it should be easy to extend for
    other flow meters. The only things that should have to be changed are
    are adding in flow meter-specific readouts, modeled after how the
    ``bfs_pump_sizer`` is constructed in the :py:func:`_create_layout` function,
    and then add in type switching in the :py:func:`_on_type` function.
    """
    def __init__(self, parent, panel_id, panel_name, all_comports, valve_cmd_q,
        valve_return_q, known_valves, valve_name, valve_type=None, comport=None, valve_args=[],
        valve_kwargs={}, comm_lock=None):
        """
        Initializes the custom thread. Important parameters here are the
        list of known commands ``_commands`` and known pumps ``known_valves``.

        :param wx.Window parent: Parent class for the panel.

        :param int panel_id: wx ID for the panel.

        :param str panel_name: Name for the panel

        :param list all_comports: A list containing all comports that the flow meter
            could be connected to.

        :param collections.deque valve_cmd_q: The ``valve_cmd_q`` that was passed to
            the :py:class:`FlowMeterCommThread`.

        :param collections.deque valve_return_q: The ``valve_return_q`` that was passed to
            the :py:class:`FlowMeterCommThread`.

        :param list known_valves: The list of known flow meter types, obtained from
            the :py:class:`FlowMeterCommThread`.

        :param str valve_name: An identifier for the flow meter, displayed in the
            flow meter panel.

        :param str valve_type: One of the ``known_valves``, corresponding to the flow
            meter connected to this panel. Only required if you are connecting
            the flow meter when the panel is first set up (rather than manually
            later).

        :param str comport: The comport the flow meter is connected to. Only required
            if you are connecting the flow meter when the panel is first set up (rather
            than manually later).

        :param list valve_args: Flow meter specific arguments for initialization.
            Only required if you are connecting the flow meter when the panel is first
            set up (rather than manually later).

        :param dict valve_kwargs: Flow meter specific keyword arguments for initialization.
            Only required if you are connecting the flow meter when the panel is first
            set up (rather than manually later).

        """

        wx.Panel.__init__(self, parent, panel_id, name=panel_name)
        logger.debug('Initializing ValvePanel for flow meter %s', valve_name)

        self.name = valve_name
        self.valve_cmd_q = valve_cmd_q
        self.all_comports = all_comports
        self.known_valves = known_valves
        self.answer_q = valve_return_q
        self.connected = False
        self.position = None

        self.comm_lock = comm_lock

        self.top_sizer = self._create_layout()

        self._position_timer = wx.Timer(self)
        self.Bind(wx.EVT_TIMER, self._on_position_timer, self._position_timer)

        self.SetSizer(self.top_sizer)

        self._initvalve(valve_type, comport, valve_args, valve_kwargs)


    def _create_layout(self):
        """Creates the layout for the panel."""
        self.status = wx.StaticText(self, label='Not connected')

        status_grid = wx.FlexGridSizer(rows=2, cols=2, vgap=2, hgap=2)
        status_grid.AddGrowableCol(1)
        status_grid.Add(wx.StaticText(self, label='Valve name:'))
        status_grid.Add(wx.StaticText(self, label=self.name), 1, wx.EXPAND)
        status_grid.Add(wx.StaticText(self, label='Status: '))
        status_grid.Add(self.status, 1, wx.EXPAND)

        status_sizer = wx.StaticBoxSizer(wx.StaticBox(self, label='Info'),
            wx.VERTICAL)
        status_sizer.Add(status_grid, 1, wx.EXPAND)

        self.type_ctrl = wx.Choice(self,
            choices=[item.replace('_', ' ') for item in self.known_valves.keys()],
            style=wx.CB_SORT)
        self.type_ctrl.SetSelection(0)
        self.com_ctrl = wx.Choice(self, choices=self.all_comports, style=wx.CB_SORT)
        self.positions_ctrl = wx.TextCtrl(self, size=(60, -1))

        self.type_ctrl.Bind(wx.EVT_CHOICE, self._on_type)

        gen_settings_sizer = wx.FlexGridSizer(rows=4, cols=2, vgap=2, hgap=2)
        gen_settings_sizer.AddGrowableCol(1)
        gen_settings_sizer.Add(wx.StaticText(self, label='Valve type:'))
        gen_settings_sizer.Add(self.type_ctrl, 1, wx.EXPAND)
        gen_settings_sizer.Add(wx.StaticText(self, label='COM port:'))
        gen_settings_sizer.Add(self.com_ctrl, 1, wx.EXPAND)
        gen_settings_sizer.Add(wx.StaticText(self, label='Number of positions:'))
        gen_settings_sizer.Add(self.positions_ctrl)


        self.valve_position = utils.IntSpinCtrl(self)
        self.valve_position.Bind(utils.EVT_MY_SPIN, self._on_position_change)

        gen_results_sizer = wx.FlexGridSizer(rows=1, cols=2, vgap=2, hgap=2)
        gen_results_sizer.AddGrowableCol(1)
        gen_results_sizer.Add(wx.StaticText(self, label='Valve position:'))
        gen_results_sizer.Add(self.valve_position)

        self.connect_button = wx.Button(self, label='Connect')
        self.connect_button.Bind(wx.EVT_BUTTON, self._on_connect)

        self.settings_box_sizer = wx.StaticBoxSizer(wx.StaticBox(self, label='Settings'),
            wx.VERTICAL)
        self.settings_box_sizer.Add(gen_settings_sizer, flag=wx.EXPAND)
        self.settings_box_sizer.Add(self.connect_button, flag=wx.ALIGN_CENTER_HORIZONTAL|wx.TOP, border=2)

        self.results_box_sizer = wx.StaticBoxSizer(wx.StaticBox(self, label='Controls'),
            wx.VERTICAL)
        self.results_box_sizer.Add(gen_results_sizer, flag=wx.EXPAND)

        top_sizer = wx.BoxSizer(wx.VERTICAL)
        top_sizer.Add(status_sizer, flag=wx.EXPAND)
        top_sizer.Add(self.results_box_sizer, flag=wx.EXPAND)
        top_sizer.Add(self.settings_box_sizer, flag=wx.EXPAND)

        self.Refresh()

        return top_sizer

    def _initvalve(self, valve_type, comport, valve_args, valve_kwargs):
        """
        Initializes the flow meter parameters if any were provided. If enough are
        provided the flow meter is automatically connected.

        :param str valve_type: The flow meter type, corresponding to a ``known_valve``.

        :param str comport: The comport the flow meter is attached to.

        :param list valve_args: The flow meter positional initialization values.
            Appropriate values depend on the flow meter.

        :param dict valve_kwargs: The flow meter key word arguments. Appropriate
            values depend on the flow meter.
        """
        my_valves = [item.replace('_', ' ') for item in self.known_valves.keys()]
        if valve_type in my_valves:
            self.type_ctrl.SetStringSelection(valve_type)

        if comport in self.all_comports:
            self.com_ctrl.SetStringSelection(comport)

        if valve_type == 'Rheodyne' or valve_type == 'Soft' or valve_type == 'Cheminert':
            self.valve_position.SetMin(1)

            if 'positions' in valve_kwargs.keys():
                self.positions_ctrl.SetValue(str(valve_kwargs['positions']))

        if valve_type in my_valves and comport in self.all_comports:
            logger.info('Initialized valve %s on startup', self.name)
            self._connect()

        elif valve_type == 'Soft':
            logger.info('Initialized valve %s on startup', self.name)
            self._connect()

    def _on_type(self, evt):
        """Called when the valve type is changed in the GUI."""
        valve = self.type_ctrl.GetStringSelection()
        logger.info('Changed the valve type to %s for valve %s', valve, self.name)

    def _on_connect(self, evt):
        """Called when a valve is connected in the GUI."""
        self._connect()

    def _connect(self):
        """Initializes the valve in the FlowMeterCommThread"""
        com = self.com_ctrl.GetStringSelection()
        valve = self.type_ctrl.GetStringSelection().replace(' ', '_')

        args = (com, self.name)
        kwargs = {'positions': int(self.positions_ctrl.GetValue()),
            'comm_lock' : self.comm_lock}

        logger.info('Connected to valve %s', self.name)
        self.connected = True
        self.connect_button.SetLabel('Reconnect')
        # self._send_cmd('connect')
        # self._set_status('Connected')

        if valve == 'Rheodyne' or valve == 'Soft':
            self.valve_position.SetMin(1)
            self.valve_position.SetMax(int(self.positions_ctrl.GetValue()))

        try:
            self.valve = self.known_valves[valve](*args, **kwargs)
            self._set_status('Connected')
            self._send_cmd('add_valve')
        except Exception as e:
            logger.error(e)
            self._set_status('Connection Failed')

        self._position_timer.Start(1000)
        answer_thread = threading.Thread(target=self._wait_for_answer)
        answer_thread.daemon = True
        answer_thread.start()

        return

    def _set_status(self, status):
        """
        Changes the status in the GUI.

        :param str status: The status to display.
        """
        logger.debug('Setting valve %s status to %s', self.name, status)
        self.status.SetLabel(status)

    def _on_position_timer(self, evt):
        """
        Called every 1000 ms when the valve is connected. It gets the
        position, in case it's been changed locally on the valve.
        """
        # self._send_cmd('get_position')
        pos = self.valve.get_position()

        try:
            pos = int(pos)
            if pos != self.position:
                wx.CallAfter(self.valve_position.SetValue, pos)
                self.position = pos
        except Exception:
            pass

    def _on_position_change(self, evt):
        self._position_timer.Stop()
        self._send_cmd('set_position')
        self.position = int(self.valve_position.GetValue())

        wx.CallLater(2000, self._position_timer.Start, 1000)

    def _send_cmd(self, cmd):
        """
        Sends commands to the pump using the ``valve_cmd_q`` that was given
        to :py:class:`FlowMeterCommThread`.

        :param str cmd: The command to send, matching the command in the
            :py:class:`FlowMeterCommThread` ``_commands`` dictionary.
        """
        logger.debug('Sending valve %s command %s', self.name, cmd)
        if cmd == 'get_position':
            self.valve_cmd_q.append(('get_position', (self.name,), {}))
        elif cmd == 'set_position':
            self.valve_cmd_q.append(('set_position', (self.name, int(self.valve_position.GetValue())), {}))
        elif cmd == 'connect':
            com = self.com_ctrl.GetStringSelection()
            valve = self.type_ctrl.GetStringSelection().replace(' ', '_')

            args = (com, self.name, valve)
            kwargs = {'positions': int(self.positions_ctrl.GetValue())}

            self.valve_cmd_q.append(('connect', args, kwargs))
        elif cmd == 'add_valve':
            args = (self.valve, self.name)

            self.valve_cmd_q.append(('add_valve', args, {}))


    def _wait_for_answer(self):
        while True:
            if len(self.answer_q) > 0:
                answer = self.answer_q.popleft()
                if answer[0] == 'position' and answer[1] == self.name:
                    try:
                        pos = int(answer[2])
                        logger.debug("Got valve %s position %i", self.name, pos)
                        wx.CallAfter(self.valve_position.SetValue, pos)
                    except Exception:
                        pass
                elif answer[0] == 'position' and answer[1] != self.name:
                    try:
                        pos = int(answer[2])
                        logger.debug("Got wrong valve position, valve %s position %i", self.name, pos)
                    except Exception:
                        pass
            else:
                time.sleep(0.05)

    def stop(self):
        self._position_timer.Stop()


class ValveFrame(wx.Frame):
    """
    A lightweight frame allowing one to work with arbitrary number of valves.
    Only meant to be used when the fscon module is run directly,
    rather than when it is imported into another program.
    """
    def __init__(self, comm_locks, setup_valves, *args, **kwargs):
        """
        Initializes the valve frame. Takes args and kwargs for the wx.Frame class.
        """
        super(ValveFrame, self).__init__(*args, **kwargs)
        logger.debug('Setting up the ValveFrame')
        self.valve_cmd_q = deque()
        self.valve_return_q = deque()
        self.abort_event = threading.Event()
        self.valve_con = ValveCommThread(self.valve_cmd_q, self.valve_return_q,
            self.abort_event, 'ValveCon')
        self.valve_con.start()

        self.comm_locks = comm_locks

        self.Bind(wx.EVT_CLOSE, self._on_exit)

        self._get_ports()

        self.valves =[]

        self._create_layout()

        self.Fit()
        self.Raise()

        self._initvalves(setup_valves)

    def _create_layout(self):
        """Creates the layout"""

        self.top_panel = wx.Panel(self)

        valve_panel = ValvePanel(self.top_panel, wx.ID_ANY, 'stand_in', self.ports,
            self.valve_cmd_q, self.valve_return_q, self.valve_con.known_valves, 'stand_in')

        self.valve_sizer = wx.BoxSizer(wx.HORIZONTAL)
        self.valve_sizer.Add(valve_panel, flag=wx.RESERVE_SPACE_EVEN_IF_HIDDEN)

        self.valve_sizer.Hide(valve_panel, recursive=True)

        button_panel = wx.Panel(self.top_panel)

        add_valve = wx.Button(button_panel, label='Add valve')
        add_valve.Bind(wx.EVT_BUTTON, self._on_addvalve)

        button_sizer = wx.BoxSizer(wx.HORIZONTAL)
        button_sizer.Add(add_valve)

        button_panel_sizer = wx.BoxSizer(wx.VERTICAL)
        button_panel_sizer.Add(wx.StaticLine(button_panel), flag=wx.EXPAND|wx.TOP|wx.BOTTOM, border=2)
        button_panel_sizer.Add(button_sizer, flag=wx.ALIGN_RIGHT|wx.BOTTOM|wx.RIGHT, border=2)

        button_panel.SetSizer(button_panel_sizer)

        top_panel_sizer = wx.BoxSizer(wx.VERTICAL)
        top_panel_sizer.Add(self.valve_sizer, flag=wx.EXPAND)
        top_panel_sizer.Add(button_panel, flag=wx.EXPAND)

        self.top_panel.SetSizer(top_panel_sizer)

        top_sizer = wx.BoxSizer(wx.VERTICAL)
        top_sizer.Add(self.top_panel, flag=wx.EXPAND, proportion=1)

        self.SetSizer(top_sizer)

    def _initvalves(self, setup_valves):
        """
        This is a convenience function for initalizing flow meters on startup, if you
        already know what flow meters you want to add. You can comment it out in
        the ``__init__`` if you want to not load any flow meters on startup.

        If you want to add flow meters here, add them to the ``setup_valvess`` list.
        Each entry should be an iterable with the following parameters: name,
        flow meter type, comport, arg list, and kwarg dict in that order. How the
        arg list and kwarg dict are handled are defined in the
        :py:func:`ValvePanel._initfm` function, and depends on the flow meter type.
        """
        if not self.valves:
            self.valve_sizer.Remove(0)

        if setup_valves is None:
            # setup_valves = [('Injection', 'Rheodyne', 'COM6', [], {'positions' : 2}),
            #     ('Sample', 'Rheodyne', 'COM7', [], {'positions' : 6}),
            #     ('Buffer 1', 'Rheodyne', 'COM8', [], {'positions' : 6}),
            #     ('Buffer 2', 'Rheodyne', 'COM9', [], {'positions' : 6}),
            #             ]
<<<<<<< HEAD
            setup_valves = [('Injection', 'Rheodyne', 'COM6', [], {'positions' : 2}),
                ]
=======

            # setup_valves = [('Injection', 'Soft', '', [], {'positions' : 2}),
            #     ('Sample', 'Soft', '', [], {'positions' : 6}),
            #     ('Buffer 1', 'Soft', '', [], {'positions' : 6}),
            #     ('Buffer 2', 'Soft', '', [], {'positions' : 6}),
            #     ]

            setup_valves = [('Buffer', 'Cheminert', 'COM7', [], {'positions': 10})]
>>>>>>> f67790de

        logger.info('Initializing %s valves on startup', str(len(setup_valves)))

        for valve in setup_valves:
            self._add_valve(valve)

            # new_valve = ValvePanel(self, wx.ID_ANY, valve[0], self.ports, self.valve_cmd_q,
            #     self.valve_return_q, self.valve_con.known_valves, valve[0], valve[1], valve[2], valve[3], valve[4])

            # self.valve_sizer.Add(new_valve)
            # self.valves.append(new_valve)

        self.Layout()
        self.Fit()

    def _on_addvalve(self, evt):
        """
        Called when the Add Valve button is used. Adds a new fvalve
        to the control panel.

        .. note:: Valve names must be distinct.
        """
        if not self.valves:
            self.valve_sizer.Remove(0)

        dlg = wx.TextEntryDialog(self, "Enter valve name:", "Create new valve")
        if dlg.ShowModal() == wx.ID_OK:
            name = dlg.GetValue()
            for valve in self.valves:
                if name == valve.name:
                    msg = "Valve names must be distinct. Please choose a different name."
                    wx.MessageBox(msg, "Failed to add valve")
                    logger.debug('Attempted to add a valve with the same name (%s) as another pump.', name)
                    return


            valve_vals = (name, None, None, [], {})
            self._add_valve(valve_vals)

            logger.info('Added new valve %s to the flow meter control panel.', name)

            self.Layout()
            self.Fit()

        return

    def _add_valve(self, valve):
        if valve[0] in self.comm_locks:
            comm_lock = self.comm_locks[valve[0]]
        else:
            comm_lock = threading.Lock()

        new_valve = ValvePanel(self.top_panel, wx.ID_ANY, valve[0], self.ports,
            self.valve_cmd_q, self.valve_return_q, self.valve_con.known_valves,
            valve[0], valve[1], valve[2], valve[3], valve[4], comm_lock)

        self.valve_sizer.Add(new_valve)
        self.valves.append(new_valve)

    def _get_ports(self):
        """
        Gets a list of active comports.

        .. note:: This doesn't update after the program is opened, so you need
            to start the program after all pumps are connected to the computer.
        """
        port_info = list_ports.comports()
        self.ports = [port.device for port in port_info]

        logger.debug('Found the following comports for the ValveFrame: %s', ' '.join(self.ports))

    def _on_exit(self, evt):
        """Stops all current pump motions and then closes the frame."""
        logger.debug('Closing the ValveFrame')

        for valve in self.valves:
            valve.stop()

        self.valve_con.stop()
        while self.valve_con.is_alive():
            time.sleep(0.001)
        self.Destroy()

if __name__ == '__main__':
    logger = logging.getLogger()
    logger.setLevel(logging.DEBUG)
    h1 = logging.StreamHandler(sys.stdout)
    h1.setLevel(logging.INFO)
    # h1.setLevel(logging.DEBUG)
    formatter = logging.Formatter('%(asctime)s - %(name)s - %(threadName)s - %(levelname)s - %(message)s')
    h1.setFormatter(formatter)
    logger.addHandler(h1)

    # my_rv67 = RheodyneValve('/dev/cu.usbserial-AC01UZ8O', '6p7_1', 6)
    # my_rv67.get_position()
    # my_rv67.set_position(4)

    # my_vici = CheminertValve('COM3', 'vici1', 10)

    # valve_cmd_q = deque()
    # valve_return_q = deque()
    # abort_event = threading.Event()
    # my_valvecon = ValveCommThread(valve_cmd_q, valve_return_q, abort_event, 'ValveCon')
    # my_valvecon.start()
    # init_cmd = ('connect', ('/dev/cu.usbserial-AC01UZ8O', 'r6p7_1', 'Rheodyne'), {'positions' : 6})
    # get_pos_cmd = ('get_position', ('r6p7_1',), {})
    # set_pos_cmd = ('set_position', ('r6p7_1', 5), {})
    # status_cmd = ('get_status', ('r6p7_1',), {})

    # valve_cmd_q.append(init_cmd)
    # time.sleep(0.1)
    # valve_cmd_q.append(get_pos_cmd)
    # valve_cmd_q.append(set_pos_cmd)
    # valve_cmd_q.append(status_cmd)
    # time.sleep(5)
    # my_valvecon.stop()

    # threading.Lock()

    # comm_locks = {'Injection'   : threading.Lock(),
    #     'Sample'    : threading.Lock(),
    #     'Buffer 1'  : threading.Lock(),
    #     'Buffer 2'  : threading.Lock(),
    #     }
    comm_locks = {}

    app = wx.App()
    logger.debug('Setting up wx app')
    frame = ValveFrame(comm_locks, None, None, title='Valve Control')
    frame.Show()
    app.MainLoop()

<|MERGE_RESOLUTION|>--- conflicted
+++ resolved
@@ -1144,10 +1144,6 @@
             #     ('Buffer 1', 'Rheodyne', 'COM8', [], {'positions' : 6}),
             #     ('Buffer 2', 'Rheodyne', 'COM9', [], {'positions' : 6}),
             #             ]
-<<<<<<< HEAD
-            setup_valves = [('Injection', 'Rheodyne', 'COM6', [], {'positions' : 2}),
-                ]
-=======
 
             # setup_valves = [('Injection', 'Soft', '', [], {'positions' : 2}),
             #     ('Sample', 'Soft', '', [], {'positions' : 6}),
@@ -1156,7 +1152,6 @@
             #     ]
 
             setup_valves = [('Buffer', 'Cheminert', 'COM7', [], {'positions': 10})]
->>>>>>> f67790de
 
         logger.info('Initializing %s valves on startup', str(len(setup_valves)))
 

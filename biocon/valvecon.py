--- conflicted
+++ resolved
@@ -819,7 +819,6 @@
     #     ]
 
     # # TR-SAXS laminar flow
-<<<<<<< HEAD
     setup_devices = [
     {'name': 'Injection', 'args': ['Rheodyne', 'COM6'],
             'kwargs': {'positions' : 2}},
@@ -834,22 +833,6 @@
         {'name': 'Sheath 2', 'args': ['Rheodyne', 'COM8'],
             'kwargs': {'positions' : 6}},
         ]
-=======
-    # setup_devices = [
-    # # {'name': 'Injection', 'args': ['Rheodyne', 'COM6'],
-    #     #     'kwargs': {'positions' : 2}},
-    #     {'name': 'Buffer 1', 'args': ['Rheodyne', 'COM10'],
-    #         'kwargs': {'positions' : 6}},
-    #     {'name': 'Buffer 2', 'args': ['Rheodyne', 'COM4'],
-    #         'kwargs': {'positions' : 6}},
-    #     {'name': 'Sample', 'args': ['Rheodyne', 'COM3'],
-    #         'kwargs': {'positions' : 6}},
-    #     {'name': 'Sheath 1', 'args': ['Rheodyne', 'COM21'],
-    #         'kwargs': {'positions' : 6}},
-    #     {'name': 'Sheath 2', 'args': ['Rheodyne', 'COM8'],
-    #         'kwargs': {'positions' : 6}},
-    #     ]
->>>>>>> 266db862
 
     # # New HPLC
     # setup_devices = [

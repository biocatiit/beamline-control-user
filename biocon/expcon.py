--- conflicted
+++ resolved
@@ -2080,12 +2080,9 @@
         shutter_cycle = self.settings['shutter_cycle']
         shutter_pad = self.settings['shutter_pad']
         struck_log_vals = self.settings['struck_log_vals']
-<<<<<<< HEAD
         joerger_log_vals = self.settings['joerger_log_vals']
-=======
         struck_measurement_time = self.settings['struck_measurement_time']
         struck_num_meas = self.settings['struck_num_meas']
->>>>>>> f12b6ac0
 
         errors = []
 
@@ -2176,20 +2173,6 @@
             data_dir = data_dir.replace(self.settings['local_dir_root'], self.settings['remote_dir_root'], 1)
 
             exp_values = {'num_frames': num_frames,
-<<<<<<< HEAD
-                'exp_time': exp_time,
-                'exp_period': exp_period,
-                'data_dir': data_dir,
-                'fprefix': filename+run_num,
-                'wait_for_trig': wait_for_trig,
-                'num_trig': num_trig,
-                'shutter_speed_open' : shutter_speed_open,
-                'shutter_speed_close' : shutter_speed_close,
-                'shutter_cycle' : shutter_cycle,
-                'shutter_pad' : shutter_pad,
-                'struck_log_vals' : struck_log_vals,
-                'joerger_log_vals'  : joerger_log_vals,
-=======
                 'exp_time'                  : exp_time,
                 'exp_period'                : exp_period,
                 'data_dir'                  : data_dir,
@@ -2200,10 +2183,10 @@
                 'shutter_speed_close'       : shutter_speed_close,
                 'shutter_cycle'             : shutter_cycle,
                 'shutter_pad'               : shutter_pad,
+                'joerger_log_vals'          : joerger_log_vals,
                 'struck_log_vals'           : struck_log_vals,
                 'struck_measurement_time'   : struck_measurement_time,
                 'struck_num_meas'           : struck_num_meas,
->>>>>>> f12b6ac0
                 }
             valid = True
 

# coding: utf-8
#
#    Project: BioCAT user beamline control software (BioCON)
#             https://github.com/biocatiit/beamline-control-user
#
#
#    Principal author:       Jesse Hopkins
#
#    This is free software: you can redistribute it and/or modify
#    it under the terms of the GNU General Public License as published by
#    the Free Software Foundation, either version 3 of the License, or
#    (at your option) any later version.
#
#    This software is distributed in the hope that it will be useful,
#    but WITHOUT ANY WARRANTY; without even the implied warranty of
#    MERCHANTABILITY or FITNESS FOR A PARTICULAR PURPOSE.  See the
#    GNU General Public License for more details.
#
#    You should have received a copy of the GNU General Public License
#    along with this software.  If not, see <http://www.gnu.org/licenses/>.
from __future__ import absolute_import, division, print_function, unicode_literals
from builtins import object, range, map
from io import open

import threading
import time
from collections import OrderedDict, deque
import logging
import sys
import ctypes
import copy
import traceback

if __name__ != '__main__':
    logger = logging.getLogger(__name__)

import wx
import serial.tools.list_ports as list_ports

# sys.path.append('C:\\Users\\biocat\\Elveflow_SDK_V3_03_00\\DLL64\\Elveflow64DLL') #add the path of the library here
# sys.path.append('C:\\Users\\biocat\\Elveflow_SDK_V3_03_00\\python_64')#add the path of the LoadElveflow.py
# sys.path.append('C:\\Users\\biocat\\Elveflow_SDK_V3_03_00\\DLL32\\Elveflow32DLL') #add the path of the library here
# sys.path.append('C:\\Users\\biocat\\Elveflow_SDK_V3_03_00\\python_32')#add the path of the LoadElveflow.py

sys.path.append('C:\\Users\\biocat\\Elveflow_SDK_V3_07_02\\DLL64\\DLL64') #add the path of the library here
sys.path.append('C:\\Users\\biocat\\Elveflow_SDK_V3_07_02\\Python_64')#add the path of the LoadElveflow.py
sys.path.append('C:\\Users\\biocat\\Elveflow_SDK_V3_07_02\\DLL32\\DLL32') #add the path of the library here
sys.path.append('C:\\Users\\biocat\\Elveflow_SDK_V3_07_02\\Python_32')#add the path of the LoadElveflow.py

try:
    import Elveflow64 as Elveflow
except Exception:
    traceback.print_exc()
    try:
        import Elveflow32 as Elveflow
    except Exception:
        pass

import utils

class FlowMeter(object):
    """
    This class contains the settings and communication for a generic flow meter.
    It is intended to be subclassed by other flow meter classes, which contain
    specific information for communicating with a given pump. A flow meter object
    can be wrapped in a thread for using a GUI, implimented in :py:class:`PumpCommThread`
    or it can be used directly from the command line. The :py:class:`M5Pump`
    documentation contains an example.
    """

    def __init__(self, name, device, base_units, comm_lock=None):
        """
        :param str device: The device comport

        :param str name: A unique identifier for the pump

        :param str base_unis: Units reported by the flow meter. Should be one
            of: nL/s, nL/min, uL/s, uL/min, mL/s, mL/min
        """


        self.device = device
        self.name = name
        self._base_units = base_units
        self._units = self._base_units
        self._flow_mult = 1.

        self.connected = False

        if comm_lock is None:
            self.comm_lock = threading.Lock()
        else:
            self.comm_lock = comm_lock


    def __repr__(self):
        return '{}({}, {})'.format(self.__class__.__name__, self.name, self.device)

    def __str__(self):
        return '{} {}, connected to {}'.format(self.__class__.__name__, self.name, self.device)

    def connect(self):
        # Overwrite
        if not self.connected:
            self.connected = True

    @property
    def flow_rate(self):
        """
        Gets flow rate in units specified by ``FlowMeter.units``.
        Can be set while the pump is moving, and it will update the flow rate
        appropriately.

        :type: float
        """
        pass #Should be implimented in each subclass

    @property
    def units(self):
        """
        Sets and returns the pump flow rate units. This can be set to:
        nL/s, nL/min, uL/s, uL/min, mL/s, mL/min. Changing units keeps the
        flow rate constant, i.e. if the flow rate was set to 100 uL/min, and
        the units are changed to mL/min, the flow rate is set to 0.1 mL/min.

        :type: str
        """
        return self._units

    @units.setter
    def units(self, units):
        old_units = copy.copy(self._units)
        self._units = units

        if units in ['nL/s', 'nL/min', 'uL/s', 'uL/min', 'mL/s', 'mL/min']:
            self._units = units
            base_vu, base_tu = self._base_units.split('/')
            new_vu, new_tu = self._units.split('/')
            if base_vu != new_vu:
                if (base_vu == 'nL' and new_vu == 'uL') or (base_vu == 'uL' and new_vu == 'mL'):
                    self._flow_mult = 1./1000.
                elif base_vu == 'nL' and new_vu == 'mL':
                    self._flow_mult = 1./1000000.
                elif (base_vu == 'mL' and new_vu == 'uL') or (base_vu == 'uL' and new_vu == 'nL'):
                    self._flow_mult = 1000.
                elif base_vu == 'mL' and new_vu == 'nL':
                    self._flow_mult = 1000000.
            else:
                self._flow_mult = 1.

            if base_tu != new_tu:
                if base_tu == 'min':
                    self._flow_mult = self._flow_mult/60.
                else:
                    self._flow_mult = self._flow_mult*60.

            logger.info("Changed flow meter %s units from %s to %s", self.name, old_units, units)
        else:
            logger.warning("Failed to change flow meter %s units, units supplied were invalid: %s", self.name, units)

    def stop(self):
        pass

    def disconnect(self):
        pass

class BFS(FlowMeter):
    """
    This class contains information for initializing and communicating with
    a Elveflow Bronkhurst FLow Sensor (BFS), communicating via the Elveflow SDK.
    Below is an example that starts communication and prints the flow rate. ::

        >>> my_bfs = BFS("ASRL8::INSTR".encode('ascii'), 'BFS1')
        >>> print(my_bfs.flow_rate)
    """

    def __init__(self, name, device, comm_lock=None):
        """
        This makes the initial serial connection, and then sets the MForce
        controller parameters to the correct values.

        :param str device: The device comport as sent to pyserial

        :param str name: A unique identifier for the pump

        :param float bfs_filter: Smoothing factor for measurement. 1 = minimum
            filter, 0.00001 = maximum filter. Defaults to 0.5
        """

        FlowMeter.__init__(self, name, device, 'uL/min', comm_lock)

        logstr = ("Initializing flow meter {} on port {}".format(self.name,
            self.device))
        logger.info(logstr)

        self.connect()

        self.remote = False

        self.filter = 0.5

    def connect(self):
        if not self.connected:
            com = self.device.lstrip('COM')
            self.api_device = "ASRL{}::INSTR".format(com).encode('ascii')

            self.instr_ID = ctypes.c_int32()
            with self.comm_lock:
                error = Elveflow.BFS_Initialization(self.api_device,
                    ctypes.byref(self.instr_ID))

            self._check_error(error)

            self.connected = True

    @property
    def flow_rate(self):
        if not self.remote:
            self.density

            flow = ctypes.c_double(-1)
            with self.comm_lock:
                error = Elveflow.BFS_Get_Flow(self.instr_ID.value,
                    ctypes.byref(flow))

            self._check_error(error)

            flow = float(flow.value)

        else:
            # self._set_remote_params(True, True)
            flow, density, temp = self._read_remote()

        flow = flow*self._flow_mult

        logger.debug('Flow rate ({}): {}'.format(self.units, flow))

        return flow

    @property
    def density(self):
        if not self.remote:
            density = ctypes.c_double(-1)
            with self.comm_lock:
                error = Elveflow.BFS_Get_Density(self.instr_ID.value,
                    ctypes.byref(density))

            self._check_error(error)

            density = float(density.value)

        else:
            # self._set_remote_params(True, True)
            flow, density, temp = self._read_remote()

        logger.debug('Density: {}'.format(density))

        return density

    @property
    def temperature(self):
        if not self.remote:
            temperature = ctypes.c_double(-1)
            with self.comm_lock:
                error = Elveflow.BFS_Get_Temperature(self.instr_ID.value,
                    ctypes.byref(temperature))

            self._check_error(error)

            temperature = float(temperature.value)

        else:
            # self._set_remote_params(True, True)
            flow, density, temperature = self._read_remote()

        logger.debug('Temperature: {}'.format(temperature))

        return temperature

    @property
    def filter(self):
        return self._filter

    @filter.setter
    def filter(self, bfs_filter):
        self._filter = bfs_filter

        if not self.remote:
            cfilter = ctypes.c_double(self._filter) #convert to c_double
            with self.comm_lock:
                error = Elveflow.BFS_Set_Filter(self.instr_ID.value, cfilter)

            self._check_error(error)

        else:
            self._set_remote_params(True, True)

    def start_remote(self):
        with self.comm_lock:
            error = Elveflow.BFS_Start_Remote_Measurement(self.instr_ID.value)

        self._set_remote_params(True, True)

        self._check_error(error)

        self.remote = True

    def stop_remote(self):
        with self.comm_lock:
            error = Elveflow.BFS_Stop_Remote_Measurement(self.instr_ID.value)

        self._check_error(error)

        self.remote = False

    def _read_remote(self):
        data_sens=ctypes.c_double()
        data_dens=ctypes.c_double()
        data_temp=ctypes.c_double()

        with self.comm_lock:
            error = Elveflow.BFS_Get_Remote_Data(self.instr_ID.value,
                ctypes.byref(data_sens), ctypes.byref(data_dens),
                ctypes.byref(data_temp))

        self._check_error(error)

        flow = float(data_sens.value)
        density = float(data_dens.value)
        temp = float(data_temp.value)

        return flow, density, temp

    def _set_remote_params(self, read_density, read_temp):
        filt = ctypes.c_double(self.filter)

        if read_temp:
            m_temp = ctypes.c_int32(1)
        else:
            m_temp = ctypes.c_int32(0)

        if read_density:
            m_density = ctypes.c_int32(1)
        else:
            m_density = ctypes.c_int32(0)

        Elveflow.BFS_Set_Remote_Params(self.instr_ID.value, filt, m_temp,
            m_density)


    def _check_error(self, error):
        error = int(error)

        if error in utils.elveflow_errors:
            logger.error('%s Error: %s', self.name, utils.elveflow_errors[error])
        elif error != 0:
            logger.error('%s Error: LabView Error Code %s', self.name, error)

    def stop(self):
        with self.comm_lock:
            Elveflow.BFS_Destructor(self.instr_ID.value)


class SoftFlowMeter(FlowMeter):
    """
    This class contains the settings and communication for a generic flow meter.
    It is intended to be subclassed by other flow meter classes, which contain
    specific information for communicating with a given pump. A flow meter object
    can be wrapped in a thread for using a GUI, implimented in :py:class:`PumpCommThread`
    or it can be used directly from the command line. The :py:class:`M5Pump`
    documentation contains an example.
    """

    def __init__(self, name, device=None):
        """
        :param str device: The device comport

        :param str name: A unique identifier for the pump

        :param str base_unis: Units reported by the flow meter. Should be one
            of: nL/s, nL/min, uL/s, uL/min, mL/s, mL/min
        """
        FlowMeter.__init__(self, name, device, 'mL/min')

        self._flow_rate = 0

        self.density = 1
        self.temperature = 20

        self.connect()

    @property
    def flow_rate(self):
        """
        Gets flow rate in units specified by ``FlowMeter.units``.
        Can be set while the pump is moving, and it will update the flow rate
        appropriately.

        :type: float
        """
        return self._flow_rate

    @flow_rate.setter
    def flow_rate(self, rate):
        with self.comm_lock:
            self._flow_rate = rate

class FlowMeterCommThread(utils.CommManager):
    """
    This class creates a control thread for flow meters attached to the system.
    This thread is designed for using a GUI application. For command line
    use, most people will find working directly with a flow meter object much
    more transparent.
    """

    def __init__(self, name):
        """
        Initializes the custom thread.
        """
        utils.CommManager.__init__(self, name)

        logger.info("Starting flow meter control thread: %s", self.name)

        self._commands = {
            'connect'                       : self._connect_device,
            'get_flow_rate'                 : self._get_flow_rate,
            'get_units'                     : self._get_units,
            'set_units'                     : self._set_units,
            'get_density'                   : self._get_density,
            'get_temperature'               : self._get_temperature,
            'disconnect'                    : self._disconnect_device,
            'get_fr_multi'                  : self._get_flow_rate_multiple,
            'get_all_multi'                 : self._get_all_multiple,
            'set_flow_rate'                 : self._set_flow_rate, #Simulations only!
            'get_density_and_temperature'   : self._get_density_and_temperature,
            'get_filter'                    : self._get_filter,
            'set_filter'                    : self._set_filter,
            'get_settings'                  : self._get_settings,
            'get_bfs_instr_id'              : self._get_bfs_instr_id,
            'start_remote'                  : self._start_remote,
            }

        self._connected_devices = OrderedDict()
        self._connected_coms = OrderedDict()

        self.known_devices = {
            'BFS' : BFS,
            'Soft'  : SoftFlowMeter,
            }

    def _cleanup_devices(self):
        for device in self._connected_devices.values():
            device.stop()

    def _additional_new_comm(self, name):
        pass

    def _get_flow_rate(self, name, **kwargs):
        """
        This method gets the flow rate measured by a flow meter.

        :param str name: The unique identifier for a flow meter that was used
            in the :py:func:`_connect_fm` method.
        """
        logger.debug("Getting flow meter %s flow rate", name)

        comm_name = kwargs.pop('comm_name', None)
        cmd = kwargs.pop('cmd', None)

        device = self._connected_devices[name]
        val = device.flow_rate

        self._return_value((name, cmd, val), comm_name)

        logger.debug("Flow meter %s flow rate: %f", name, val)

    def _set_flow_rate(self, name, val, **kwargs):
        """
        This method sets the flow rate measured by a simulated flow meter.

        :param str name: The unique identifier for a flow meter that was used
            in the :py:func:`_connect_fm` method.
        """
        logger.debug("Setting flow meter %s flow rate", name)

        comm_name = kwargs.pop('comm_name', None)
        cmd = kwargs.pop('cmd', None)

        device = self._connected_devices[name]
        device.flow_rate = val

        self._return_value((name, cmd, True), comm_name)

        logger.debug("Flow meter %s flow rate set to: %f", name, val)

    def _get_density(self, name, **kwargs):
        """
        This method gets the flow rate measured by a flow meter.

        :param str name: The unique identifier for a flow meter that was used
            in the :py:func:`_connect_fm` method.

        .. note:: Only the BFS flow meters can read density as well as flow rate.
        """
        logger.debug("Getting flow meter %s density", name)

        comm_name = kwargs.pop('comm_name', None)
        cmd = kwargs.pop('cmd', None)

        device = self._connected_devices[name]
        val = device.density

        self._return_value((name, cmd, val), comm_name)

        logger.debug("Flow meter %s density: %f", name, val)

    def _get_temperature(self, name, **kwargs):
        """
        This method gets the flow rate measured by a flow meter.

        :param str name: The unique identifier for a flow meter that was used
            in the :py:func:`_connect_fm` method.

        .. note:: Only the BFS flow meters can read temperature as well as flow rate.
        """
        logger.debug("Getting flow meter %s temperature", name)

        comm_name = kwargs.pop('comm_name', None)
        cmd = kwargs.pop('cmd', None)

        device = self._connected_devices[name]
        val = device.temperature

        self._return_value((name, cmd, val), comm_name)

        logger.debug("Flow meter %s temperature: %f", name, val)

    def _get_units(self, name, **kwargs):
        """
        This method gets the flow rate measured by a flow meter.

        :param str name: The unique identifier for a flow meter that was used
            in the :py:func:`_connect_fm` method.

        .. note:: Only the BFS flow meters can read units as well as flow rate.
        """
        logger.debug("Getting flow meter %s units", name)

        comm_name = kwargs.pop('comm_name', None)
        cmd = kwargs.pop('cmd', None)

        device = self._connected_devices[name]
        val = device.units

        self._return_value((name, cmd, val), comm_name)

        logger.debug("Flow meter %s units: %s", name, val)

    def _set_units(self, name, val, **kwargs):
        """
        This method sets the units for the flow rate for a flow meter. This
        can be set to: nL/s, nL/min, uL/s, uL/min, mL/s, mL/min.

        :param str name: The unique identifier for a flow meter that was used
            in the :py:func:`_connect_fm` method.

        :param str val: The units for the fm.
        """
        logger.info("Setting flow meter %s units", name)

        comm_name = kwargs.pop('comm_name', None)
        cmd = kwargs.pop('cmd', None)

        device = self._connected_devices[name]
        device.units = val

        self._return_value((name, cmd, True), comm_name)

        logger.debug("Flow meter %s units set", name)

    def _get_flow_rate_multiple(self, names, **kwargs):
        """
        This method gets the flow rate measured by a flow meter.

        :param str name: The unique identifier for a flow meter that was used
            in the :py:func:`_connect_fm` method.
        """
        logger.debug("Getting multiple flow rates")

        comm_name = kwargs.pop('comm_name', None)
        cmd = kwargs.pop('cmd', None)

        flow_rates = []
        for name in names:
            device = self._connected_devices[name]
            val = device.flow_rate
            flow_rates.append(val)

        self._return_value((names, cmd, [names, flow_rates]),
            comm_name)

    def _get_all_multiple(self, names, **kwargs):
        """
        This method gets the flow rate measured by a flow meter.

        :param str name: The unique identifier for a flow meter that was used
            in the :py:func:`_connect_fm` method.
        """
        logger.debug("Getting multiple readouts")

        comm_name = kwargs.pop('comm_name', None)
        cmd = kwargs.pop('cmd', None)

        vals = []
        for name in names:
            fm = self._connected_devices[name]
            if isinstance(fm, BFS):
                density = fm.density
                temperature = fm.temperature
            else:
                density = None
                temperature = None
            flow_rate = fm.flow_rate
            vals.append((flow_rate, density, temperature))

        self._return_value((names, cmd, [names, vals]), comm_name)

    def _get_density_and_temperature(self, name, **kwargs):
        logger.debug('Getting density and temperature')

        comm_name = kwargs.pop('comm_name', None)
        cmd = kwargs.pop('cmd', None)

        device = self._connected_devices[name]
        val_d = device.density
        val_t = device.temperature

        self._return_value((name, 'get_density_and_temperature', [val_d, val_t]),
            comm_name)

    def _get_filter(self, name, **kwargs):
        """
        This method gets the filter setting for a flow meter.

        :param str name: The unique identifier for a flow meter that was used
            in the :py:func:`_connect_fm` method.
        """
        logger.debug("Getting flow meter %s filter", name)

        comm_name = kwargs.pop('comm_name', None)
        cmd = kwargs.pop('cmd', None)

        device = self._connected_devices[name]
        val = device.filter

        self._return_value((name, cmd, val), comm_name)

        logger.debug("Flow meter %s filter: %f", name, val)

    def _set_filter(self, name, val, **kwargs):
        """
        This method sets the filter setting for a flow meter.

        :param str name: The unique identifier for a flow meter that was used
            in the :py:func:`_connect_fm` method.
        """
        logger.debug("Setting flow meter %s filter", name)

        comm_name = kwargs.pop('comm_name', None)
        cmd = kwargs.pop('cmd', None)

        device = self._connected_devices[name]
        device.filter = val

        self._return_value((name, cmd, True), comm_name)

        logger.debug("Flow meter %s filter set to: %f", name, val)

    def _get_settings(self, name, **kwargs):
        """
        This method gets the filter setting for a flow meter.

        :param str name: The unique identifier for a flow meter that was used
            in the :py:func:`_connect_fm` method.
        """
        logger.debug("Getting flow meter %s settings", name)

        comm_name = kwargs.pop('comm_name', None)
        cmd = kwargs.pop('cmd', None)

        device = self._connected_devices[name]
        units = device.units

        try:
            filt = device.filter
        except Exception:
            filt = None

        ret_vals = {
            'units'     : units,
            'filter'    : filt,
            }

        self._return_value((name, cmd, ret_vals), comm_name)

        logger.debug("Flow meter %s settings: %s", name, ret_vals)

    def _get_bfs_instr_id(self, name, **kwargs):
        """
        This method gets the filter setting for a flow meter.

        :param str name: The unique identifier for a flow meter that was used
            in the :py:func:`_connect_fm` method.
        """
        logger.debug("Getting bfs instr_ID for %s", name)

        comm_name = kwargs.pop('comm_name', None)
        cmd = kwargs.pop('cmd', None)

        device = self._connected_devices[name]
        val = device.instr_ID

        self._return_value((name, cmd, val), comm_name)

    def _start_remote(self, name, **kwargs):
        """
        This method gets the filter setting for a flow meter.

        :param str name: The unique identifier for a flow meter that was used
            in the :py:func:`_connect_fm` method.
        """
        logger.debug("Starting remote mode for %s", name)

        comm_name = kwargs.pop('comm_name', None)
        cmd = kwargs.pop('cmd', None)

        device = self._connected_devices[name]
        device.start_remote()

        self._return_value((name, cmd, True), comm_name)

class FlowMeterPanel(utils.DevicePanel):
    """
    This flow meter panel supports standard settings, including connection settings,
    for a flow meter. It is meant to be embedded in a larger application and can
    be instanced several times, once for each flow meter. It communciates
    with the flow meters using the :py:class:`FlowMeterCommThread`. Currently
    it only supports the :py:class:`BFS`, but it should be easy to extend for
    other flow meters. The only things that should have to be changed are
    are adding in flow meter-specific readouts, modeled after how the
    ``bfs_pump_sizer`` is constructed in the :py:func:`_create_layout` function,
    and then add in type switching in the :py:func:`_on_type` function.
    """
    def __init__(self, parent, panel_id, settings, *args,
        **kwargs):
        """
        Initializes the custom thread. Important parameters here are the
        list of known commands ``_commands`` and known pumps ``known_fms``.

        :param wx.Window parent: Parent class for the panel.

        :param int panel_id: wx ID for the panel.

        """

        super(FlowMeterPanel, self).__init__(parent, panel_id, settings,
            *args, **kwargs)

    def _create_layout(self):
        """Creates the layout for the panel."""
        self.status = wx.StaticText(self, label='Not connected')

        status_grid = wx.FlexGridSizer(cols=2, vgap=self._FromDIP(2),
            hgap=self._FromDIP(5))
        status_grid.AddGrowableCol(1)
        status_grid.Add(wx.StaticText(self, label='Flow meter name:'),
            flag=wx.ALIGN_CENTER_VERTICAL)
        status_grid.Add(wx.StaticText(self, label=self.name), 1,
            flag=wx.EXPAND|wx.ALIGN_CENTER_VERTICAL)
        status_grid.Add(wx.StaticText(self, label='Status: '))
        status_grid.Add(self.status, 1, flag=wx.EXPAND|wx.ALIGN_CENTER_HORIZONTAL)

        status_sizer = wx.StaticBoxSizer(wx.StaticBox(self, label='Info'),
            wx.VERTICAL)
        status_sizer.Add(status_grid, 1, wx.EXPAND)

        self.vol_unit_ctrl = wx.Choice(self, choices=['nL', 'uL', 'mL'])
        self.vol_unit_ctrl.SetSelection(1)
        self.time_unit_ctrl = wx.Choice(self, choices=['s', 'min'])
        self.time_unit_ctrl.SetSelection(1)

        self.vol_unit_ctrl.Bind(wx.EVT_CHOICE, self._on_units)
        self.time_unit_ctrl.Bind(wx.EVT_CHOICE, self._on_units)

        gen_settings_sizer = wx.FlexGridSizer(cols=2, vgap=self._FromDIP(2),
            hgap=self._FromDIP(5))
        gen_settings_sizer.AddGrowableCol(1)
        gen_settings_sizer.Add(wx.StaticText(self, label='Volume unit:'),
            flag=wx.ALIGN_CENTER_VERTICAL)
        gen_settings_sizer.Add(self.vol_unit_ctrl, flag=wx.ALIGN_CENTER_VERTICAL)
        gen_settings_sizer.Add(wx.StaticText(self, label='Time unit:'),
            flag=wx.ALIGN_CENTER_VERTICAL)
        gen_settings_sizer.Add(self.time_unit_ctrl, flag=wx.ALIGN_CENTER_VERTICAL)


        self.flow_rate = wx.StaticText(self, size=self._FromDIP((60, -1)),
            style=wx.ST_NO_AUTORESIZE)
        self.flow_units_lbl = wx.StaticText(self)

        self.gen_results_sizer = wx.FlexGridSizer(cols=3, vgap=self._FromDIP(2),
            hgap=self._FromDIP(5))
        self.gen_results_sizer.AddGrowableCol(1)
        self.gen_results_sizer.Add(wx.StaticText(self, label='Flow rate:'),
            flag=wx.ALIGN_CENTER_VERTICAL)
        self.gen_results_sizer.Add(self.flow_rate, 1,
            flag=wx.EXPAND|wx.ALIGN_CENTER_VERTICAL)
        self.gen_results_sizer.Add(self.flow_units_lbl, flag=wx.ALIGN_CENTER_VERTICAL)


        ###BFS specific stuff
        self.bfs_filter = utils.ValueEntry(self._on_filter, self,
            validator=utils.CharValidator('float_pos_te'))

        self.bfs_settings_sizer = wx.FlexGridSizer(cols=2, vgap=self._FromDIP(2),
            hgap=self._FromDIP(5))
        self.bfs_settings_sizer.AddGrowableCol(1)
        self.bfs_settings_sizer.Add(wx.StaticText(self, label='Filter:'),
            flag=wx.ALIGN_CENTER_VERTICAL)
        self.bfs_settings_sizer.Add(self.bfs_filter,1,
            flag=wx.EXPAND|wx.ALIGN_CENTER_VERTICAL)

        self.bfs_density = wx.StaticText(self, size=self._FromDIP((60, -1)),
            style=wx.ST_NO_AUTORESIZE)
        self.bfs_temperature = wx.StaticText(self, size=self._FromDIP((60, -1)),
            style=wx.ST_NO_AUTORESIZE)

        self.density_label = wx.StaticText(self, label='Density:')
        self.density_units = wx.StaticText(self, label='g/L')
        self.temperature_label = wx.StaticText(self, label='Temperature:')
        self.temperature_units = wx.StaticText(self, label='°C')

        self.gen_results_sizer.Add(self.density_label, flag=wx.ALIGN_CENTER_VERTICAL)
        self.gen_results_sizer.Add(self.bfs_density, flag=wx.ALIGN_CENTER_VERTICAL)
        self.gen_results_sizer.Add(self.density_units, flag=wx.ALIGN_CENTER_VERTICAL)
        self.gen_results_sizer.Add(self.temperature_label, flag=wx.ALIGN_CENTER_VERTICAL)
        self.gen_results_sizer.Add(self.bfs_temperature, flag=wx.ALIGN_CENTER_VERTICAL)
        self.gen_results_sizer.Add(self.temperature_units, flag=wx.ALIGN_CENTER_VERTICAL)
        ###End BFS specific stuff


        self.settings_box_sizer = wx.StaticBoxSizer(wx.StaticBox(self, label='Settings'),
            wx.VERTICAL)
        self.settings_box_sizer.Add(gen_settings_sizer, flag=wx.EXPAND)
        self.settings_box_sizer.Add(self.bfs_settings_sizer, flag=wx.EXPAND|wx.TOP,
            border=self._FromDIP(2))

        self.results_box_sizer = wx.StaticBoxSizer(wx.StaticBox(self, label='Readings'),
            wx.VERTICAL)
        self.results_box_sizer.Add(self.gen_results_sizer, flag=wx.EXPAND)

        top_sizer = wx.BoxSizer(wx.VERTICAL)
        top_sizer.Add(status_sizer, flag=wx.EXPAND)
        top_sizer.Add(self.results_box_sizer, flag=wx.EXPAND)
        top_sizer.Add(self.settings_box_sizer, flag=wx.EXPAND)

        vol_unit = self.vol_unit_ctrl.GetStringSelection()
        t_unit = self.time_unit_ctrl.GetStringSelection()
        self.flow_units_lbl.SetLabel('{}/{}'.format(vol_unit, t_unit))
        self.Refresh()

        self.SetSizer(top_sizer)

        return

    def _init_device(self, settings):
        """
        Initializes the flow meter.
        """
        device_data = settings['device_data']
        args = device_data['args']
        kwargs = device_data['kwargs']

        args.insert(0, self.name)

        self.fm_type = args[1]

        if self.fm_type != 'BFS':
            self.settings_box_sizer.Hide(self.bfs_settings_sizer, recursive=True)
            self.gen_results_sizer.Hide(self.density_label, recursive=True)
            self.gen_results_sizer.Hide(self.bfs_density, recursive=True)
            self.gen_results_sizer.Hide(self.density_units, recursive=True)
            self.gen_results_sizer.Hide(self.temperature_label, recursive=True)
            self.gen_results_sizer.Hide(self.bfs_temperature, recursive=True)
            self.gen_results_sizer.Hide(self.temperature_units, recursive=True)

        connect_cmd = ['connect', args, kwargs]

        self._send_cmd(connect_cmd, True)

        if self.fm_type == 'BFS':
            density_cmd = ['get_density', [self.name,], {}]
            ret = self._send_cmd(density_cmd, True)

            if ret is not None:
                self.bfs_density.SetLabel(str(ret))

            temperature_cmd = ['get_temperature', [self.name,], {}]
            ret = self._send_cmd(temperature_cmd, True)

            if ret is not None:
                self.bfs_temperature.SetLabel(str(ret))

            filter_cmd = ['get_filter', [self.name,], {}]
            ret = self._send_cmd(filter_cmd, True)

            if ret is not None:
                self.bfs_filter.SafeChangeValue(str(ret))

            d_and_t_cmd = ['get_density_and_temperature', [self.name,], {}]
            self._update_status_cmd(d_and_t_cmd, 1)

        units_cmd = ['get_units', [self.name,], {}]
        ret = self._send_cmd(units_cmd, True)

        if ret is not None:
            self._set_gui_units(ret)

        settings_cmd = ['get_settings', [self.name,], {}]
        self._update_status_cmd(settings_cmd, 5)

        flow_cmd = ['get_flow_rate', [self.name,], {}]
        self._update_status_cmd(flow_cmd, 1)

        self._set_status_label('Connected')

        logger.info('Initialized flow meter %s on startup', self.name)

    def _on_units(self, evt):
        """Called when the units are changed in the GUI."""
        self._set_units()

    def _set_units(self):
        vol_unit = self.vol_unit_ctrl.GetStringSelection()
        t_unit = self.time_unit_ctrl.GetStringSelection()

        units = '{}/{}'.format(vol_unit, t_unit)

        self.flow_units_lbl.SetLabel(units)

        units_cmd = ['set_units', [self.name, units], {}]
        self._send_cmd(units_cmd)

        logger.debug('Changed the flow meter units to %s and %s for flow meter %s', vol_unit, t_unit, self.name)

    def _set_gui_units(self, units):
        if units != self.flow_units_lbl.GetLabel():
            vol_u, t_u = units.split('/')

            self.vol_unit_ctrl.SetStringSelection(vol_u)
            self.time_unit_ctrl.SetStringSelection(t_u)
            self.flow_units_lbl.SetLabel(units)

    def _on_filter(self, obj, val):
        try:
            val = float(val)
        except Exception:
            return

        filter_cmd = ['set_filter', [self.name, val], {}]
        self._send_cmd(filter_cmd, True)

    def _set_status_label(self, status):
        """
        Changes the status in the GUI.

        :param str status: The status to display.
        """
        logger.debug('Setting flow meter %s status to %s', self.name, status)
        self.status.SetLabel(status)

    def _set_status(self, cmd, val):
        if cmd == 'get_flow_rate':
            if val is not None:
                val = str(round(val,3))

                if val != self.flow_rate.GetLabel():
                    self.flow_rate.SetLabel(val)

        elif cmd == 'get_density_and_temperature':
            if val is not None:
                val_d, val_t = val
                val_d = str(round(val_d,3))
                val_t = str(round(val_t,3))

                if val_d != self.bfs_density.GetLabel():
                    self.bfs_density.SetLabel(val_d)

                if val_t != self.bfs_temperature.GetLabel():
                    self.bfs_temperature.SetLabel(val_t)

        elif cmd == 'get_density':
            if val is not None:
                val = str(round(val,3))

                if val != self.bfs_density.GetLabel():
                    self.bfs_density.SetLabel(val)

        elif cmd == 'get_temperature':
            if val is not None:
                val = str(round(val,3))

                if val != self.bfs_temperature.GetLabel():
                    self.bfs_temperature.SetLabel(val)

        elif cmd == 'get_filter':
            if str(val) != self.bfs_filter.GetValue():
                self.bfs_filter.SafeChangeValue(str(val))

        elif cmd == 'get_units':
            self._set_gui_units(val)

        elif cmd == 'get_settings':
            units = val['units']
            filt = val['filter']

            self._set_gui_units(units)

            if filt is not None:
                if str(filt) != self.bfs_filter.GetValue():
                    self.bfs_filter.SafeChangeValue(str(filt))


class FlowMeterFrame(utils.DeviceFrame):

    def __init__(self, name, settings, *args, **kwargs):
        """
        Initializes the device frame. Takes frame name, utils.CommManager thread
        (or subclass), the device_panel class, and args and kwargs for the wx.Frame class.
        """
        super(FlowMeterFrame, self).__init__(name, settings, FlowMeterPanel,
            *args, **kwargs)

        # Enable these to init devices on startup
        self.setup_devices = self.settings.pop('device_init', None)

        self._init_devices()


if __name__ == '__main__':
    logger = logging.getLogger()
    logger.setLevel(logging.DEBUG)
    h1 = logging.StreamHandler(sys.stdout)
    h1.setLevel(logging.INFO)
    # h1.setLevel(logging.DEBUG)
    formatter = logging.Formatter('%(asctime)s - %(name)s - %(threadName)s - %(levelname)s - %(message)s')
    h1.setFormatter(formatter)
    logger.addHandler(h1)

    com_thread = FlowMeterCommThread('FlowComm')
    com_thread.start()

    # Remote
    # com_thread = None

    # my_bfs = BFS('COM8', 'BFS1')
    # my_bfs.filter = 1
    # my_bfs.flow_rate

    # fm_cmd_q = deque()
    # fm_return_q = deque()
    # abort_event = threading.Event()
    # my_fmcon = FlowMeterCommThread(fm_cmd_q, fm_return_q, abort_event, 'FMCon')
    # my_fmcon.start()
    #'ASRL8::INSTR'.encode('ascii')
    # init_cmd = ('connect', ('COM8', 'bfs1', 'BFS'), {})
    # fr_cmd = ('get_flow_rate', ('bfs1',), {})
    # d_cmd = ('get_density', ('bfs1',), {})
    # t_cmd = ('get_temperature', ('bfs1',), {})
    # units_cmd = ('set_units', ('bfs1', 'mL/min'), {})

    # fm_cmd_q.append(init_cmd)
    # fm_cmd_q.append(fr_cmd)
    # fm_cmd_q.append(d_cmd)
    # fm_cmd_q.append(t_cmd)
    # fm_cmd_q.append(units_cmd)
    # fm_cmd_q.append(fr_cmd)
    # time.sleep(5)
    # my_fmcon.stop()

<<<<<<< HEAD
    # Coflow flow meters
    setup_devices = [
        # {'name': 'sheath', 'args' : ['BFS', 'COM6'], 'kwargs': {}},
        {'name': 'outlet', 'args' : ['BFS', 'COM7'], 'kwargs': {}},
        ]

    # # Simulated flow meter
=======
    # # Coflow flow meters
>>>>>>> cd225f12
    # setup_devices = [
    #     {'name': 'sheath', 'args' : ['BFS', 'COM5'], 'kwargs': {}},
    #     {'name': 'outlet', 'args' : ['BFS', 'COM6'], 'kwargs': {}},
    #     ]

    # Simulated flow meter
    setup_devices = [
        {'name': 'sheath', 'args': ['Soft', None], 'kwargs': {}},
        ]

    settings = {
        'remote'        : False,
        'remote_device' : 'fm',
        'device_init'   : setup_devices,
        'remote_ip'     : '192.168.1.16',
        'remote_port'   : '5557',
        'com_thread'    : com_thread,
        }

    app = wx.App()
    logger.debug('Setting up wx app')
    frame = FlowMeterFrame('FMFrame', settings, parent=None,
        title='FM Control')
    frame.Show()
    app.MainLoop()

    if com_thread is not None:
        com_thread.stop()
        com_thread.join()<|MERGE_RESOLUTION|>--- conflicted
+++ resolved
@@ -1087,17 +1087,7 @@
     # time.sleep(5)
     # my_fmcon.stop()
 
-<<<<<<< HEAD
-    # Coflow flow meters
-    setup_devices = [
-        # {'name': 'sheath', 'args' : ['BFS', 'COM6'], 'kwargs': {}},
-        {'name': 'outlet', 'args' : ['BFS', 'COM7'], 'kwargs': {}},
-        ]
-
-    # # Simulated flow meter
-=======
     # # Coflow flow meters
->>>>>>> cd225f12
     # setup_devices = [
     #     {'name': 'sheath', 'args' : ['BFS', 'COM5'], 'kwargs': {}},
     #     {'name': 'outlet', 'args' : ['BFS', 'COM6'], 'kwargs': {}},

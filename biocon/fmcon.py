# coding: utf-8
#
#    Project: BioCAT user beamline control software (BioCON)
#             https://github.com/biocatiit/beamline-control-user
#
#
#    Principal author:       Jesse Hopkins
#
#    This is free software: you can redistribute it and/or modify
#    it under the terms of the GNU General Public License as published by
#    the Free Software Foundation, either version 3 of the License, or
#    (at your option) any later version.
#
#    This software is distributed in the hope that it will be useful,
#    but WITHOUT ANY WARRANTY; without even the implied warranty of
#    MERCHANTABILITY or FITNESS FOR A PARTICULAR PURPOSE.  See the
#    GNU General Public License for more details.
#
#    You should have received a copy of the GNU General Public License
#    along with this software.  If not, see <http://www.gnu.org/licenses/>.
from __future__ import absolute_import, division, print_function, unicode_literals
from builtins import object, range, map
from io import open

import threading
import time
from collections import OrderedDict, deque
import logging
import sys
import ctypes
import copy
import traceback

if __name__ != '__main__':
    logger = logging.getLogger(__name__)

import wx
try:
    import serial.tools.list_ports as list_ports
except ModuleNotFoundError:
    pass

# sys.path.append('C:\\Users\\biocat\\Elveflow_SDK_V3_03_00\\DLL64\\Elveflow64DLL') #add the path of the library here
# sys.path.append('C:\\Users\\biocat\\Elveflow_SDK_V3_03_00\\python_64')#add the path of the LoadElveflow.py
# sys.path.append('C:\\Users\\biocat\\Elveflow_SDK_V3_03_00\\DLL32\\Elveflow32DLL') #add the path of the library here
# sys.path.append('C:\\Users\\biocat\\Elveflow_SDK_V3_03_00\\python_32')#add the path of the LoadElveflow.py

# sys.path.append('C:\\Users\\biocat\\Elveflow_SDK_V3_07_02\\DLL64\\DLL64') #add the path of the library here
# sys.path.append('C:\\Users\\biocat\\Elveflow_SDK_V3_07_02\\Python_64')#add the path of the LoadElveflow.py
# sys.path.append('C:\\Users\\biocat\\Elveflow_SDK_V3_07_02\\DLL32\\DLL32') #add the path of the library here
# sys.path.append('C:\\Users\\biocat\\Elveflow_SDK_V3_07_02\\Python_32')#add the path of the LoadElveflow.py

sys.path.append('C:\\Users\\biocat\\Elveflow_SDK_V3_08_06\\DLL\\DLL64') #add the path of the library here
sys.path.append('C:\\Users\\biocat\\Elveflow_SDK_V3_08_06\\DLL\\Python\\Python_64')#add the path of the LoadElveflow.py
sys.path.append('C:\\Users\\biocat\\Elveflow_SDK_V3_08_06\\DLL\\DLL32') #add the path of the library here
sys.path.append('C:\\Users\\biocat\\Elveflow_SDK_V3_08_06\\DLL\\Python\\Python_32')#add the path of the LoadElveflow.py

# sys.path.append('C:\\Users\\biocat\\Elveflow_SDK_V3_09_04\\DLL\\DLL64') #add the path of the library here
# sys.path.append('C:\\Users\\biocat\\Elveflow_SDK_V3_09_04\\DLL\\Python\\Python_64')#add the path of the LoadElveflow.py
# sys.path.append('C:\\Users\\biocat\\Elveflow_SDK_V3_09_04\\DLL\\DLL32') #add the path of the library here
# sys.path.append('C:\\Users\\biocat\\Elveflow_SDK_V3_09_04\\DLL\\Python\\Python_32')#add the path of the LoadElveflow.py


try:
    import Elveflow64 as Elveflow
except Exception:
    # traceback.print_exc()
    try:
        import Elveflow32 as Elveflow
    except Exception:
        pass

import utils

class FlowMeter(object):
    """
    This class contains the settings and communication for a generic flow meter.
    It is intended to be subclassed by other flow meter classes, which contain
    specific information for communicating with a given pump. A flow meter object
    can be wrapped in a thread for using a GUI, implimented in :py:class:`PumpCommThread`
    or it can be used directly from the command line. The :py:class:`M5Pump`
    documentation contains an example.
    """

    def __init__(self, name, device, base_units, comm_lock=None):
        """
        :param str device: The device comport

        :param str name: A unique identifier for the pump

        :param str base_unis: Units reported by the flow meter. Should be one
            of: nL/s, nL/min, uL/s, uL/min, mL/s, mL/min
        """


        self.device = device
        self.name = name
        self._base_units = base_units
        self._units = self._base_units
        self._flow_mult = 1.

        self.connected = False

        if comm_lock is None:
            self.comm_lock = threading.Lock()
        else:
            self.comm_lock = comm_lock


    def __repr__(self):
        return '{}({}, {})'.format(self.__class__.__name__, self.name, self.device)

    def __str__(self):
        return '{} {}, connected to {}'.format(self.__class__.__name__, self.name, self.device)

    def connect(self):
        # Overwrite
        if not self.connected:
            self.connected = True

    @property
    def flow_rate(self):
        """
        Gets flow rate in units specified by ``FlowMeter.units``.
        Can be set while the pump is moving, and it will update the flow rate
        appropriately.

        :type: float
        """
        pass #Should be implimented in each subclass

    @property
    def units(self):
        """
        Sets and returns the pump flow rate units. This can be set to:
        nL/s, nL/min, uL/s, uL/min, mL/s, mL/min. Changing units keeps the
        flow rate constant, i.e. if the flow rate was set to 100 uL/min, and
        the units are changed to mL/min, the flow rate is set to 0.1 mL/min.

        :type: str
        """
        return self._units

    @units.setter
    def units(self, units):
        old_units = copy.copy(self._units)
        self._units = units

        if units in ['nL/s', 'nL/min', 'uL/s', 'uL/min', 'mL/s', 'mL/min']:
            self._units = units
            base_vu, base_tu = self._base_units.split('/')
            new_vu, new_tu = self._units.split('/')
            if base_vu != new_vu:
                if (base_vu == 'nL' and new_vu == 'uL') or (base_vu == 'uL' and new_vu == 'mL'):
                    self._flow_mult = 1./1000.
                elif base_vu == 'nL' and new_vu == 'mL':
                    self._flow_mult = 1./1000000.
                elif (base_vu == 'mL' and new_vu == 'uL') or (base_vu == 'uL' and new_vu == 'nL'):
                    self._flow_mult = 1000.
                elif base_vu == 'mL' and new_vu == 'nL':
                    self._flow_mult = 1000000.
            else:
                self._flow_mult = 1.

            if base_tu != new_tu:
                if base_tu == 'min':
                    self._flow_mult = self._flow_mult/60.
                else:
                    self._flow_mult = self._flow_mult*60.

            logger.info("Changed flow meter %s units from %s to %s", self.name, old_units, units)
        else:
            logger.warning("Failed to change flow meter %s units, units supplied were invalid: %s", self.name, units)

    def stop(self):
        pass

    def disconnect(self):
        pass

class BFS(FlowMeter):
    """
    This class contains information for initializing and communicating with
    a Elveflow Bronkhurst FLow Sensor (BFS), communicating via the Elveflow SDK.
    Below is an example that starts communication and prints the flow rate. ::

        >>> my_bfs = BFS("ASRL8::INSTR".encode('ascii'), 'BFS1')
        >>> print(my_bfs.flow_rate)
    """

    def __init__(self, name, device, comm_lock=None):
        """
        This makes the initial serial connection, and then sets the MForce
        controller parameters to the correct values.

        :param str device: The device comport as sent to pyserial

        :param str name: A unique identifier for the pump

        :param float bfs_filter: Smoothing factor for measurement. 1 = minimum
            filter, 0.00001 = maximum filter. Defaults to 0.5
        """

        FlowMeter.__init__(self, name, device, 'uL/min', comm_lock)

        logstr = ("Initializing flow meter {} on port {}".format(self.name,
            self.device))
        logger.info(logstr)

        self.connect()

        self.remote = False

        self.filter = 0.5

    def connect(self):
        if not self.connected:
            com = self.device.lstrip('COM')
            self.api_device = "ASRL{}::INSTR".format(com).encode('ascii')

            self.instr_ID = ctypes.c_int32()
            with self.comm_lock:
                error = Elveflow.BFS_Initialization(self.api_device,
                    ctypes.byref(self.instr_ID))

            self._check_error(error)

            self.connected = True

        return self.connected

    @property
    def flow_rate(self):
        if not self.remote:
            self.density

            flow = ctypes.c_double(-1)
            with self.comm_lock:
                error = Elveflow.BFS_Get_Flow(self.instr_ID.value,
                    ctypes.byref(flow))

            self._check_error(error)

            flow = float(flow.value)

        else:
            # self._set_remote_params(True, True)
            flow, density, temp = self._read_remote()

        flow = flow*self._flow_mult

        logger.debug('Flow rate ({}): {}'.format(self.units, flow))

        return flow

    @property
    def density(self):
        if not self.remote:
            density = ctypes.c_double(-1)
            with self.comm_lock:
                error = Elveflow.BFS_Get_Density(self.instr_ID.value,
                    ctypes.byref(density))

            self._check_error(error)

            density = float(density.value)

        else:
            # self._set_remote_params(True, True)
            flow, density, temp = self._read_remote()

        logger.debug('Density: {}'.format(density))

        return density

    @property
    def temperature(self):
        if not self.remote:
            temperature = ctypes.c_double(-1)
            with self.comm_lock:
                error = Elveflow.BFS_Get_Temperature(self.instr_ID.value,
                    ctypes.byref(temperature))

            self._check_error(error)

            temperature = float(temperature.value)

        else:
            # self._set_remote_params(True, True)
            flow, density, temperature = self._read_remote()

        logger.debug('Temperature: {}'.format(temperature))

        return temperature

    @property
    def filter(self):
        return self._filter

    @filter.setter
    def filter(self, bfs_filter):
        self._filter = bfs_filter

        if not self.remote:
            cfilter = ctypes.c_double(self._filter) #convert to c_double
            with self.comm_lock:
                error = Elveflow.BFS_Set_Filter(self.instr_ID.value, cfilter)

            self._check_error(error)

        else:
            self._set_remote_params(True, True)

    def start_remote(self):
        with self.comm_lock:
            error = Elveflow.BFS_Start_Remote_Measurement(self.instr_ID.value)

        self._set_remote_params(True, True)

        self._check_error(error)

        self.remote = True

    def stop_remote(self):
        with self.comm_lock:
            error = Elveflow.BFS_Stop_Remote_Measurement(self.instr_ID.value)

        self._check_error(error)

        self.remote = False

    def _read_remote(self):
        data_sens=ctypes.c_double()
        data_dens=ctypes.c_double()
        data_temp=ctypes.c_double()

        with self.comm_lock:
            error = Elveflow.BFS_Get_Remote_Data(self.instr_ID.value,
                ctypes.byref(data_sens), ctypes.byref(data_dens),
                ctypes.byref(data_temp))

        self._check_error(error)

        flow = float(data_sens.value)
        density = float(data_dens.value)
        temp = float(data_temp.value)

        return flow, density, temp

    def _set_remote_params(self, read_density, read_temp):
        filt = ctypes.c_double(self.filter)

        if read_temp:
            m_temp = ctypes.c_int32(1)
        else:
            m_temp = ctypes.c_int32(0)

        if read_density:
            m_density = ctypes.c_int32(1)
        else:
            m_density = ctypes.c_int32(0)

        Elveflow.BFS_Set_Remote_Params(self.instr_ID.value, filt, m_temp,
            m_density)


    def _check_error(self, error):
        error = int(error)

        if error in utils.elveflow_errors:
            logger.error('%s Error: %s', self.name, utils.elveflow_errors[error])
        elif error != 0:
            logger.error('%s Error: LabView Error Code %s', self.name, error)

    def stop(self):
        with self.comm_lock:
            Elveflow.BFS_Destructor(self.instr_ID.value)


class SoftFlowMeter(FlowMeter):
    """
    This class contains the settings and communication for a generic flow meter.
    It is intended to be subclassed by other flow meter classes, which contain
    specific information for communicating with a given pump. A flow meter object
    can be wrapped in a thread for using a GUI, implimented in :py:class:`PumpCommThread`
    or it can be used directly from the command line. The :py:class:`M5Pump`
    documentation contains an example.
    """

    def __init__(self, name, device=None):
        """
        :param str device: The device comport

        :param str name: A unique identifier for the pump

        :param str base_unis: Units reported by the flow meter. Should be one
            of: nL/s, nL/min, uL/s, uL/min, mL/s, mL/min
        """
        FlowMeter.__init__(self, name, device, 'mL/min')

        self._flow_rate = 0

        self.density = 1
        self.temperature = 20

        self.connect()

    @property
    def flow_rate(self):
        """
        Gets flow rate in units specified by ``FlowMeter.units``.
        Can be set while the pump is moving, and it will update the flow rate
        appropriately.

        :type: float
        """
        return self._flow_rate

    @flow_rate.setter
    def flow_rate(self, rate):
        with self.comm_lock:
            self._flow_rate = rate

class FlowMeterCommThread(utils.CommManager):
    """
    This class creates a control thread for flow meters attached to the system.
    This thread is designed for using a GUI application. For command line
    use, most people will find working directly with a flow meter object much
    more transparent.
    """

    def __init__(self, name):
        """
        Initializes the custom thread.
        """
        utils.CommManager.__init__(self, name)

        logger.info("Starting flow meter control thread: %s", self.name)

        self._commands = {
            'connect'                       : self._connect_device,
            'get_flow_rate'                 : self._get_flow_rate,
            'get_units'                     : self._get_units,
            'set_units'                     : self._set_units,
            'get_density'                   : self._get_density,
            'get_temperature'               : self._get_temperature,
            'disconnect'                    : self._disconnect_device,
            'get_fr_multi'                  : self._get_flow_rate_multiple,
            'get_all_multi'                 : self._get_all_multiple,
            'set_flow_rate'                 : self._set_flow_rate, #Simulations only!
            'get_density_and_temperature'   : self._get_density_and_temperature,
            'get_filter'                    : self._get_filter,
            'set_filter'                    : self._set_filter,
            'get_settings'                  : self._get_settings,
            'get_bfs_instr_id'              : self._get_bfs_instr_id,
            'start_remote'                  : self._start_remote,
            }

        self._connected_devices = OrderedDict()
        self._connected_coms = OrderedDict()

        self.known_devices = {
            'BFS' : BFS,
            'Soft'  : SoftFlowMeter,
            }

    def _cleanup_devices(self):
        for device in self._connected_devices.values():
            device.stop()

    def _additional_new_comm(self, name):
        pass

    def _get_flow_rate(self, name, **kwargs):
        """
        This method gets the flow rate measured by a flow meter.

        :param str name: The unique identifier for a flow meter that was used
            in the :py:func:`_connect_fm` method.
        """
        logger.debug("Getting flow meter %s flow rate", name)

        comm_name = kwargs.pop('comm_name', None)
        cmd = kwargs.pop('cmd', None)

        device = self._connected_devices[name]
        val = device.flow_rate

        self._return_value((name, cmd, val), comm_name)

        logger.debug("Flow meter %s flow rate: %f", name, val)

    def _set_flow_rate(self, name, val, **kwargs):
        """
        This method sets the flow rate measured by a simulated flow meter.

        :param str name: The unique identifier for a flow meter that was used
            in the :py:func:`_connect_fm` method.
        """
        logger.debug("Setting flow meter %s flow rate", name)

        comm_name = kwargs.pop('comm_name', None)
        cmd = kwargs.pop('cmd', None)

        device = self._connected_devices[name]
        device.flow_rate = val

        self._return_value((name, cmd, True), comm_name)

        logger.debug("Flow meter %s flow rate set to: %f", name, val)

    def _get_density(self, name, **kwargs):
        """
        This method gets the flow rate measured by a flow meter.

        :param str name: The unique identifier for a flow meter that was used
            in the :py:func:`_connect_fm` method.

        .. note:: Only the BFS flow meters can read density as well as flow rate.
        """
        logger.debug("Getting flow meter %s density", name)

        comm_name = kwargs.pop('comm_name', None)
        cmd = kwargs.pop('cmd', None)

        device = self._connected_devices[name]
        val = device.density

        self._return_value((name, cmd, val), comm_name)

        logger.debug("Flow meter %s density: %f", name, val)

    def _get_temperature(self, name, **kwargs):
        """
        This method gets the flow rate measured by a flow meter.

        :param str name: The unique identifier for a flow meter that was used
            in the :py:func:`_connect_fm` method.

        .. note:: Only the BFS flow meters can read temperature as well as flow rate.
        """
        logger.debug("Getting flow meter %s temperature", name)

        comm_name = kwargs.pop('comm_name', None)
        cmd = kwargs.pop('cmd', None)

        device = self._connected_devices[name]
        val = device.temperature

        self._return_value((name, cmd, val), comm_name)

        logger.debug("Flow meter %s temperature: %f", name, val)

    def _get_units(self, name, **kwargs):
        """
        This method gets the flow rate measured by a flow meter.

        :param str name: The unique identifier for a flow meter that was used
            in the :py:func:`_connect_fm` method.

        .. note:: Only the BFS flow meters can read units as well as flow rate.
        """
        logger.debug("Getting flow meter %s units", name)

        comm_name = kwargs.pop('comm_name', None)
        cmd = kwargs.pop('cmd', None)

        device = self._connected_devices[name]
        val = device.units

        self._return_value((name, cmd, val), comm_name)

        logger.debug("Flow meter %s units: %s", name, val)

    def _set_units(self, name, val, **kwargs):
        """
        This method sets the units for the flow rate for a flow meter. This
        can be set to: nL/s, nL/min, uL/s, uL/min, mL/s, mL/min.

        :param str name: The unique identifier for a flow meter that was used
            in the :py:func:`_connect_fm` method.

        :param str val: The units for the fm.
        """
        logger.info("Setting flow meter %s units", name)

        comm_name = kwargs.pop('comm_name', None)
        cmd = kwargs.pop('cmd', None)

        device = self._connected_devices[name]
        device.units = val

        self._return_value((name, cmd, True), comm_name)

        logger.debug("Flow meter %s units set", name)

    def _get_flow_rate_multiple(self, names, **kwargs):
        """
        This method gets the flow rate measured by a flow meter.

        :param str name: The unique identifier for a flow meter that was used
            in the :py:func:`_connect_fm` method.
        """
        logger.debug("Getting multiple flow rates")

        comm_name = kwargs.pop('comm_name', None)
        cmd = kwargs.pop('cmd', None)

        flow_rates = []
        for name in names:
            device = self._connected_devices[name]
            val = device.flow_rate
            flow_rates.append(val)

        self._return_value((names, cmd, [names, flow_rates]),
            comm_name)

    def _get_all_multiple(self, names, **kwargs):
        """
        This method gets the flow rate measured by a flow meter.

        :param str name: The unique identifier for a flow meter that was used
            in the :py:func:`_connect_fm` method.
        """
        logger.debug("Getting multiple readouts")

        comm_name = kwargs.pop('comm_name', None)
        cmd = kwargs.pop('cmd', None)

        vals = []
        for name in names:
            fm = self._connected_devices[name]
            if isinstance(fm, BFS):
                density = fm.density
                temperature = fm.temperature
            else:
                density = None
                temperature = None
            flow_rate = fm.flow_rate
            vals.append((flow_rate, density, temperature))

        self._return_value((names, cmd, [names, vals]), comm_name)

    def _get_density_and_temperature(self, name, **kwargs):
        logger.debug('Getting density and temperature')

        comm_name = kwargs.pop('comm_name', None)
        cmd = kwargs.pop('cmd', None)

        device = self._connected_devices[name]
        val_d = device.density
        val_t = device.temperature

        self._return_value((name, 'get_density_and_temperature', [val_d, val_t]),
            comm_name)

    def _get_filter(self, name, **kwargs):
        """
        This method gets the filter setting for a flow meter.

        :param str name: The unique identifier for a flow meter that was used
            in the :py:func:`_connect_fm` method.
        """
        logger.debug("Getting flow meter %s filter", name)

        comm_name = kwargs.pop('comm_name', None)
        cmd = kwargs.pop('cmd', None)

        device = self._connected_devices[name]
        val = device.filter

        self._return_value((name, cmd, val), comm_name)

        logger.debug("Flow meter %s filter: %f", name, val)

    def _set_filter(self, name, val, **kwargs):
        """
        This method sets the filter setting for a flow meter.

        :param str name: The unique identifier for a flow meter that was used
            in the :py:func:`_connect_fm` method.
        """
        logger.debug("Setting flow meter %s filter", name)

        comm_name = kwargs.pop('comm_name', None)
        cmd = kwargs.pop('cmd', None)

        device = self._connected_devices[name]
        device.filter = val

        self._return_value((name, cmd, True), comm_name)

        logger.debug("Flow meter %s filter set to: %f", name, val)

    def _get_settings(self, name, **kwargs):
        """
        This method gets the filter setting for a flow meter.

        :param str name: The unique identifier for a flow meter that was used
            in the :py:func:`_connect_fm` method.
        """
        logger.debug("Getting flow meter %s settings", name)

        comm_name = kwargs.pop('comm_name', None)
        cmd = kwargs.pop('cmd', None)

        device = self._connected_devices[name]
        units = device.units

        try:
            filt = device.filter
        except Exception:
            filt = None

        ret_vals = {
            'units'     : units,
            'filter'    : filt,
            }

        self._return_value((name, cmd, ret_vals), comm_name)

        logger.debug("Flow meter %s settings: %s", name, ret_vals)

    def _get_bfs_instr_id(self, name, **kwargs):
        """
        This method gets the filter setting for a flow meter.

        :param str name: The unique identifier for a flow meter that was used
            in the :py:func:`_connect_fm` method.
        """
        logger.debug("Getting bfs instr_ID for %s", name)

        comm_name = kwargs.pop('comm_name', None)
        cmd = kwargs.pop('cmd', None)

        device = self._connected_devices[name]
        val = device.instr_ID

        self._return_value((name, cmd, val), comm_name)

    def _start_remote(self, name, **kwargs):
        """
        This method gets the filter setting for a flow meter.

        :param str name: The unique identifier for a flow meter that was used
            in the :py:func:`_connect_fm` method.
        """
        logger.debug("Starting remote mode for %s", name)

        comm_name = kwargs.pop('comm_name', None)
        cmd = kwargs.pop('cmd', None)

        device = self._connected_devices[name]
        device.start_remote()

        self._return_value((name, cmd, True), comm_name)

class FlowMeterPanel(utils.DevicePanel):
    """
    This flow meter panel supports standard settings, including connection settings,
    for a flow meter. It is meant to be embedded in a larger application and can
    be instanced several times, once for each flow meter. It communciates
    with the flow meters using the :py:class:`FlowMeterCommThread`. Currently
    it only supports the :py:class:`BFS`, but it should be easy to extend for
    other flow meters. The only things that should have to be changed are
    are adding in flow meter-specific readouts, modeled after how the
    ``bfs_pump_sizer`` is constructed in the :py:func:`_create_layout` function,
    and then add in type switching in the :py:func:`_on_type` function.
    """
    def __init__(self, parent, panel_id, settings, *args,
        **kwargs):
        """
        Initializes the custom thread. Important parameters here are the
        list of known commands ``_commands`` and known pumps ``known_fms``.

        :param wx.Window parent: Parent class for the panel.

        :param int panel_id: wx ID for the panel.

        """

        super(FlowMeterPanel, self).__init__(parent, panel_id, settings,
            *args, **kwargs)

    def _create_layout(self):
        """Creates the layout for the panel."""
        self.status = wx.StaticText(self, label='Not connected')

        status_grid = wx.FlexGridSizer(cols=2, vgap=self._FromDIP(2),
            hgap=self._FromDIP(5))
        status_grid.AddGrowableCol(1)
        status_grid.Add(wx.StaticText(self, label='Flow meter name:'),
            flag=wx.ALIGN_CENTER_VERTICAL)
        status_grid.Add(wx.StaticText(self, label=self.name), 1,
            flag=wx.EXPAND|wx.ALIGN_CENTER_VERTICAL)
        status_grid.Add(wx.StaticText(self, label='Status: '))
        status_grid.Add(self.status, 1, flag=wx.EXPAND|wx.ALIGN_CENTER_HORIZONTAL)

        status_sizer = wx.StaticBoxSizer(wx.StaticBox(self, label='Info'),
            wx.VERTICAL)
        status_sizer.Add(status_grid, 1, wx.EXPAND)

        self.vol_unit_ctrl = wx.Choice(self, choices=['nL', 'uL', 'mL'])
        self.vol_unit_ctrl.SetSelection(1)
        self.time_unit_ctrl = wx.Choice(self, choices=['s', 'min'])
        self.time_unit_ctrl.SetSelection(1)

        self.vol_unit_ctrl.Bind(wx.EVT_CHOICE, self._on_units)
        self.time_unit_ctrl.Bind(wx.EVT_CHOICE, self._on_units)

        gen_settings_sizer = wx.FlexGridSizer(cols=2, vgap=self._FromDIP(2),
            hgap=self._FromDIP(5))
        gen_settings_sizer.AddGrowableCol(1)
        gen_settings_sizer.Add(wx.StaticText(self, label='Volume unit:'),
            flag=wx.ALIGN_CENTER_VERTICAL)
        gen_settings_sizer.Add(self.vol_unit_ctrl, flag=wx.ALIGN_CENTER_VERTICAL)
        gen_settings_sizer.Add(wx.StaticText(self, label='Time unit:'),
            flag=wx.ALIGN_CENTER_VERTICAL)
        gen_settings_sizer.Add(self.time_unit_ctrl, flag=wx.ALIGN_CENTER_VERTICAL)


        self.flow_rate = wx.StaticText(self, size=self._FromDIP((60, -1)),
            style=wx.ST_NO_AUTORESIZE)
        self.flow_units_lbl = wx.StaticText(self)

        self.gen_results_sizer = wx.FlexGridSizer(cols=3, vgap=self._FromDIP(2),
            hgap=self._FromDIP(5))
        self.gen_results_sizer.AddGrowableCol(1)
        self.gen_results_sizer.Add(wx.StaticText(self, label='Flow rate:'),
            flag=wx.ALIGN_CENTER_VERTICAL)
        self.gen_results_sizer.Add(self.flow_rate, 1,
            flag=wx.EXPAND|wx.ALIGN_CENTER_VERTICAL)
        self.gen_results_sizer.Add(self.flow_units_lbl, flag=wx.ALIGN_CENTER_VERTICAL)


        ###BFS specific stuff
        self.bfs_filter = utils.ValueEntry(self._on_filter, self,
            validator=utils.CharValidator('float_pos_te'))

        self.bfs_settings_sizer = wx.FlexGridSizer(cols=2, vgap=self._FromDIP(2),
            hgap=self._FromDIP(5))
        self.bfs_settings_sizer.AddGrowableCol(1)
        self.bfs_settings_sizer.Add(wx.StaticText(self, label='Filter:'),
            flag=wx.ALIGN_CENTER_VERTICAL)
        self.bfs_settings_sizer.Add(self.bfs_filter,1,
            flag=wx.EXPAND|wx.ALIGN_CENTER_VERTICAL)

        self.bfs_density = wx.StaticText(self, size=self._FromDIP((60, -1)),
            style=wx.ST_NO_AUTORESIZE)
        self.bfs_temperature = wx.StaticText(self, size=self._FromDIP((60, -1)),
            style=wx.ST_NO_AUTORESIZE)

        self.density_label = wx.StaticText(self, label='Density:')
        self.density_units = wx.StaticText(self, label='g/L')
        self.temperature_label = wx.StaticText(self, label='Temperature:')
        self.temperature_units = wx.StaticText(self, label='°C')

        self.gen_results_sizer.Add(self.density_label, flag=wx.ALIGN_CENTER_VERTICAL)
        self.gen_results_sizer.Add(self.bfs_density, flag=wx.ALIGN_CENTER_VERTICAL)
        self.gen_results_sizer.Add(self.density_units, flag=wx.ALIGN_CENTER_VERTICAL)
        self.gen_results_sizer.Add(self.temperature_label, flag=wx.ALIGN_CENTER_VERTICAL)
        self.gen_results_sizer.Add(self.bfs_temperature, flag=wx.ALIGN_CENTER_VERTICAL)
        self.gen_results_sizer.Add(self.temperature_units, flag=wx.ALIGN_CENTER_VERTICAL)
        ###End BFS specific stuff


        self.settings_box_sizer = wx.StaticBoxSizer(wx.StaticBox(self, label='Settings'),
            wx.VERTICAL)
        self.settings_box_sizer.Add(gen_settings_sizer, flag=wx.EXPAND)
        self.settings_box_sizer.Add(self.bfs_settings_sizer, flag=wx.EXPAND|wx.TOP,
            border=self._FromDIP(2))

        self.results_box_sizer = wx.StaticBoxSizer(wx.StaticBox(self, label='Readings'),
            wx.VERTICAL)
        self.results_box_sizer.Add(self.gen_results_sizer, flag=wx.EXPAND)

        top_sizer = wx.BoxSizer(wx.VERTICAL)
        top_sizer.Add(status_sizer, flag=wx.EXPAND)
        top_sizer.Add(self.results_box_sizer, flag=wx.EXPAND)
        top_sizer.Add(self.settings_box_sizer, flag=wx.EXPAND)

        vol_unit = self.vol_unit_ctrl.GetStringSelection()
        t_unit = self.time_unit_ctrl.GetStringSelection()
        self.flow_units_lbl.SetLabel('{}/{}'.format(vol_unit, t_unit))
        self.Refresh()

        self.SetSizer(top_sizer)

        return

    def _init_device(self, settings):
        """
        Initializes the flow meter.
        """
        device_data = settings['device_data']
        args = device_data['args']
        kwargs = device_data['kwargs']

        args.insert(0, self.name)

        self.fm_type = args[1]

        if self.fm_type != 'BFS':
            self.settings_box_sizer.Hide(self.bfs_settings_sizer, recursive=True)
            self.gen_results_sizer.Hide(self.density_label, recursive=True)
            self.gen_results_sizer.Hide(self.bfs_density, recursive=True)
            self.gen_results_sizer.Hide(self.density_units, recursive=True)
            self.gen_results_sizer.Hide(self.temperature_label, recursive=True)
            self.gen_results_sizer.Hide(self.bfs_temperature, recursive=True)
            self.gen_results_sizer.Hide(self.temperature_units, recursive=True)

        connect_cmd = ['connect', args, kwargs]

        self._send_cmd(connect_cmd, True)

        if self.fm_type == 'BFS':
            density_cmd = ['get_density', [self.name,], {}]
            ret = self._send_cmd(density_cmd, True)

            if ret is not None:
                self.bfs_density.SetLabel(str(ret))

            temperature_cmd = ['get_temperature', [self.name,], {}]
            ret = self._send_cmd(temperature_cmd, True)

            if ret is not None:
                self.bfs_temperature.SetLabel(str(ret))

            filter_cmd = ['get_filter', [self.name,], {}]
            ret = self._send_cmd(filter_cmd, True)

            if ret is not None:
                self.bfs_filter.SafeChangeValue(str(ret))

            d_and_t_cmd = ['get_density_and_temperature', [self.name,], {}]
            self._update_status_cmd(d_and_t_cmd, 1)

        units_cmd = ['get_units', [self.name,], {}]
        ret = self._send_cmd(units_cmd, True)

        if ret is not None:
            self._set_gui_units(ret)

        settings_cmd = ['get_settings', [self.name,], {}]
        self._update_status_cmd(settings_cmd, 5)

        flow_cmd = ['get_flow_rate', [self.name,], {}]
        self._update_status_cmd(flow_cmd, 1)

        self._set_status_label('Connected')

        logger.info('Initialized flow meter %s on startup', self.name)

    def _on_units(self, evt):
        """Called when the units are changed in the GUI."""
        self._set_units()

    def _set_units(self):
        vol_unit = self.vol_unit_ctrl.GetStringSelection()
        t_unit = self.time_unit_ctrl.GetStringSelection()

        units = '{}/{}'.format(vol_unit, t_unit)

        self.flow_units_lbl.SetLabel(units)

        units_cmd = ['set_units', [self.name, units], {}]
        self._send_cmd(units_cmd)

        logger.debug('Changed the flow meter units to %s and %s for flow meter %s', vol_unit, t_unit, self.name)

    def _set_gui_units(self, units):
        if units != self.flow_units_lbl.GetLabel():
            vol_u, t_u = units.split('/')

            self.vol_unit_ctrl.SetStringSelection(vol_u)
            self.time_unit_ctrl.SetStringSelection(t_u)
            self.flow_units_lbl.SetLabel(units)

    def _on_filter(self, obj, val):
        try:
            val = float(val)
        except Exception:
            return

        filter_cmd = ['set_filter', [self.name, val], {}]
        self._send_cmd(filter_cmd, True)

    def _set_status_label(self, status):
        """
        Changes the status in the GUI.

        :param str status: The status to display.
        """
        logger.debug('Setting flow meter %s status to %s', self.name, status)
        self.status.SetLabel(status)

    def _set_status(self, cmd, val):
        if cmd == 'get_flow_rate':
            if val is not None:
                val = str(round(val,3))

                if val != self.flow_rate.GetLabel():
                    self.flow_rate.SetLabel(val)

        elif cmd == 'get_density_and_temperature':
            if val is not None:
                val_d, val_t = val
                val_d = str(round(val_d,3))
                val_t = str(round(val_t,3))

                if val_d != self.bfs_density.GetLabel():
                    self.bfs_density.SetLabel(val_d)

                if val_t != self.bfs_temperature.GetLabel():
                    self.bfs_temperature.SetLabel(val_t)

        elif cmd == 'get_density':
            if val is not None:
                val = str(round(val,3))

                if val != self.bfs_density.GetLabel():
                    self.bfs_density.SetLabel(val)

        elif cmd == 'get_temperature':
            if val is not None:
                val = str(round(val,3))

                if val != self.bfs_temperature.GetLabel():
                    self.bfs_temperature.SetLabel(val)

        elif cmd == 'get_filter':
            if str(val) != self.bfs_filter.GetValue():
                self.bfs_filter.SafeChangeValue(str(val))

        elif cmd == 'get_units':
            self._set_gui_units(val)

        elif cmd == 'get_settings':
            units = val['units']
            filt = val['filter']

            self._set_gui_units(units)

            if filt is not None:
                if str(filt) != self.bfs_filter.GetValue():
                    self.bfs_filter.SafeChangeValue(str(filt))


class FlowMeterFrame(utils.DeviceFrame):

    def __init__(self, name, settings, *args, **kwargs):
        """
        Initializes the device frame. Takes frame name, utils.CommManager thread
        (or subclass), the device_panel class, and args and kwargs for the wx.Frame class.
        """
        super(FlowMeterFrame, self).__init__(name, settings, FlowMeterPanel,
            *args, **kwargs)

        # Enable these to init devices on startup
        self.setup_devices = self.settings.pop('device_init', None)

        self._init_devices()


if __name__ == '__main__':
    logger = logging.getLogger()
    logger.setLevel(logging.DEBUG)
    h1 = logging.StreamHandler(sys.stdout)
    h1.setLevel(logging.INFO)
    # h1.setLevel(logging.DEBUG)
    formatter = logging.Formatter('%(asctime)s - %(name)s - %(threadName)s - %(levelname)s - %(message)s')
    h1.setFormatter(formatter)
    logger.addHandler(h1)

    com_thread = FlowMeterCommThread('FlowComm')
    com_thread.start()

    # Remote
    # com_thread = None

    # my_bfs = BFS('COM8', 'BFS1')
    # my_bfs.filter = 1
    # my_bfs.flow_rate

    # fm_cmd_q = deque()
    # fm_return_q = deque()
    # abort_event = threading.Event()
    # my_fmcon = FlowMeterCommThread(fm_cmd_q, fm_return_q, abort_event, 'FMCon')
    # my_fmcon.start()
    #'ASRL8::INSTR'.encode('ascii')
    # init_cmd = ('connect', ('COM8', 'bfs1', 'BFS'), {})
    # fr_cmd = ('get_flow_rate', ('bfs1',), {})
    # d_cmd = ('get_density', ('bfs1',), {})
    # t_cmd = ('get_temperature', ('bfs1',), {})
    # units_cmd = ('set_units', ('bfs1', 'mL/min'), {})

    # fm_cmd_q.append(init_cmd)
    # fm_cmd_q.append(fr_cmd)
    # fm_cmd_q.append(d_cmd)
    # fm_cmd_q.append(t_cmd)
    # fm_cmd_q.append(units_cmd)
    # fm_cmd_q.append(fr_cmd)
    # time.sleep(5)
    # my_fmcon.stop()

    # # Coflow flow meters
    # setup_devices = [
    #     {'name': 'sheath', 'args' : ['BFS', 'COM5'], 'kwargs': {}},
    #     {'name': 'outlet', 'args' : ['BFS', 'COM6'], 'kwargs': {}},
    #     ]

    # TR-SAXS flow meter
    setup_devices = [
<<<<<<< HEAD
        {'name': 'laminar_outlet', 'args' : ['BFS', 'COM18'], 'kwargs': {}},
=======
        {'name': 'laminar_outlet', 'args' : ['BFS', 'COM13'], 'kwargs': {}},
>>>>>>> ad9fe981
        # {'name': 'chaotic_outlet', 'args' : ['BFS', 'COM5'], 'kwargs': {}},
        ]

    # # Simulated flow meter
    # setup_devices = [
    #     {'name': 'sheath', 'args': ['Soft', None], 'kwargs': {}},
    #     ]

    settings = {
        'remote'        : False,
        'remote_device' : 'fm',
        'device_init'   : setup_devices,
        'remote_ip'     : '192.168.1.16',
        'remote_port'   : '5557',
        'com_thread'    : com_thread,
        }

    app = wx.App()
    logger.debug('Setting up wx app')
    frame = FlowMeterFrame('FMFrame', settings, parent=None,
        title='FM Control')
    frame.Show()
    app.MainLoop()

    if com_thread is not None:
        com_thread.stop()
        com_thread.join()<|MERGE_RESOLUTION|>--- conflicted
+++ resolved
@@ -1111,11 +1111,8 @@
 
     # TR-SAXS flow meter
     setup_devices = [
-<<<<<<< HEAD
         {'name': 'laminar_outlet', 'args' : ['BFS', 'COM18'], 'kwargs': {}},
-=======
         {'name': 'laminar_outlet', 'args' : ['BFS', 'COM13'], 'kwargs': {}},
->>>>>>> ad9fe981
         # {'name': 'chaotic_outlet', 'args' : ['BFS', 'COM5'], 'kwargs': {}},
         ]
 
